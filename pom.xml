--- conflicted
+++ resolved
@@ -2519,11 +2519,7 @@
 
         <!--Carbon Identity Framework Version-->
 
-<<<<<<< HEAD
-        <carbon.identity.framework.version>7.8.383</carbon.identity.framework.version>
-=======
         <carbon.identity.framework.version>7.8.384</carbon.identity.framework.version>
->>>>>>> 98ebd260
 
         <carbon.identity.framework.version.range>[5.14.67, 8.0.0)</carbon.identity.framework.version.range>
 
