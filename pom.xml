<?xml version="1.0" encoding="utf-8"?>
<!--
  ~ Copyright (c) 2014, WSO2 LLC. (http://www.wso2.org) All Rights Reserved.
  ~
  ~ Licensed under the Apache License, Version 2.0 (the "License");
  ~ you may not use this file except in compliance with the License.
  ~ You may obtain a copy of the License at
  ~
  ~      http://www.apache.org/licenses/LICENSE-2.0
  ~
  ~ Unless required by applicable law or agreed to in writing, software
  ~ distributed under the License is distributed on an "AS IS" BASIS,
  ~ WITHOUT WARRANTIES OR CONDITIONS OF ANY KIND, either express or implied.
  ~ See the License for the specific language governing permissions and
  ~ limitations under the License.
  -->
<project xmlns="http://maven.apache.org/POM/4.0.0" xmlns:xsi="http://www.w3.org/2001/XMLSchema-instance" xsi:schemaLocation="http://maven.apache.org/POM/4.0.0 http://maven.apache.org/maven-v4_0_0.xsd">

    <parent>
        <groupId>org.wso2</groupId>
        <artifactId>wso2</artifactId>
        <version>1.2</version>
    </parent>


    <modelVersion>4.0.0</modelVersion>
    <groupId>org.wso2.is</groupId>
    <artifactId>identity-server-parent</artifactId>
    <packaging>pom</packaging>
    <description>WSO2 Identity Server</description>
    <version>6.2.0-alpha4-SNAPSHOT</version>
    <name>WSO2 Identity Server</name>
    <url>http://wso2.org/projects/identity</url>

    <modules>
        <module>modules/features</module>
        <module>modules/p2-profile-gen</module>
        <module>modules/callhome</module>
        <module>modules/connectors</module>
        <module>modules/api-resources</module>
        <module>modules/authenticators</module>
        <module>modules/social-authenticators</module>
        <module>modules/provisioning-connectors</module>
        <module>modules/local-authenticators</module>
        <module>modules/oauth2-grant-types</module>
        <module>modules/distribution</module>
        <module>modules/styles</module>
        <module>modules/tests-utils</module>
        <module>modules/integration</module>
    </modules>

    <licenses>
        <license>
            <name>Apache License Version 2.0</name>
            <url>http://www.apache.org/licenses/LICENSE-2.0</url>
        </license>
    </licenses>

    <organization>
        <name>WSO2</name>
        <url>http://www.wso2.org</url>
    </organization>

    <issueManagement>
        <system>JIRA</system>
        <url>http://www.wso2.org/jira/browse/IDENTITY</url>
    </issueManagement>
    <mailingLists>
        <mailingList>
            <name>Identity Server Developers</name>
            <subscribe>identity-dev-subscribe@wso2.org</subscribe>
            <unsubscribe>identity-dev-unsubscribe@wso2.org</unsubscribe>
            <post>identity-dev@wso2.org</post>
            <archive>http://wso2.org/mailarchive/identity-dev/</archive>
        </mailingList>
    </mailingLists>

    <inceptionYear>2007</inceptionYear>

    <developers>
        <developer>
            <name>Ruchith Fernando</name>
            <id>ruchith</id>
            <email>ruchith AT wso2.com</email>
            <organization>WSO2</organization>
        </developer>
        <developer>
            <name>Dimuthu Leelaratne</name>
            <id>dimuthul</id>
            <email>dimuthul AT wso2.com</email>
            <organization>WSO2</organization>
        </developer>
        <developer>
            <name>Dumindu Perera</name>
            <id>dumindu</id>
            <email>dumindu AT wso2.com</email>
            <organization>WSO2</organization>
        </developer>
        <developer>
            <name>Saminda Abeyruwan</name>
            <id>saminda</id>
            <email>saminda AT wso2.com</email>
            <organization>WSO2</organization>
        </developer>
        <developer>
            <name>Nandana Mihindukulasooriya</name>
            <id>nandana</id>
            <email>nandana AT wso2.com</email>
            <organization>WSO2</organization>
        </developer>
        <developer>
            <name>Prabath Siriwardena</name>
            <id>prabath</id>
            <email>prabath AT wso2.com</email>
            <organization>WSO2</organization>
        </developer>
        <developer>
            <name>Thilina Buddhika</name>
            <id>thilina</id>
            <email>thilinab AT wso2.com</email>
            <organization>WSO2</organization>
        </developer>
        <developer>
            <name>Amila Jayasekara</name>
            <id>amilaj</id>
            <email>amilaj AT wso2.com</email>
            <organization>WSO2</organization>
        </developer>
        <developer>
            <name>Asela Pathberiya</name>
            <id>asela</id>
            <email>asela AT wso2.com</email>
            <organization>WSO2</organization>
        </developer>
        <developer>
            <name>Hasini Gunasinghe</name>
            <id>hasini</id>
            <email>hasini AT wso2.com</email>
            <organization>WSO2</organization>
        </developer>
        <developer>
            <name>Manjula Rathnayake</name>
            <id>manjula</id>
            <email>manjular AT wso2.com</email>
            <organization>WSO2</organization>
        </developer>
        <developer>
            <name>Suresh Attanayake</name>
            <id>suresh</id>
            <email>suresh AT wso2.com</email>
            <organization>WSO2</organization>
        </developer>
        <developer>
            <name>Johann Nallathamby</name>
            <id>johann</id>
            <email>johann AT wso2.com</email>
            <organization>WSO2</organization>
        </developer>
        <developer>
            <name>Dulanja Liyanage</name>
            <id>dulanja</id>
            <email>dulanja AT wso2.com</email>
            <organization>WSO2</organization>
        </developer>
        <developer>
            <name>Ishara Karunarathna</name>
            <id>ishara</id>
            <email>isharak AT wso2.com</email>
            <organization>WSO2</organization>
        </developer>
        <developer>
            <name>Darshana Gunawardana</name>
            <id>darshana</id>
            <email>darshana AT wso2.com</email>
            <organization>WSO2</organization>
        </developer>
        <developer>
            <name>Pushpalanka Jayawardana</name>
            <id>pushpalanka</id>
            <email>lanka AT wso2.com</email>
            <organization>WSO2</organization>
        </developer>
        <developer>
            <name>Chamath Gunawardana</name>
            <id>chamath</id>
            <email>chamathg AT wso2.com</email>
            <organization>WSO2</organization>
        </developer>
        <developer>
            <name>Thanuja Jayasinghe</name>
            <id>thanuja</id>
            <email>thanuja AT wso2.com</email>
            <organization>WSO2</organization>
        </developer>
        <developer>
            <name>Isura Karunarathna</name>
            <id>isura</id>
            <email>isura AT wso2.com</email>
            <organization>WSO2</organization>
        </developer>
        <developer>
            <name>Prasad Tissera</name>
            <id>prasad</id>
            <email>prasadt AT wso2.com</email>
            <organization>WSO2</organization>
        </developer>
        <developer>
            <name>Pulasthi Mahawithana</name>
            <id>pulasthi</id>
            <email>pulasthim AT wso2.com</email>
            <organization>WSO2</organization>
        </developer>
        <developer>
            <name>Hasintha Indrajee</name>
            <id>hasintha</id>
            <email>hasintha AT wso2.com</email>
            <organization>WSO2</organization>
        </developer>
        <developer>
            <name>Gayan Gunawardana</name>
            <id>gayan</id>
            <email>gayan AT wso2.com</email>
            <organization>WSO2</organization>
        </developer>
        <developer>
            <name>Tharindu Edirisinghe</name>
            <id>tharindue</id>
            <email>tharindue AT wso2.com</email>
            <organization>WSO2</organization>
        </developer>
        <developer>
            <name>Malithi Edirisinghe</name>
            <id>malithim</id>
            <email>malithim AT wso2.com</email>
            <organization>WSO2</organization>
        </developer>
        <developer>
            <name>Godwin Shrimal</name>
            <id>godwin</id>
            <email>godwin AT wso2.com</email>
            <organization>WSO2</organization>
        </developer>
        <developer>
            <name>Omindu Rathnaweera</name>
            <id>omindu</id>
            <email>omindu AT wso2.com</email>
            <organization>WSO2</organization>
        </developer>
        <developer>
            <name>Nuwandi Wickramasinghe</name>
            <id>nuwandiw</id>
            <email>nuwandiw AT wso2.com</email>
            <organization>WSO2</organization>
        </developer>
        <developer>
            <name>Kasun Bandara</name>
            <id>kasunb</id>
            <email>kasunb AT wso2.com</email>
            <organization>WSO2</organization>
        </developer>
        <developer>
            <name>Indunil Upeksha</name>
            <id>indunil</id>
            <email>indunil AT wso2.com</email>
            <organization>WSO2</organization>
        </developer>
        <developer>
            <name>Hasanthi Dissanayake</name>
            <id>hasanthi</id>
            <email>hasanthi AT wso2.com</email>
            <organization>WSO2</organization>
        </developer>
        <developer>
            <name>Maduranga Siriwardena</name>
            <id>maduranga</id>
            <email>maduranga AT wso2.com</email>
            <organization>WSO2</organization>
        </developer>
        <developer>
            <name>Chamila Wijayarathna</name>
            <id>chamila</id>
            <email>chamila AT wso2.com</email>
            <organization>WSO2</organization>
        </developer>
        <developer>
            <name>Chanaka Jayasena</name>
            <id>chanaka</id>
            <email>chanaka AT wso2.com</email>
            <organization>WSO2</organization>
        </developer>
        <developer>
            <name>Chamara Philips</name>
            <id>chamarap</id>
            <email>chamarap AT wso2.com</email>
            <organization>WSO2</organization>
        </developer>
        <developer>
            <name>Damith Senanayake</name>
            <id>damiths</id>
            <email>damiths AT wso2.com</email>
            <organization>WSO2</organization>
        </developer>
        <developer>
            <name>Jayanga Kaushalya</name>
            <id>jayangak</id>
            <email>jayangak AT wso2.com</email>
            <organization>WSO2</organization>
        </developer>
        <developer>
            <name>Farasath Ahamed</name>
            <id>farasatha</id>
            <email>farasatha AT wso2.com</email>
            <organization>WSO2</organization>
        </developer>
        <developer>
            <name>Dharshana Kasun Warusavitharana</name>
            <id>dharshanaw</id>
            <email>dharshanaw AT wso2.com</email>
            <organization>WSO2</organization>
        </developer>
        <developer>
            <name>Ayesha Dissanayaka</name>
            <id>ayesha</id>
            <email>ayesha AT wso2.com</email>
            <organization>WSO2</organization>
        </developer>
        <developer>
            <name>Ashen Weerathunga</name>
            <id>ashen</id>
            <email>ashen AT wso2.com</email>
            <organization>WSO2</organization>
        </developer>
        <developer>
            <name>Dimuthu De Lanerolle</name>
            <id>dimuthud</id>
            <email>dimuthud AT wso2.com</email>
            <organization>WSO2</organization>
        </developer>
        <developer>
            <name>Ruwan Abeykoon</name>
            <id>ruwana</id>
            <email>ruwana AT wso2.com</email>
            <organization>WSO2</organization>
        </developer>
        <developer>
            <name>Kasun Gajasinghe</name>
            <id>kasung</id>
            <email>kasung AT wso2.com</email>
            <organization>WSO2</organization>
        </developer>
        <developer>
            <name>Dinusha Senanayaka</name>
            <id>dinusha</id>
            <email>dinusha AT wso2.com</email>
            <organization>WSO2</organization>
        </developer>
        <developer>
            <name>Lahiru Manohara</name>
            <id>lahiruma</id>
            <email>lahiruma AT wso2.com</email>
            <organization>WSO2</organization>
        </developer>
        <developer>
            <name>Rushmin Fernando</name>
            <id>rushmin</id>
            <email>rushmin AT wso2.com</email>
            <organization>WSO2</organization>
        </developer>
        <developer>
            <name>Lahiru Ekanayake</name>
            <id>lahirue</id>
            <email>lahirue AT wso2.com</email>
            <organization>WSO2</organization>
        </developer>
        <developer>
            <name>Lahiru Cooray</name>
            <id>lahiruc</id>
            <email>lahiruc AT wso2.com</email>
            <organization>WSO2</organization>
        </developer>
        <developer>
            <name>Dinali Dabarera</name>
            <id>Dinali</id>
            <email>dinali AT wso2.com</email>
            <organization>WSO2</organization>
        </developer>
        <developer>
            <name>Nilasini Thirunavukaarasu</name>
            <id>Nilasini</id>
            <email>nilasini AT wso2.com</email>
            <organization>WSO2</organization>
        </developer>
        <developer>
            <name>Sathya Bandara</name>
            <id>Sathya</id>
            <email>sathya AT wso2.com</email>
            <organization>WSO2</organization>
        </developer>
        <developer>
            <name>Supun Priyadarshana</name>
            <id>Supun</id>
            <email>supunp AT wso2.com</email>
            <organization>WSO2</organization>
        </developer>
        <developer>
            <name>Thilina Madumal</name>
            <id>Thilina</id>
            <email>thilinamad AT wso2.com</email>
            <organization>WSO2</organization>
        </developer>
        <developer>
            <name>Madawa Soysa</name>
            <id>madawas</id>
            <email>madawas AT wso2.com</email>
            <organization>WSO2</organization>
        </developer>
    </developers>


    <pluginRepositories>
        <pluginRepository>
            <id>wso2-maven2-repository</id>
            <url>https://dist.wso2.org/maven2</url>
        </pluginRepository>
        <pluginRepository>
            <id>wso2.releases</id>
            <name>WSO2 internal Repository</name>
            <url>https://maven.wso2.org/nexus/content/repositories/releases/</url>
            <releases>
                <enabled>true</enabled>
                <updatePolicy>daily</updatePolicy>
                <checksumPolicy>ignore</checksumPolicy>
            </releases>
        </pluginRepository>
        <pluginRepository>
            <id>wso2.snapshots</id>
            <name>Apache Snapshot Repository</name>
            <url>https://maven.wso2.org/nexus/content/repositories/snapshots/</url>
            <snapshots>
                <enabled>true</enabled>
                <updatePolicy>daily</updatePolicy>
            </snapshots>
            <releases>
                <enabled>false</enabled>
            </releases>
        </pluginRepository>
        <pluginRepository>
            <id>wso2-nexus</id>
            <name>WSO2 internal Repository</name>
            <url>https://maven.wso2.org/nexus/content/groups/wso2-public/</url>
            <releases>
                <enabled>true</enabled>
                <updatePolicy>daily</updatePolicy>
                <checksumPolicy>ignore</checksumPolicy>
            </releases>
        </pluginRepository>
    </pluginRepositories>

    <build>
        <plugins>
            <plugin>
                <groupId>org.apache.maven.plugins</groupId>
                <artifactId>maven-release-plugin</artifactId>
                <configuration>
                    <preparationGoals>clean install</preparationGoals>
                    <autoVersionSubmodules>true</autoVersionSubmodules>
                </configuration>
            </plugin>
            <plugin>
                <groupId>org.apache.maven.plugins</groupId>
                <artifactId>maven-deploy-plugin</artifactId>
            </plugin>
            <plugin>
                <groupId>org.apache.maven.plugins</groupId>
                <artifactId>maven-compiler-plugin</artifactId>
                <configuration>
                    <encoding>UTF-8</encoding>
                    <source>1.8</source>
                    <target>1.8</target>
                </configuration>
            </plugin>
            <plugin>
                <groupId>org.apache.maven.plugins</groupId>
                <artifactId>maven-surefire-plugin</artifactId>
                <version>2.22.1</version>
            </plugin>
            <plugin>
                <inherited>false</inherited>
                <artifactId>maven-clean-plugin</artifactId>
                <version>2.1</version>
            </plugin>
        </plugins>

        <pluginManagement>
            <plugins>
                <plugin>
                    <groupId>org.apache.felix</groupId>
                    <artifactId>maven-bundle-plugin</artifactId>
                    <version>3.2.0</version>
                    <extensions>true</extensions>
                    <configuration>
                        <obrRepository>NONE</obrRepository>
                    </configuration>
                </plugin>
                <plugin>
                    <groupId>org.apache.maven.plugins</groupId>
                    <artifactId>maven-source-plugin</artifactId>
                    <version>3.0.1</version>
                    <executions>
                        <execution>
                            <id>attach-sources</id>
                            <phase>verify</phase>
                            <goals>
                                <goal>jar-no-fork</goal>
                            </goals>
                        </execution>
                    </executions>
                </plugin>
                <plugin>
                    <groupId>org.apache.maven.plugins</groupId>
                    <artifactId>maven-project-info-reports-plugin</artifactId>
                    <version>2.4</version>
                </plugin>
                <plugin>
                    <groupId>org.apache.maven.plugins</groupId>
                    <artifactId>maven-war-plugin</artifactId>
                    <version>${maven.war.plugin.version}</version>
                </plugin>
                <plugin>
                    <groupId>org.codehaus.mojo</groupId>
                    <artifactId>build-helper-maven-plugin</artifactId>
                    <version>3.0.0</version>
                </plugin>
                <plugin>
                    <groupId>net.wasdev.wlp.maven.plugins</groupId>
                    <artifactId>liberty-maven-plugin</artifactId>
                    <version>${liberty.maven.plugin.version}</version>
                </plugin>
                <plugin>
                    <groupId>org.wso2.maven</groupId>
                    <artifactId>wso2-maven-json-merge-plugin</artifactId>
                    <version>${wso2.json.merge.plugin.version}</version>
                </plugin>
                <plugin>
                    <groupId>org.apache.maven.plugins</groupId>
                    <artifactId>maven-checkstyle-plugin</artifactId>
                    <version>${maven.checkstyle.plugin.version}</version>
                </plugin>
            </plugins>
        </pluginManagement>

    </build>

    <dependencyManagement>
        <dependencies>
            <dependency>
                <groupId>org.wso2.carbon</groupId>
                <artifactId>org.wso2.carbon.ui</artifactId>
                <version>${carbon.kernel.version}</version>
            </dependency>
            <dependency>
                <groupId>org.eclipse.equinox</groupId>
                <artifactId>org.eclipse.equinox.http.servlet</artifactId>
                <version>${equinox.http.servlet.version}</version>
            </dependency>
            <dependency>
                <groupId>org.eclipse.equinox</groupId>
                <artifactId>org.eclipse.equinox.http.helper</artifactId>
                <version>${equinox.http.helper.version}</version>
            </dependency>
            <dependency>
                <groupId>org.eclipse.equinox</groupId>
                <artifactId>org.eclipse.equinox.jsp.jasper</artifactId>
                <version>${equinox.jsp.jasper.version}</version>
            </dependency>
            <dependency>
                <groupId>org.eclipse.equinox</groupId>
                <artifactId>javax.servlet.jsp</artifactId>
                <version>${javax.servlet.jsp.version}</version>
            </dependency>
            <dependency>
                <groupId>org.eclipse.microprofile</groupId>
                <artifactId>microprofile</artifactId>
                <version>${eclipse.microprofile.version}</version>
                <type>pom</type>
            </dependency>
            <dependency>
                <groupId>net.sf.ehcache.wso2</groupId>
                <artifactId>ehcache</artifactId>
                <version>${ehcache.version}</version>
            </dependency>
            <dependency>
                <groupId>org.apache.bcel.wso2</groupId>
                <artifactId>bcel</artifactId>
                <version>${bcel.wso2.version}</version>
            </dependency>
            <dependency>
                <groupId>org.ow2.asm</groupId>
                <artifactId>asm-all</artifactId>
                <version>${asm-all.version}</version>
            </dependency>
            <dependency>
                <groupId>cglib.wso2</groupId>
                <artifactId>cglib</artifactId>
                <version>${cglib.wso2.version}</version>
            </dependency>
            <dependency>
                <groupId>com.google.gdata.wso2</groupId>
                <artifactId>gdata-core</artifactId>
                <version>${gdata.core.wso2.version}</version>
            </dependency>
            <dependency>
                <groupId>com.google.code.gson</groupId>
                <artifactId>gson</artifactId>
                <version>${google.code.gson.version}</version>
            </dependency>
            <dependency>
                <groupId>org.apache.axis2.wso2</groupId>
                <artifactId>axis2-jibx</artifactId>
                <version>${axis2.jibx.wso2.version}</version>
            </dependency>
            <dependency>
                <groupId>org.jibx.wso2</groupId>
                <artifactId>jibx</artifactId>
                <version>${jibx.wso2.version}</version>
            </dependency>
            <dependency>
                <groupId>org.apache.axis2.wso2</groupId>
                <artifactId>axis2-jaxbri</artifactId>
                <version>${axis2.jaxb.wso2.version}</version>
            </dependency>
            <dependency>
                <groupId>org.wso2.carbon</groupId>
                <artifactId>org.wso2.carbon.core</artifactId>
                <version>${carbon.kernel.version}</version>
            </dependency>
            <dependency>
                <groupId>org.wso2.carbon</groupId>
                <artifactId>org.wso2.carbon.registry.core</artifactId>
                <version>${carbon.kernel.version}</version>
            </dependency>
            <dependency>
                <groupId>org.wso2.carbon</groupId>
                <artifactId>org.wso2.carbon.user.api</artifactId>
                <version>${carbon.kernel.version}</version>
            </dependency>
            <dependency>
                <groupId>org.apache.axis2.wso2</groupId>
                <artifactId>axis2</artifactId>
                <version>${axis2.wso2.version}</version>
            </dependency>
            <dependency>
                <groupId>org.apache.ws.commons.axiom.wso2</groupId>
                <artifactId>axiom</artifactId>
                <version>${axiom.wso2.version}</version>
            </dependency>
            <dependency>
                <groupId>org.wso2.carbon.identity.framework</groupId>
                <artifactId>org.wso2.carbon.identity.core</artifactId>
                <version>${carbon.identity.framework.version}</version>
            </dependency>
            <dependency>
                <groupId>org.wso2.carbon.identity.framework</groupId>
                <artifactId>org.wso2.carbon.identity.application.common</artifactId>
                <version>${carbon.identity.framework.version}</version>
            </dependency>
            <dependency>
                <groupId>org.wso2.carbon.registry</groupId>
                <artifactId>org.wso2.carbon.registry.resource.stub</artifactId>
                <version>${carbon.registry.version}</version>
            </dependency>
            <dependency>
                <groupId>org.wso2.identity</groupId>
                <artifactId>org.wso2.identity.integration.ui.pages</artifactId>
                <version>${project.version}</version>
                <scope>test</scope>
            </dependency>
            <dependency>
                <groupId>org.wso2.carbon</groupId>
                <artifactId>org.wso2.carbon.authenticator.stub</artifactId>
                <version>${carbon.kernel.version}</version>
            </dependency>
            <dependency>
                <groupId>org.wso2.carbon.identity.inbound.auth.oauth2</groupId>
                <artifactId>org.wso2.carbon.identity.oauth</artifactId>
                <version>${identity.inbound.auth.oauth.version}</version>
            </dependency>
            <dependency>
                <groupId>org.wso2.carbon.identity.inbound.auth.oauth2</groupId>
                <artifactId>org.wso2.carbon.identity.oauth.stub</artifactId>
                <version>${identity.inbound.auth.oauth.version}</version>
            </dependency>
            <dependency>
                <groupId>junit</groupId>
                <artifactId>junit</artifactId>
                <version>${junit.version}</version>
                <scope>test</scope>
            </dependency>
            <dependency>
                <groupId>javax.servlet</groupId>
                <artifactId>servlet-api</artifactId>
                <version>${sevlet.api.version}</version>
            </dependency>
            <dependency>
                <groupId>javax.servlet</groupId>
                <artifactId>jsp-api</artifactId>
                <version>${jsp.api.version}</version>
            </dependency>
            <dependency>
                <groupId>com.google.common.wso2</groupId>
                <artifactId>google-collect</artifactId>
                <version>${google.collect.wso2.version}</version>
            </dependency>
            <dependency>
                <groupId>org.apache.oltu.oauth2</groupId>
                <artifactId>org.apache.oltu.oauth2.client</artifactId>
                <version>${oauth2.client.version}</version>
            </dependency>
            <dependency>
                <groupId>org.wso2.carbon</groupId>
                <artifactId>org.wso2.carbon.utils</artifactId>
                <version>${carbon.kernel.version}</version>
                <exclusions>
                    <exclusion>
                        <groupId>org.yaml</groupId>
                        <artifactId>snakeyaml</artifactId>
                    </exclusion>
                </exclusions>
            </dependency>
            <dependency>
                <groupId>com.googlecode.json-simple</groupId>
                <artifactId>json-simple</artifactId>
                <version>${json.simple.version}</version>
            </dependency>
            <dependency>
                <groupId>org.openid4java</groupId>
                <artifactId>openid4java-consumer</artifactId>
                <version>${openid4java.consumer.version}</version>
            </dependency>
            <dependency>
                <groupId>javax.servlet</groupId>
                <artifactId>jstl</artifactId>
                <version>${jstl.version}</version>
            </dependency>
            <dependency>
                <groupId>taglibs</groupId>
                <artifactId>standard</artifactId>
                <version>${taglibs.version}</version>
            </dependency>
            <dependency>
                <groupId>commons-lang</groupId>
                <artifactId>commons-lang</artifactId>
                <version>${commons.lang.version}</version>
            </dependency>
            <dependency>
                <groupId>org.wso2.is</groupId>
                <artifactId>org.wso2.identity.passivests.filter</artifactId>
                <version>${project.version}</version>
            </dependency>
            <dependency>
                <groupId>org.apache.ws.commons.axiom</groupId>
                <artifactId>axiom-impl</artifactId>
                <version>${axiom.impl.version}</version>
            </dependency>
            <dependency>
                <groupId>org.apache.ws.commons.axiom</groupId>
                <artifactId>axiom-api</artifactId>
                <version>${axiom.version}</version>
            </dependency>
            <dependency>
                <groupId>org.opensaml</groupId>
                <artifactId>opensaml</artifactId>
                <version>${opensaml.version}</version>
            </dependency>
            <!--OpenSAML3 dependencies-->
            <dependency>
                <groupId>org.opensaml</groupId>
                <artifactId>opensaml-core</artifactId>
                <version>${opensaml3.version}</version>
            </dependency>
            <dependency>
                <groupId>org.opensaml</groupId>
                <artifactId>opensaml-soap-api</artifactId>
                <version>${opensaml3.version}</version>
            </dependency>
            <dependency>
                <groupId>org.opensaml</groupId>
                <artifactId>opensaml-soap-impl</artifactId>
                <version>${opensaml3.version}</version>
            </dependency>
            <dependency>
                <groupId>org.opensaml</groupId>
                <artifactId>opensaml-profile-api</artifactId>
                <version>${opensaml3.version}</version>
            </dependency>
            <dependency>
                <groupId>org.opensaml</groupId>
                <artifactId>opensaml-profile-impl</artifactId>
                <version>${opensaml3.version}</version>
            </dependency>
            <dependency>
                <groupId>org.opensaml</groupId>
                <artifactId>opensaml-saml-api</artifactId>
                <version>${opensaml3.version}</version>
            </dependency>
            <dependency>
                <groupId>org.opensaml</groupId>
                <artifactId>opensaml-saml-impl</artifactId>
                <version>${opensaml3.version}</version>
            </dependency>
            <dependency>
                <groupId>org.opensaml</groupId>
                <artifactId>opensaml-messaging-api</artifactId>
                <version>${opensaml3.version}</version>
            </dependency>
            <dependency>
                <groupId>org.opensaml</groupId>
                <artifactId>opensaml-messaging-impl</artifactId>
                <version>${opensaml3.version}</version>
            </dependency>
            <dependency>
                <groupId>org.opensaml</groupId>
                <artifactId>opensaml-security-api</artifactId>
                <version>${opensaml3.version}</version>
            </dependency>
            <dependency>
                <groupId>org.opensaml</groupId>
                <artifactId>opensaml-security-impl</artifactId>
                <version>${opensaml3.version}</version>
            </dependency>
            <dependency>
                <groupId>org.opensaml</groupId>
                <artifactId>opensaml-storage-api</artifactId>
                <version>${opensaml3.version}</version>
            </dependency>
            <dependency>
                <groupId>org.opensaml</groupId>
                <artifactId>opensaml-storage-impl</artifactId>
                <version>${opensaml3.version}</version>
            </dependency>
            <dependency>
                <groupId>org.opensaml</groupId>
                <artifactId>opensaml-xacml-api</artifactId>
                <version>${opensaml3.version}</version>
            </dependency>
            <dependency>
                <groupId>org.opensaml</groupId>
                <artifactId>opensaml-xacml-impl</artifactId>
                <version>${opensaml3.version}</version>
            </dependency>
            <dependency>
                <groupId>org.opensaml</groupId>
                <artifactId>opensaml-xacml-saml-api</artifactId>
                <version>${opensaml3.version}</version>
            </dependency>
            <dependency>
                <groupId>org.opensaml</groupId>
                <artifactId>opensaml-xacml-saml-impl</artifactId>
                <version>${opensaml3.version}</version>
            </dependency>
            <dependency>
                <groupId>org.opensaml</groupId>
                <artifactId>opensaml-xmlsec-api</artifactId>
                <version>${opensaml3.version}</version>
            </dependency>
            <dependency>
                <groupId>org.opensaml</groupId>
                <artifactId>opensaml-xmlsec-impl</artifactId>
                <version>${opensaml3.version}</version>
            </dependency>
            <dependency>
                <groupId>net.shibboleth.utilities</groupId>
                <artifactId>java-support</artifactId>
                <version>${shibboleth.version}</version>
            </dependency>
            <!--End of OpenSAML3 dependencies-->
            <dependency>
                <groupId>org.wso2.orbit.joda-time</groupId>
                <artifactId>joda-time</artifactId>
                <version>${joda.wso2.version}</version>
            </dependency>
            <dependency>
                <groupId>xalan</groupId>
                <artifactId>xalan</artifactId>
                <version>${xalan.version}</version>
            </dependency>
            <dependency>
                <groupId>xalan.wso2</groupId>
                <artifactId>xalan</artifactId>
                <version>${xalan.wso2.version}</version>
            </dependency>
            <dependency>
                <groupId>xml-apis</groupId>
                <artifactId>xml-apis</artifactId>
                <version>${xml.apis.version}</version>
            </dependency>
            <dependency>
                <groupId>org.wso2.carbon.identity.agent.sso.java</groupId>
                <artifactId>org.wso2.carbon.identity.sso.agent</artifactId>
                <version>${identity.agent.sso.version}</version>
            </dependency>
            <dependency>
                <groupId>org.wso2.orbit.org.apache.neethi</groupId>
                <artifactId>neethi</artifactId>
                <version>${neethi.wso2.version}</version>
            </dependency>
            <dependency>
                <groupId>org.wso2.orbit.org.opensaml</groupId>
                <artifactId>opensaml</artifactId>
                <version>${opensaml2.wso2.version}</version>
            </dependency>
            <dependency>
                <groupId>org.wso2.carbon</groupId>
                <artifactId>org.wso2.carbon.addressing</artifactId>
                <version>${carbon.kernel.version}</version>
            </dependency>
            <dependency>
                <groupId>org.apache.rampart.wso2</groupId>
                <artifactId>rampart-core</artifactId>
                <version>${rampart.wso2.version}</version>
            </dependency>
            <dependency>
                <groupId>org.apache.rampart.wso2</groupId>
                <artifactId>rampart-policy</artifactId>
                <version>${rampart.wso2.version}</version>
            </dependency>
            <dependency>
                <groupId>org.apache.rampart.wso2</groupId>
                <artifactId>rampart-trust</artifactId>
                <version>${rampart.wso2.version}</version>
            </dependency>
            <dependency>
                <groupId>org.apache.ws.security.wso2</groupId>
                <artifactId>wss4j</artifactId>
                <version>${wss4j.wso2.version}</version>
            </dependency>
            <dependency>
                <groupId>org.apache.httpcomponents.wso2</groupId>
                <artifactId>httpcore</artifactId>
                <version>${httpcore.wso2.version}</version>
            </dependency>
            <dependency>
                <groupId>org.wso2.carbon.identity.user.ws</groupId>
                <artifactId>org.wso2.carbon.um.ws.api.stub</artifactId>
                <version>${identity.user.ws.version}</version>
            </dependency>
            <dependency>
                <groupId>org.wso2.carbon.identity.user.ws</groupId>
                <artifactId>org.wso2.carbon.um.ws.api</artifactId>
                <version>${identity.user.ws.version}</version>
            </dependency>
            <dependency>
                <groupId>org.wso2.carbon.identity</groupId>
                <artifactId>org.wso2.carbon.authenticator.stub</artifactId>
                <version>${carbon.kernel.version}</version>
            </dependency>
            <dependency>
                <groupId>org.wso2.carbon.identity.framework</groupId>
                <artifactId>org.wso2.carbon.identity.entitlement</artifactId>
                <version>${carbon.identity.framework.version}</version>
            </dependency>
            <dependency>
                <groupId>org.wso2.carbon.identity.framework</groupId>
                <artifactId>org.wso2.carbon.identity.entitlement.stub</artifactId>
                <version>${carbon.identity.framework.version}</version>
            </dependency>
            <dependency>
                <groupId>org.wso2.securevault</groupId>
                <artifactId>org.wso2.securevault</artifactId>
                <version>${securevault.wso2.version}</version>
            </dependency>
            <dependency>
                <groupId>org.apache.httpcomponents</groupId>
                <artifactId>httpclient</artifactId>
                <version>${httpclient.version}</version>
            </dependency>
            <dependency>
                <groupId>commons-httpclient</groupId>
                <artifactId>commons-httpclient</artifactId>
                <version>${commons.httpclient.version}</version>
            </dependency>
            <dependency>
                <groupId>org.wso2.is</groupId>
                <artifactId>org.wso2.identity.styles</artifactId>
                <version>${project.version}</version>
            </dependency>
            <dependency>
                <groupId>org.wso2.carbon</groupId>
                <artifactId>org.wso2.carbon.core.ui.feature</artifactId>
                <version>${carbon.kernel.version}</version>
                <type>zip</type>
            </dependency>
            <dependency>
                <groupId>org.wso2.carbon</groupId>
                <artifactId>org.wso2.carbon.core.ui.feature</artifactId>
                <version>${carbon.kernel.version}</version>
            </dependency>
            <dependency>
                <groupId>org.wso2.identity</groupId>
                <artifactId>org.wso2.stratos.identity.dashboard.ui</artifactId>
                <version>${stratos.version.221}</version>
            </dependency>
            <dependency>
                <groupId>org.testng</groupId>
                <artifactId>testng</artifactId>
                <version>${testng.version}</version>
                <scope>test</scope>
            </dependency>
            <dependency>
                <groupId>org.wso2.carbon.identity.framework</groupId>
                <artifactId>org.wso2.carbon.user.mgt.stub</artifactId>
                <version>${carbon.identity.framework.version}</version>
            </dependency>
            <dependency>
                <groupId>org.wso2.carbon.identity.inbound.auth.sts</groupId>
                <artifactId>org.wso2.carbon.identity.sts.passive.stub</artifactId>
                <version>${identity.inbound.auth.sts.version}</version>
            </dependency>
            <dependency>
                <groupId>org.wso2.carbon</groupId>
                <artifactId>SecVerifier</artifactId>
                <version>${carbon.kernel.version}</version>
                <type>aar</type>
            </dependency>
            <dependency>
                <groupId>emma</groupId>
                <artifactId>emma</artifactId>
                <version>${emma.version}</version>
            </dependency>
            <dependency>
                <groupId>org.wso2.orbit.com.h2database</groupId>
                <artifactId>h2-engine</artifactId>
                <version>${h2database.wso2.version}</version>
            </dependency>
            <dependency>
                <groupId>org.apache.rampart</groupId>
                <artifactId>rampart</artifactId>
                <type>mar</type>
                <version>${rampart.wso2.version}</version>
            </dependency>
            <dependency>
                <groupId>org.wso2.carbon.identity.framework</groupId>
                <artifactId>org.wso2.carbon.identity.application.mgt.stub</artifactId>
                <version>${carbon.identity.framework.version}</version>
                <scope>compile</scope>
            </dependency>
            <dependency>
                <groupId>org.wso2.carbon.identity.framework</groupId>
                <artifactId>org.wso2.carbon.identity.application.default.auth.sequence.mgt.stub</artifactId>
                <version>${carbon.identity.framework.version}</version>
                <scope>compile</scope>
            </dependency>
            <dependency>
                <groupId>org.wso2.carbon.identity.framework</groupId>
                <artifactId>org.wso2.carbon.identity.functions.library.mgt.stub</artifactId>
                <version>${carbon.identity.framework.version}</version>
                <scope>compile</scope>
            </dependency>
            <dependency>
                <groupId>org.wso2.carbon.identity.framework</groupId>
                <artifactId>org.wso2.carbon.idp.mgt.stub</artifactId>
                <version>${carbon.identity.framework.version}</version>
                <scope>compile</scope>
            </dependency>
            <dependency>
                <groupId>org.wso2.identity</groupId>
                <artifactId>org.wso2.identity.integration.common.clients</artifactId>
                <version>${project.version}</version>
                <scope>compile</scope>
            </dependency>
            <dependency>
                <groupId>org.wso2.identity</groupId>
                <artifactId>org.wso2.identity.integration.common.utils</artifactId>
                <version>${project.version}</version>
                <scope>compile</scope>
            </dependency>
            <dependency>
                <groupId>org.wso2.carbon.identity.inbound.provisioning.scim</groupId>
                <artifactId>org.wso2.carbon.identity.scim.common.stub</artifactId>
                <version>${identity.inbound.provisioning.scim.version}</version>
                <scope>compile</scope>
            </dependency>
            <dependency>
                <groupId>org.wso2.carbon.identity.inbound.provisioning.scim2</groupId>
                <artifactId>org.wso2.carbon.identity.scim2.common</artifactId>
                <version>${identity.inbound.provisioning.scim2.version}</version>
                <scope>compile</scope>
            </dependency>
            <dependency>
                <groupId>org.wso2.carbon.identity.framework</groupId>
                <artifactId>org.wso2.carbon.identity.user.store.configuration.stub</artifactId>
                <version>${carbon.identity.framework.version}</version>
                <scope>compile</scope>
            </dependency>
            <dependency>
                <groupId>org.wso2.carbon.identity.framework</groupId>
                <artifactId>org.wso2.carbon.identity.user.store.count.stub</artifactId>
                <version>${carbon.identity.framework.version}</version>
                <scope>compile</scope>
            </dependency>
            <dependency>
                <groupId>org.wso2.carbon</groupId>
                <artifactId>org.wso2.carbon.user.core</artifactId>
                <version>${carbon.kernel.version}</version>
                <scope>compile</scope>
            </dependency>
            <dependency>
                <groupId>org.wso2.carbon.identity.framework</groupId>
                <artifactId>org.wso2.carbon.identity.mgt</artifactId>
                <version>${carbon.identity.framework.version}</version>
            </dependency>
            <dependency>
                <groupId>org.wso2.carbon.identity.framework</groupId>
                <artifactId>org.wso2.carbon.identity.mgt.stub</artifactId>
                <version>${carbon.identity.framework.version}</version>
                <scope>compile</scope>
            </dependency>
            <dependency>
                <groupId>org.wso2.carbon.identity.framework</groupId>
                <artifactId>org.wso2.carbon.identity.template.mgt</artifactId>
                <version>${carbon.identity.framework.version}</version>
            </dependency>
            <dependency>
                <groupId>org.wso2.carbon.identity.framework</groupId>
                <artifactId>org.wso2.carbon.identity.template.mgt.ui</artifactId>
                <version>${carbon.identity.framework.version}</version>
            </dependency>
            <dependency>
                <groupId>org.wso2.carbon.identity.framework</groupId>
                <artifactId>org.wso2.carbon.identity.template.mgt.endpoint</artifactId>
                <version>${carbon.identity.framework.version}</version>
            </dependency>
            <dependency>
                <groupId>org.wso2.carbon.identity.inbound.auth.saml2</groupId>
                <artifactId>org.wso2.carbon.identity.sso.saml.stub</artifactId>
                <version>${identity.inbound.auth.saml.version}</version>
                <scope>compile</scope>
            </dependency>
            <dependency>
                <groupId>org.wso2.carbon.identity.framework</groupId>
                <artifactId>org.wso2.carbon.claim.mgt.stub</artifactId>
                <version>${carbon.identity.framework.version}</version>
                <scope>compile</scope>
            </dependency>
            <dependency>
                <groupId>org.wso2.carbon.identity.framework</groupId>
                <artifactId>org.wso2.carbon.identity.claim.metadata.mgt.stub</artifactId>
                <version>${carbon.identity.framework.version}</version>
                <scope>compile</scope>
            </dependency>
            <dependency>
                <groupId>org.wso2.carbon.identity.framework</groupId>
                <artifactId>org.wso2.carbon.identity.claim.metadata.mgt</artifactId>
                <version>${carbon.identity.framework.version}</version>
                <scope>compile</scope>
            </dependency>
            <dependency>
                <groupId>org.wso2.carbon.identity.inbound.auth.openid</groupId>
                <artifactId>org.wso2.carbon.identity.provider.openid.stub</artifactId>
                <version>${identity.inbound.auth.openid.version}</version>
                <scope>compile</scope>
            </dependency>
            <dependency>
                <groupId>org.wso2.carbon.identity.association.account</groupId>
                <artifactId>org.wso2.carbon.identity.user.account.association.stub</artifactId>
                <version>${identity.user.account.association.version}</version>
            </dependency>
            <dependency>
                <groupId>org.wso2.carbon.identity.framework</groupId>
                <artifactId>org.wso2.carbon.identity.governance.stub</artifactId>
                <version>${carbon.identity.framework.version}</version>
            </dependency>
            <dependency>
                <groupId>org.wso2.carbon.identity.governance</groupId>
                <artifactId>org.wso2.carbon.identity.recovery</artifactId>
                <version>${identity.governance.version}</version>
            </dependency>
            <dependency>
                <groupId>org.wso2.carbon.identity.governance</groupId>
                <artifactId>org.wso2.carbon.identity.recovery.stub</artifactId>
                <version>${identity.governance.version}</version>
            </dependency>
            <dependency>
                <groupId>org.wso2.carbon.deployment</groupId>
                <artifactId>org.wso2.carbon.service.mgt.stub</artifactId>
                <version>${carbon.deployment.version}</version>
                <scope>test</scope>
            </dependency>
            <dependency>
                <groupId>org.wso2.carbon.deployment</groupId>
                <artifactId>org.wso2.carbon.webapp.mgt.stub</artifactId>
                <version>${carbon.deployment.version}</version>
                <scope>test</scope>
            </dependency>
            <dependency>
                <groupId>org.wso2.carbon.automation</groupId>
                <artifactId>org.wso2.carbon.automation.test.utils</artifactId>
                <version>${carbon.automation.version}</version>
            </dependency>
            <dependency>
                <groupId>org.wso2.carbon.automation</groupId>
                <artifactId>org.wso2.carbon.automation.engine</artifactId>
                <version>${carbon.automation.version}</version>
            </dependency>
            <dependency>
                <groupId>org.wso2.carbon.automation</groupId>
                <artifactId>org.wso2.carbon.automation.extensions</artifactId>
                <version>${carbon.automation.version}</version>
                <exclusions>
                    <exclusion>
                        <groupId>com.saucelabs.selenium</groupId> <!-- Exclude Project-E from Project-B -->
                        <artifactId>sauce-ondemand-driver</artifactId>
                    </exclusion>
                    <exclusion>
                        <groupId>com.saucelabs.selenium</groupId> <!-- Exclude Project-E from Project-B -->
                        <artifactId>selenium-client-factory</artifactId>
                    </exclusion>
                </exclusions>
            </dependency>
            <dependency>
                <groupId>org.wso2.carbon.automationutils</groupId>
                <artifactId>org.wso2.carbon.integration.common.extensions</artifactId>
                <version>${carbon.automationutils.version}</version>
            </dependency>
            <dependency>
                <groupId>org.wso2.carbon.automationutils</groupId>
                <artifactId>org.wso2.carbon.integration.common.utils</artifactId>
                <version>${carbon.automationutils.version}</version>
            </dependency>
            <dependency>
                <groupId>org.wso2.carbon.automationutils</groupId>
                <artifactId>org.wso2.carbon.integration.common.admin.client</artifactId>
                <version>${carbon.automationutils.version}</version>
            </dependency>
            <dependency>
                <groupId>org.wso2.is</groupId>
                <artifactId>org.wso2.identity.integration.common.clients</artifactId>
                <version>${project.version}</version>
                <scope>compile</scope>
            </dependency>
            <dependency>
                <groupId>org.wso2.is</groupId>
                <artifactId>org.wso2.identity.integration.common.utils</artifactId>
                <version>${project.version}</version>
                <scope>compile</scope>
            </dependency>
            <dependency>
                <groupId>org.wso2.charon</groupId>
                <artifactId>org.wso2.charon.core</artifactId>
                <version>${charon.orbit.version}</version>
            </dependency>
            <dependency>
                <groupId>org.apache.wink</groupId>
                <artifactId>wink-client</artifactId>
                <version>${apache.wink.version}</version>
            </dependency>
            <dependency>
                <groupId>org.apache.ws.security</groupId>
                <artifactId>wss4j</artifactId>
                <version>${apache.ws.security.version}</version>
            </dependency>
            <dependency>
                <groupId>commons-collections</groupId>
                <artifactId>commons-collections</artifactId>
                <version>${commons-collections.version}</version>
            </dependency>
            <dependency>
                <groupId>org.slf4j</groupId>
                <artifactId>slf4j-simple</artifactId>
                <version>${slf4j.version}</version>
            </dependency>

            <dependency>
                <groupId>org.slf4j</groupId>
                <artifactId>slf4j-log4j12</artifactId>
                <version>${slf4j.version}</version>
            </dependency>
            <dependency>
                <groupId>org.apache.openejb</groupId>
                <artifactId>openejb-core</artifactId>
                <version>${apache.openejb.version}</version>
                <scope>test</scope>
            </dependency>
            <dependency>
                <groupId>org.wso2.orbit.org.apache.httpcomponents</groupId>
                <artifactId>httpclient</artifactId>
                <version>${orbit.version.commons.httpclient}</version>
            </dependency>
            <dependency>
                <groupId>org.apache.axis2.wso2</groupId>
                <artifactId>axis2-client</artifactId>
                <version>${axis2.client.version}</version>
            </dependency>
            <dependency>
                <groupId>org.wso2.orbit.com.nimbusds</groupId>
                <artifactId>nimbus-jose-jwt</artifactId>
                <version>${nimbusds.version}</version>
            </dependency>
            <dependency>
                <groupId>com.nimbusds</groupId>
                <artifactId>oauth2-oidc-sdk</artifactId>
                <version>${nimbus.oidc.sdk.version}</version>
            </dependency>
            <dependency>
                <groupId>org.wso2.orbit.commons-codec</groupId>
                <artifactId>commons-codec</artifactId>
                <version>${commons-codec.version}</version>
            </dependency>
            <dependency>
                <groupId>org.wso2.carbon.identity.framework</groupId>
                <artifactId>org.wso2.carbon.identity.user.registration.stub</artifactId>
                <version>${carbon.identity.framework.version}</version>
            </dependency>
            <dependency>
                <groupId>org.wso2.carbon.identity.framework</groupId>
                <artifactId>org.wso2.carbon.identity.user.profile.stub</artifactId>
                <version>${carbon.identity.framework.version}</version>
            </dependency>
            <dependency>
                <groupId>org.wso2.carbon.identity.fetch.remote</groupId>
                <artifactId>org.wso2.carbon.identity.remotefetch.common</artifactId>
                <version>${org.wso2.carbon.identity.remotefetch.version}</version>
            </dependency>
            <dependency>
                <groupId>org.wso2.carbon.identity.fetch.remote</groupId>
                <artifactId>org.wso2.carbon.identity.remotefetch.core</artifactId>
                <version>${org.wso2.carbon.identity.remotefetch.version}</version>
            </dependency>
            <dependency>
                <groupId>org.wso2.carbon.identity.fetch.remote</groupId>
                <artifactId>org.wso2.carbon.identity.remotefetch.core.ui</artifactId>
                <version>${org.wso2.carbon.identity.remotefetch.version}</version>
            </dependency>
            <dependency>
                <groupId>org.wso2.carbon.identity.fetch.remote</groupId>
                <artifactId>org.wso2.carbon.identity.remotefetch.feature</artifactId>
                <version>${org.wso2.carbon.identity.remotefetch.version}</version>
            </dependency>
            <dependency>
                <groupId>org.eclipse.jgit</groupId>
                <artifactId>org.eclipse.jgit</artifactId>
                <version>${org.jgit.version}</version>
            </dependency>
            <dependency>
                <groupId>com.googlecode.javaewah</groupId>
                <artifactId>JavaEWAH</artifactId>
                <version>${javaewah.version}</version>
            </dependency>
            <dependency>
                <groupId>org.wso2.is</groupId>
                <artifactId>org.wso2.carbon.identity.test.integration.service.stubs</artifactId>
                <version>${project.version}</version>
            </dependency>
            <dependency>
                <groupId>org.wso2.carbon.identity.framework</groupId>
                <artifactId>org.wso2.carbon.identity.workflow.mgt.stub</artifactId>
                <version>${carbon.identity.framework.version}</version>
            </dependency>
            <dependency>
                <groupId>org.wso2.carbon.identity.framework</groupId>
                <artifactId>org.wso2.carbon.security.mgt.stub</artifactId>
                <version>${carbon.identity.framework.version}</version>
            </dependency>
            <dependency>
                <groupId>org.wso2.carbon.identity.workflow.impl.bps</groupId>
                <artifactId>org.wso2.carbon.identity.workflow.impl.stub</artifactId>
                <version>${identity.workflow.impl.bps.version}</version>
            </dependency>
            <dependency>
                <groupId>org.jacoco</groupId>
                <artifactId>org.jacoco.agent</artifactId>
                <version>${jacoco.agent.version}</version>
            </dependency>
            <dependency>
                <groupId>org.wso2.carbon</groupId>
                <artifactId>org.wso2.carbon.core.services</artifactId>
                <version>${carbon.kernel.version}</version>
            </dependency>
            <dependency>
                <groupId>org.apache.tomcat.wso2</groupId>
                <artifactId>tomcat</artifactId>
                <version>${org.apache.tomcat.wso2.version}</version>
            </dependency>
            <dependency>
                <groupId>org.opensaml</groupId>
                <artifactId>xmltooling</artifactId>
                <version>${xmltooling.version}</version>
            </dependency>
            <dependency>
                <groupId>org.opensaml</groupId>
                <artifactId>openws</artifactId>
                <version>${openws.version}</version>
            </dependency>
            <dependency>
                <groupId>org.wso2.carbon.identity.framework</groupId>
                <artifactId>org.wso2.carbon.identity.application.mgt</artifactId>
                <version>${carbon.identity.framework.version}</version>
            </dependency>
            <dependency>
                <groupId>org.wso2.carbon.identity.framework</groupId>
                <artifactId>org.wso2.carbon.identity.functions.library.mgt</artifactId>
                <version>${carbon.identity.framework.version}</version>
            </dependency>
            <dependency>
                <groupId>org.wso2.carbon.identity.framework</groupId>
                <artifactId>org.wso2.carbon.identity.user.functionality.mgt</artifactId>
                <version>${carbon.identity.framework.version}</version>
            </dependency>
            <dependency>
                <groupId>xerces</groupId>
                <artifactId>xercesImpl</artifactId>
                <version>${xercesImpl.version}</version>
            </dependency>
            <dependency>
                <groupId>org.wso2.carbon.identity.framework</groupId>
                <artifactId>org.wso2.carbon.identity.workflow.mgt</artifactId>
                <version>${carbon.identity.framework.version}</version>
            </dependency>
            <dependency>
                <groupId>org.wso2.carbon.identity.workflow.impl.bps</groupId>
                <artifactId>org.wso2.carbon.identity.workflow.impl</artifactId>
                <version>${identity.workflow.impl.bps.version}</version>
            </dependency>
            <dependency>
                <groupId>org.wso2.carbon.identity.framework</groupId>
                <artifactId>org.wso2.carbon.identity.application.authentication.framework</artifactId>
                <version>${carbon.identity.framework.version}</version>
            </dependency>
            <dependency>
                <groupId>org.wso2.carbon.identity.framework</groupId>
                <artifactId>org.wso2.carbon.user.mgt.common</artifactId>
                <version>${carbon.identity.framework.version}</version>
            </dependency>
            <dependency>
                <groupId>org.wso2.carbon.identity.framework</groupId>
                <artifactId>org.wso2.carbon.identity.role.mgt.core</artifactId>
                <version>${carbon.identity.framework.version}</version>
            </dependency>
            <dependency>
                <groupId>org.wso2.carbon.identity.framework</groupId>
                <artifactId>org.wso2.carbon.identity.secret.mgt.core</artifactId>
                <version>${carbon.identity.framework.version}</version>
            </dependency>
            <dependency>
                <groupId>org.wso2.carbon.identity.saml.common</groupId>
                <artifactId>org.wso2.carbon.identity.saml.common.util</artifactId>
                <version>${saml.common.util.version}</version>
            </dependency>
            <dependency>
                <groupId>commons-codec</groupId>
                <artifactId>commons-codec</artifactId>
                <version>${commons.codec.version}</version>
            </dependency>
            <dependency>
                <groupId>org.apache.ws.commons.schema.wso2</groupId>
                <artifactId>XmlSchema</artifactId>
                <version>${XmlSchema.version}</version>
            </dependency>
            <dependency>
                <groupId>wsdl4j.wso2</groupId>
                <artifactId>wsdl4j</artifactId>
                <version>${wsdl4j.version}</version>
            </dependency>
            <dependency>
                <groupId>org.wso2.carbon.analytics-common</groupId>
                <artifactId>org.wso2.carbon.databridge.commons</artifactId>
                <scope>test</scope>
                <version>${carbon.analytics-common.version}</version>
            </dependency>
            <dependency>
                <groupId>org.wso2.carbon.analytics-common</groupId>
                <artifactId>org.wso2.carbon.databridge.core</artifactId>
                <scope>test</scope>
                <version>${carbon.analytics-common.version}</version>
            </dependency>
            <dependency>
                <groupId>org.wso2.carbon.analytics-common</groupId>
                <artifactId>org.wso2.carbon.databridge.receiver.thrift</artifactId>
                <scope>test</scope>
                <version>${carbon.analytics-common.version}</version>
            </dependency>
            <dependency>
                <groupId>org.wso2.carbon.multitenancy</groupId>
                <artifactId>org.wso2.carbon.tenant.mgt.stub</artifactId>
                <version>${carbon.multitenancy.version}</version>
            </dependency>
            <dependency>
                <groupId>commons-pool.wso2</groupId>
                <artifactId>commons-pool</artifactId>
                <version>${commons.pool.wso2.version}</version>
            </dependency>

            <!-- Outbound Authenticators -->
            <dependency>
                <groupId>org.wso2.carbon.identity.outbound.auth.oidc</groupId>
                <artifactId>org.wso2.carbon.identity.application.authenticator.oidc</artifactId>
                <version>${identity.outbound.auth.oidc.version}</version>
            </dependency>
            <dependency>
                <groupId>org.wso2.carbon.identity.outbound.auth.oauth2</groupId>
                <artifactId>org.wso2.carbon.identity.application.authenticator.oauth2</artifactId>
                <version>${identity.outbound.auth.oauth2.version}</version>
            </dependency>
            <dependency>
                <groupId>org.wso2.carbon.identity.outbound.auth.sts.passive</groupId>
                <artifactId>org.wso2.carbon.identity.application.authenticator.passive.sts</artifactId>
                <version>${identity.outbound.auth.passive.sts.version}</version>
            </dependency>
            <dependency>
                <groupId>org.wso2.carbon.identity.outbound.auth.saml2</groupId>
                <artifactId>org.wso2.carbon.identity.application.authenticator.samlsso</artifactId>
                <version>${identity.outbound.auth.samlsso.version}</version>
            </dependency>

            <!-- Social Authenticators -->
            <dependency>
                <groupId>org.wso2.carbon.identity.outbound.auth.facebook</groupId>
                <artifactId>org.wso2.carbon.identity.application.authenticator.facebook</artifactId>
                <version>${social.authenticator.facebook.version}</version>
            </dependency>
            <dependency>
                <groupId>org.wso2.carbon.identity.outbound.auth.google</groupId>
                <artifactId>org.wso2.carbon.identity.application.authenticator.google</artifactId>
                <version>${social.authenticator.google.version}</version>
            </dependency>
            <dependency>
                <groupId>org.wso2.carbon.identity.outbound.auth.live</groupId>
                <artifactId>org.wso2.carbon.identity.application.authenticator.live</artifactId>
                <version>${social.authenticator.windowslive.version}</version>
            </dependency>
            <dependency>
                <groupId>org.wso2.carbon.identity.outbound.auth.apple</groupId>
                <artifactId>org.wso2.carbon.identity.application.authenticator.apple</artifactId>
                <version>${social.authenticator.apple.version}</version>
            </dependency>

            <!-- Provisioning Connectors -->
            <dependency>
                <groupId>org.wso2.carbon.identity.outbound.provisioning.google</groupId>
                <artifactId>org.wso2.carbon.identity.provisioning.connector.google</artifactId>
                <version>${provisioning.connector.google.version}</version>
            </dependency>
            <dependency>
                <groupId>org.wso2.carbon.identity.outbound.provisioning.salesforce</groupId>
                <artifactId>org.wso2.carbon.identity.provisioning.connector.salesforce</artifactId>
                <version>${provisioning.connector.salesforce.version}</version>
            </dependency>
            <dependency>
                <groupId>org.wso2.carbon.identity.outbound.provisioning.scim</groupId>
                <artifactId>org.wso2.carbon.identity.provisioning.connector.scim</artifactId>
                <version>${provisioning.connector.scim.version}</version>
            </dependency>
            <dependency>
                <groupId>org.wso2.carbon.identity.outbound.provisioning.scim2</groupId>
                <artifactId>org.wso2.carbon.identity.provisioning.connector.scim2</artifactId>
                <version>${provisioning.connector.scim2.version}</version>
            </dependency>
            <dependency>
                <groupId>org.wso2.carbon.extension.identity.verification</groupId>
                <artifactId>org.wso2.carbon.extension.identity.verification.mgt.feature</artifactId>
                <version>${identity.verification.version}</version>
            </dependency>
            <dependency>
                <groupId>org.wso2.carbon.extension.identity.verification</groupId>
                <artifactId>org.wso2.carbon.extension.identity.verification.provider.feature</artifactId>
                <version>${identity.verification.version}</version>
            </dependency>
            <dependency>
                <groupId>org.wso2.carbon.extension.identity.verification</groupId>
                <artifactId>org.wso2.carbon.extension.identity.verification.ui.feature</artifactId>
                <version>${identity.verification.version}</version>
            </dependency>

            <!-- Local Authenticators -->
            <dependency>
                <groupId>org.wso2.carbon.identity.application.auth.basic</groupId>
                <artifactId>org.wso2.carbon.identity.application.authenticator.basicauth</artifactId>
                <version>${identity.local.auth.basicauth.version}</version>
            </dependency>
            <dependency>
                <groupId>org.wso2.carbon.identity.local.auth.iwa</groupId>
                <artifactId>org.wso2.carbon.identity.application.authenticator.iwa</artifactId>
                <version>${identity.local.auth.iwa.version}</version>
            </dependency>
            <dependency>
                <groupId>org.wso2.carbon.identity.local.auth.fido</groupId>
                <artifactId>org.wso2.carbon.identity.application.authenticator.fido</artifactId>
                <version>${identity.local.auth.fido.version}</version>
            </dependency>
            <dependency>
                <groupId>org.wso2.carbon.identity.local.auth.fido</groupId>
                <artifactId>org.wso2.carbon.identity.application.authenticator.fido2</artifactId>
                <version>${identity.local.auth.fido.version}</version>
            </dependency>
            <dependency>
                <groupId>org.wso2.carbon.identity.local.auth.fido</groupId>
                <artifactId>org.wso2.carbon.identity.application.authenticator.fido2.server.feature</artifactId>
                <version>${identity.local.auth.fido.version}</version>
            </dependency>
            <dependency>
                <groupId>org.wso2.carbon.identity.application.auth.basic</groupId>
                <artifactId>org.wso2.carbon.identity.application.authenticator.basicauth.jwt</artifactId>
                <version>${identity.local.auth.basicauth.version}</version>
            </dependency>
            <dependency>
                <groupId>org.wso2.carbon.identity.application.auth.basic</groupId>
                <artifactId>org.wso2.carbon.identity.application.authentication.handler.identifier</artifactId>
                <version>${identity.local.auth.basicauth.version}</version>
            </dependency>
            <dependency>
                <groupId>org.wso2.carbon.identity.application.auth.basic</groupId>
                <artifactId>org.wso2.carbon.identity.application.authentication.handler.session</artifactId>
                <version>${identity.local.auth.basicauth.version}</version>
            </dependency>
            <dependency>
                <groupId>org.wso2.carbon.extension.identity.oauth.addons</groupId>
                <artifactId>org.wso2.carbon.identity.oauth2.token.handler.clientauth.mutualtls</artifactId>
                <version>${identity.oauth.addons.version}</version>
            </dependency>

            <!-- Local Authentication API Connector -->
            <dependency>
                <groupId>org.wso2.carbon.identity.local.auth.api</groupId>
                <artifactId>org.wso2.carbon.identity.local.auth.api.core</artifactId>
                <version>${identity.local.auth.api.version}</version>
            </dependency>

            <!-- OAuth2 Grant Type extensions -->
            <dependency>
                <groupId>org.wso2.carbon.extension.identity.oauth2.grantType.jwt</groupId>
                <artifactId>org.wso2.carbon.identity.oauth2.grant.jwt</artifactId>
                <version>${identity.oauth2.jwt.bearer.grant.version}</version>
            </dependency>

            <!--Conditional authenticator functions-->
            <dependency>
                <groupId>org.wso2.carbon.identity.conditional.auth.functions</groupId>
                <artifactId>org.wso2.carbon.identity.conditional.auth.functions.user</artifactId>
                <version>${conditional.authentication.functions.version}</version>
            </dependency>
            <dependency>
                <groupId>org.wso2.carbon.identity.conditional.auth.functions</groupId>
                <artifactId>org.wso2.carbon.identity.conditional.auth.functions.notification</artifactId>
                <version>${conditional.authentication.functions.version}</version>
            </dependency>
            <dependency>
                <groupId>org.wso2.carbon.identity.conditional.auth.functions</groupId>
                <artifactId>org.wso2.carbon.identity.conditional.auth.functions.cookie</artifactId>
                <version>${conditional.authentication.functions.version}</version>
            </dependency>
            <dependency>
                <groupId>org.wso2.carbon.identity.conditional.auth.functions</groupId>
                <artifactId>org.wso2.carbon.identity.conditional.auth.functions.analytics</artifactId>
                <version>${conditional.authentication.functions.version}</version>
            </dependency>
            <dependency>
                <groupId>org.wso2.carbon.identity.conditional.auth.functions</groupId>
                <artifactId>org.wso2.carbon.identity.conditional.auth.functions.choreo</artifactId>
                <version>${conditional.authentication.functions.version}</version>
            </dependency>
            <!-- Other Connectors packed with IS -->
            <dependency>
                <groupId>org.wso2.carbon.extension.identity.authenticator.outbound.emailotp</groupId>
                <artifactId>org.wso2.carbon.identity.authenticator.emailotp</artifactId>
                <version>${authenticator.emailotp.version}</version>
            </dependency>
            <dependency>
                <groupId>org.wso2.carbon.extension.identity.authenticator.outbound.smsotp</groupId>
                <artifactId>org.wso2.carbon.extension.identity.authenticator.smsotp.connector</artifactId>
                <version>${authenticator.smsotp.version}</version>
            </dependency>
            <dependency>
                <groupId>org.wso2.carbon.identity.local.auth.magiclink</groupId>
                <artifactId>org.wso2.carbon.identity.application.authenticator.magiclink</artifactId>
                <version>${authenticator.magiclink.version}</version>
            </dependency>
            <dependency>
                <groupId>org.wso2.carbon.identity.local.auth.magiclink</groupId>
                <artifactId>org.wso2.carbon.identity.local.auth.magiclink.server.feature</artifactId>
                <version>${authenticator.magiclink.version}</version>
            </dependency>
            <dependency>
                <groupId>org.wso2.carbon.identity.local.auth.magiclink</groupId>
                <artifactId>org.wso2.carbon.identity.local.auth.emailotp</artifactId>
                <version>${authenticator.local.auth.emailotp.version}</version>
            </dependency>
            <dependency>
                <groupId>org.wso2.carbon.identity.local.auth.magiclink</groupId>
                <artifactId>org.wso2.carbon.identity.local.auth.emailotp.server.feature</artifactId>
                <version>${authenticator.local.auth.emailotp.version}</version>
            </dependency>
            <dependency>
                <groupId>org.wso2.carbon.extension.identity.authenticator.outbound.twitter</groupId>
                <artifactId>org.wso2.carbon.extension.identity.authenticator.twitter.connector</artifactId>
                <version>${authenticator.twitter.version}</version>
            </dependency>
            <dependency>
                <groupId>org.wso2.carbon.extension.identity.authenticator.outbound.office365</groupId>
                <artifactId>org.wso2.carbon.extension.identity.authenticator.office3620connector</artifactId>
                <version>${authenticator.office365.version}</version>
            </dependency>
            <dependency>
                <groupId>org.wso2.carbon.extension.identity.authenticator.outbound.totp</groupId>
                <artifactId>org.wso2.carbon.extension.identity.authenticator.totp.connector</artifactId>
                <version>${authenticator.totp.version}</version>
            </dependency>
            <dependency>
                <groupId>org.wso2.carbon.extension.identity.authenticator.outbound.backupcode</groupId>
                <artifactId>org.wso2.carbon.extension.identity.authenticator.backupcode.connector</artifactId>
                <version>${authenticator.backupcode.version}</version>
            </dependency>
            <dependency>
                <groupId>org.wso2.carbon.extension.identity.authenticator.outbound.x509Certificate</groupId>
                <artifactId>org.wso2.carbon.extension.identity.authenticator.x509Certificate.connector</artifactId>
                <version>${authenticator.x509.version}</version>
            </dependency>

            <!--Hash providers-->
            <dependency>
                <groupId>org.wso2.carbon.identity.hash.provider.pbkdf2</groupId>
                <artifactId>org.wso2.carbon.identity.hash.provider.pbkdf2.server.feature</artifactId>
                <version>${hashprovider.pbkdf2.version}</version>
            </dependency>

            <!-- API server and API user common dependencies -->
            <dependency>
                <groupId>org.wso2.carbon.identity.server.api</groupId>
                <artifactId>org.wso2.carbon.identity.api.server.common</artifactId>
                <version>${identity.server.api.version}</version>
            </dependency>
            <dependency>
                <groupId>org.wso2.carbon.identity.user.api</groupId>
                <artifactId>org.wso2.carbon.identity.api.user.common</artifactId>
                <version>${identity.user.api.version}</version>
            </dependency>

            <!--
                Dependencies from this point is used in p2 profile gen, added here to get them updated along with
                versions plugin (version plugin only reads the dependencies in dependencyManagement,
                and dependencies section)
            -->
            <dependency>
                <groupId>org.wso2.carbon.healthcheck</groupId>
                <artifactId>org.wso2.carbon.healthcheck.server.feature</artifactId>
                <version>${carbon.healthcheck.version}</version>
            </dependency>
            <dependency>
                <groupId>org.wso2.carbon.identity.carbon.auth.saml2</groupId>
                <artifactId>org.wso2.carbon.identity.authenticator.saml2.sso.feature</artifactId>
                <version>${identity.carbon.auth.saml2.version}</version>
                <type>zip</type>
            </dependency>
            <dependency>
                <groupId>org.wso2.carbon.identity.local.auth.requestpath.basic</groupId>
                <artifactId>org.wso2.carbon.identity.application.authenticator.requestpath.basicauth.server.feature
                </artifactId>
                <version>${identity.outbound.auth.requestpath.basicauth.version}</version>
            </dependency>
            <dependency>
                <groupId>org.wso2.carbon.identity.carbon.auth.mutualssl</groupId>
                <artifactId>org.wso2.carbon.identity.authenticator.mutualssl.feature</artifactId>
                <version>${identity.carbon.auth.mutual.ssl.version}</version>
            </dependency>
            <dependency>
                <groupId>org.wso2.carbon.identity.workflow.user</groupId>
                <artifactId>org.wso2.carbon.user.mgt.workflow.feature</artifactId>
                <version>${identity.user.workflow.version}</version>
            </dependency>
            <dependency>
                <groupId>org.wso2.carbon.identity.userstore.remote</groupId>
                <artifactId>org.wso2.carbon.identity.user.store.remote.feature</artifactId>
                <version>${identity.userstore.remote.version}</version>
            </dependency>
            <dependency>
                <groupId>org.wso2.carbon.identity.carbon.auth.iwa</groupId>
                <artifactId>org.wso2.carbon.identity.authenticator.iwa.feature</artifactId>
                <version>${identity.carbon.auth.iwa.version}</version>
            </dependency>
            <dependency>
                <groupId>org.wso2.carbon.identity.workflow.template.multisteps</groupId>
                <artifactId>org.wso2.carbon.identity.workflow.template.server.feature</artifactId>
                <version>${identity.workflow.template.multisteps.version}</version>
            </dependency>
            <dependency>
                <groupId>org.wso2.carbon.identity.local.auth.requestpath.oauth</groupId>
                <artifactId>org.wso2.carbon.identity.application.authenticator.requestpath.oauth.server.feature
                </artifactId>
                <version>${identity.outbound.auth.requestpath.oauth.version}</version>
            </dependency>
            <dependency>
                <groupId>org.wso2.carbon.identity.tool.validator.sso.saml2</groupId>
                <artifactId>org.wso2.carbon.identity.tools.saml.validator.feature</artifactId>
                <version>${identity.tool.samlsso.validator.version}</version>
            </dependency>
            <dependency>
                <groupId>org.wso2.carbon.identity.datapublisher.authentication</groupId>
                <artifactId>org.wso2.carbon.identity.data.publisher.application.authentication.server.feature
                </artifactId>
                <version>${identity.data.publisher.authentication.version}</version>
            </dependency>
            <dependency>
                <groupId>org.wso2.carbon.identity.data.publisher.oauth</groupId>
                <artifactId>org.wso2.carbon.identity.data.publisher.oauth.server.feature</artifactId>
                <version>${identity.data.publisher.oauth.version}</version>
            </dependency>
            <dependency>
                <groupId>org.wso2.carbon.identity.data.publisher.audit</groupId>
                <artifactId>org.wso2.carbon.identity.data.publisher.audit.user.operation.server.feature</artifactId>
                <version>${identity.data.publisher.audit.version}</version>
            </dependency>
            <dependency>
                <groupId>org.wso2.carbon.identity.auth.rest</groupId>
                <artifactId>org.wso2.carbon.identity.auth.server.feature</artifactId>
                <version>${identity.carbon.auth.rest.version}</version>
            </dependency>
            <dependency>
                <groupId>org.wso2.carbon.identity.auth.rest</groupId>
                <artifactId>org.wso2.carbon.identity.cors.server.feature</artifactId>
                <version>${identity.carbon.auth.rest.version}</version>
            </dependency>
            <dependency>
                <groupId>org.wso2.carbon.identity.event.handler.accountlock</groupId>
                <artifactId>org.wso2.carbon.identity.handler.event.account.lock.feature</artifactId>
                <version>${identity.event.handler.account.lock.version}</version>
            </dependency>
            <dependency>
                <groupId>org.wso2.carbon.identity.event.handler.notification</groupId>
                <artifactId>org.wso2.carbon.email.mgt.feature</artifactId>
                <version>${identity.event.handler.notification.version}</version>
            </dependency>
            <dependency>
                <groupId>org.wso2.carbon.identity.metadata.saml2</groupId>
                <artifactId>org.wso2.carbon.identity.idp.metadata.saml2.server.feature</artifactId>
                <version>${identity.metadata.saml.version}</version>
            </dependency>
            <dependency>
                <groupId>org.wso2.carbon.identity.saml.common</groupId>
                <artifactId>org.wso2.carbon.identity.saml.common.util.feature</artifactId>
                <version>${saml.common.util.version}</version>
            </dependency>
            <dependency>
                <groupId>org.wso2.identity.apps</groupId>
                <artifactId>org.wso2.identity.apps.feature</artifactId>
                <version>${identity.apps.version}</version>
            </dependency>
            <dependency>
                <groupId>org.wso2.identity.apps</groupId>
                <artifactId>org.wso2.identity.apps.authentication.portal.server.feature</artifactId>
                <version>${identity.apps.version}</version>
            </dependency>
            <dependency>
                <groupId>org.wso2.identity.apps</groupId>
                <artifactId>org.wso2.identity.apps.recovery.portal.server.feature</artifactId>
                <version>${identity.apps.version}</version>
            </dependency>

            <dependency>
                <groupId>org.wso2.carbon.identity.application.authz.xacml</groupId>
                <artifactId>org.wso2.carbon.identity.application.authz.xacml.server.feature</artifactId>
                <version>${identity.app.authz.xacml.version}</version>
            </dependency>
            <dependency>
                <groupId>org.wso2.carbon.extension.identity.oauth.addons</groupId>
                <artifactId>org.wso2.carbon.identity.oauth2.validators.xacml.server.feature</artifactId>
                <version>${identity.oauth.addons.version}</version>
            </dependency>
            <dependency>
                <groupId>org.wso2.carbon.identity.outbound.auth.oauth2</groupId>
                <artifactId>org.wso2.carbon.identity.outbound.auth.oauth2.server.feature</artifactId>
                <version>${identity.outbound.auth.oauth2.version}</version>
            </dependency>
            <dependency>
                <groupId>org.apache.felix</groupId>
                <artifactId>org.apache.felix.scr.ds-annotations</artifactId>
                <version>${ds-annotations.version}</version>
            </dependency>
            <dependency>
                <groupId>org.wso2.carbon.consent.mgt</groupId>
                <artifactId>org.wso2.carbon.consent.mgt.feature</artifactId>
                <version>${carbon.consent.mgt.version}</version>
            </dependency>
            <dependency>
                <groupId>org.wso2.carbon.identity.framework</groupId>
                <artifactId>org.wso2.carbon.identity.consent.mgt</artifactId>
                <version>${carbon.identity.framework.version}</version>
            </dependency>
            <dependency>
                <groupId>org.wso2.carbon.utils</groupId>
                <artifactId>org.wso2.carbon.database.utils</artifactId>
                <version>${carbon.database.utils.version}</version>
            </dependency>
            <dependency>
                <groupId>org.wso2.carbon.registry</groupId>
                <artifactId>org.wso2.carbon.registry.properties.stub</artifactId>
                <version>${carbon.registry.version}</version>
            </dependency>
            <dependency>
                <groupId>org.wso2.carbon.extension.identity.x509certificate</groupId>
                <artifactId>org.wso2.carbon.extension.identity.x509Certificate.validation.server.feature</artifactId>
                <version>${org.wso2.carbon.extension.identity.x509certificate.version}</version>
            </dependency>
            <dependency>
                <groupId>org.wso2.carbon.identity.conditional.auth.functions</groupId>
                <artifactId>org.wso2.carbon.identity.conditional.auth.functions.server.feature</artifactId>
                <version>${conditional.authentication.functions.version}</version>
            </dependency>
            <dependency>
                <groupId>org.wso2.carbon.identity.framework</groupId>
                <artifactId>org.wso2.carbon.identity.template.mgt.server.feature</artifactId>
                <version>${carbon.identity.framework.version}</version>
            </dependency>
            <dependency>
                <groupId>org.wso2.carbon.identity.framework</groupId>
                <artifactId>org.wso2.carbon.identity.template.mgt.feature</artifactId>
                <version>${carbon.identity.framework.version}</version>
            </dependency>
            <dependency>
                <groupId>org.wso2.carbon.identity.framework</groupId>
                <artifactId>org.wso2.carbon.identity.cors.mgt.server.feature</artifactId>
                <version>${carbon.identity.framework.version}</version>
            </dependency>
            <dependency>
                <groupId>org.wso2.carbon.identity.framework</groupId>
                <artifactId>org.wso2.carbon.identity.user.functionality.mgt.feature</artifactId>
                <version>${carbon.identity.framework.version}</version>
            </dependency>
            <dependency>
                <groupId>org.wso2.carbon.identity.framework</groupId>
                <artifactId>org.wso2.carbon.identity.multi.attribute.login.mgt.server.feature</artifactId>
                <version>${carbon.identity.framework.version}</version>
            </dependency>
            <dependency>
                <groupId>org.wso2.carbon.identity.framework</groupId>
                <artifactId>org.wso2.carbon.identity.unique.claim.mgt.server.feature</artifactId>
                <version>${carbon.identity.framework.version}</version>
            </dependency>
            <dependency>
                <groupId>org.wso2.carbon.identity.framework</groupId>
                <artifactId>org.wso2.carbon.identity.userstore.configuration.server.feature</artifactId>
                <version>${carbon.identity.framework.version}</version>
            </dependency>
            <dependency>
                <groupId>org.wso2.carbon.identity.governance</groupId>
                <artifactId>org.wso2.carbon.identity.multi.attribute.login.service.server.feature</artifactId>
                <version>${identity.governance.version}</version>
            </dependency>
            <dependency>
                <groupId>org.wso2.carbon.identity.framework</groupId>
                <artifactId>org.wso2.carbon.identity.central.log.mgt</artifactId>
                <version>${carbon.identity.framework.version}</version>
            </dependency>
            <dependency>
                <groupId>org.wso2.carbon.identity.branding.preference.management</groupId>
                <artifactId>org.wso2.carbon.identity.branding.preference.management.core</artifactId>
                <version>${identity.branding.preference.management.version}</version>
            </dependency>
            <dependency>
                <groupId>org.wso2.carbon.identity.framework</groupId>
                <artifactId>org.wso2.carbon.identity.input.validation.mgt</artifactId>
                <version>${carbon.identity.framework.version}</version>
            </dependency>
            <dependency>
                <groupId>org.wso2.carbon.identity.framework</groupId>
                <artifactId>org.wso2.carbon.identity.input.validation.mgt.server.feature</artifactId>
                <version>${carbon.identity.framework.version}</version>
            </dependency>
            <dependency>
                <groupId>org.wso2.carbon.identity.framework</groupId>
                <artifactId>org.wso2.carbon.identity.consent.server.configs.mgt</artifactId>
                <version>${carbon.identity.framework.version}</version>
            </dependency>
            <dependency>
                <groupId>org.wso2.carbon.identity.framework</groupId>
                <artifactId>org.wso2.carbon.identity.consent.server.configs.mgt.server.feature</artifactId>
                <version>${carbon.identity.framework.version}</version>
            </dependency>
            <dependency>
                <groupId>org.wso2.carbon.identity.organization.management</groupId>
                <artifactId>org.wso2.carbon.identity.organization.management.server.feature</artifactId>
                <version>${identity.org.mgt.version}</version>
            </dependency>
            <dependency>
                <groupId>org.wso2.carbon.identity.organization.management.core</groupId>
                <artifactId>org.wso2.carbon.identity.organization.management.core.server.feature</artifactId>
                <version>${identity.org.mgt.core.version}</version>
            </dependency>
            <dependency>
                <groupId>org.wso2.carbon.identity.outbound.provisioning.scim2</groupId>
                <artifactId>org.wso2.carbon.identity.provisioning.connector.scim2.server.feature</artifactId>
                <version>${provisioning.connector.scim2.version}</version>
            </dependency>
            <dependency>
                <groupId>org.wso2.carbon.extension.identity.verification</groupId>
                <artifactId>org.wso2.carbon.extension.identity.verification.mgt</artifactId>
                <version>${identity.verification.version}</version>
            </dependency>
            <dependency>
                <groupId>org.wso2.carbon.extension.identity.verification</groupId>
                <artifactId>org.wso2.carbon.extension.identity.verification.provider</artifactId>
                <version>${identity.verification.version}</version>
            </dependency>
            <dependency>
                <groupId>org.wso2.carbon.extension.identity.verification</groupId>
                <artifactId>org.wso2.carbon.extension.identity.verification.ui</artifactId>
                <version>${identity.verification.version}</version>
            </dependency>
            <dependency>
                <groupId>org.wso2.msf4j</groupId>
                <artifactId>msf4j-core</artifactId>
                <version>${msf4j.version}</version>
            </dependency>
            <dependency>
                <groupId>org.wso2.msf4j</groupId>
                <artifactId>msf4j-microservice</artifactId>
                <version>${msf4j.version}</version>
            </dependency>
            <dependency>
                <groupId>org.apache.velocity</groupId>
                <artifactId>velocity</artifactId>
                <version>${org.apache.velocity.version}</version>
            </dependency>
            <dependency>
                <groupId>io.rest-assured</groupId>
                <artifactId>rest-assured</artifactId>
                <version>${rest.assured.version}</version>
                <scope>test</scope>
            </dependency>
            <dependency>
                <groupId>io.rest-assured</groupId>
                <artifactId>json-path</artifactId>
                <version>${rest.assured.version}</version>
                <scope>test</scope>
            </dependency>
            <dependency>
                <groupId>io.rest-assured</groupId>
                <artifactId>xml-path</artifactId>
                <version>${rest.assured.version}</version>
                <scope>test</scope>
            </dependency>
            <dependency>
                <groupId>io.rest-assured</groupId>
                <artifactId>rest-assured-all</artifactId>
                <version>${rest.assured.version}</version>
                <scope>test</scope>
            </dependency>
            <dependency>
                <groupId>io.swagger</groupId>
                <artifactId>swagger-annotations</artifactId>
                <version>${swagger-core-version}</version>
                <scope>test</scope>
            </dependency>
            <dependency>
                <groupId>com.atlassian.oai</groupId>
                <artifactId>swagger-request-validator-restassured</artifactId>
                <version>${swagger-request-validator.version}</version>
                <scope>test</scope>
            </dependency>
            <dependency>
                <groupId>org.xmlunit</groupId>
                <artifactId>xmlunit-core</artifactId>
                <version>${org.xmlunit.version}</version>
                <scope>test</scope>
            </dependency>
            <dependency>
                <groupId>org.wso2.identity.apps</groupId>
                <artifactId>identity-apps-cypress-tests</artifactId>
                <version>${identity.apps.version}</version>
            </dependency>
            <dependency>
                <groupId>org.codehaus.jackson</groupId>
                <artifactId>jackson-core-asl</artifactId>
                <version>${jackson-core-asl.version}</version>
                <scope>compile</scope>
            </dependency>
            <dependency>
                <groupId>com.fasterxml.jackson.core</groupId>
                <artifactId>jackson-core</artifactId>
                <version>${com.fasterxml.jackson.version}</version>
            </dependency>
            <dependency>
                <groupId>com.fasterxml.jackson.core</groupId>
                <artifactId>jackson-annotations</artifactId>
                <version>${com.fasterxml.jackson.version}</version>
            </dependency>
            <dependency>
                <groupId>com.fasterxml.jackson.core</groupId>
                <artifactId>jackson-databind</artifactId>
                <version>${com.fasterxml.jackson.databind.version}</version>
            </dependency>
            <dependency>
                <groupId>org.apache.log4j.wso2</groupId>
                <artifactId>log4j</artifactId>
                <version>${org.apache.log4j.wso2.version}</version>
                <exclusions>
                    <exclusion>
                        <groupId>log4j</groupId>
                        <artifactId>log4j</artifactId>
                    </exclusion>
                </exclusions>
            </dependency>
            <!-- Pax Logging -->
            <dependency>
                <groupId>org.wso2.org.ops4j.pax.logging</groupId>
                <artifactId>pax-logging-api</artifactId>
                <version>${pax.logging.api.version}</version>
            </dependency>
            <dependency>
                <groupId>org.apache.logging.log4j</groupId>
                <artifactId>log4j-jul</artifactId>
                <version>${org.apache.logging.log4j.version}</version>
                <scope>test</scope>
            </dependency>
            <dependency>
                <groupId>org.apache.logging.log4j</groupId>
                <artifactId>log4j-core</artifactId>
                <version>${org.apache.logging.log4j.version}</version>
                <scope>test</scope>
            </dependency>
            <dependency>
                <groupId>commons-logging</groupId>
                <artifactId>commons-logging</artifactId>
                <version>1.2</version>
                <scope>test</scope>
            </dependency>
            <dependency>
                <groupId>commons-lang.wso2</groupId>
                <artifactId>commons-lang</artifactId>
                <version>${commons-lang.wso2.version}</version>
                <scope>test</scope>
            </dependency>
            <dependency>
                <groupId>org.wso2.is</groupId>
                <artifactId>org.wso2.carbon.identity.test.integration.service</artifactId>
                <version>${project.version}</version>
            </dependency>
            <dependency>
                <groupId>org.apache.directory.server</groupId>
                <artifactId>apacheds-core-constants</artifactId>
                <version>${apacheds.core.version}</version>
                <scope>test</scope>
            </dependency>
            <dependency>
                <groupId>org.apache.directory.server</groupId>
                <artifactId>apacheds-core</artifactId>
                <version>${apacheds.core.version}</version>
                <scope>test</scope>
            </dependency>
            <dependency>
                <groupId>org.apache.directory.server</groupId>
                <artifactId>apacheds-core-api</artifactId>
                <version>${apacheds.core.version}</version>
                <scope>test</scope>
            </dependency>
            <dependency>
                <groupId>org.apache.directory.server</groupId>
                <artifactId>apacheds-jdbm-partition</artifactId>
                <version>${apacheds.core.version}</version>
                <scope>test</scope>
            </dependency>
            <dependency>
                <groupId>org.apache.directory.server</groupId>
                <artifactId>apacheds-ldif-partition</artifactId>
                <version>${apacheds.core.version}</version>
                <scope>test</scope>
            </dependency>
            <dependency>
                <groupId>org.apache.directory.server</groupId>
                <artifactId>apacheds-protocol-ldap</artifactId>
                <version>${apacheds.core.version}</version>
                <scope>test</scope>
            </dependency>
            <dependency>
                <groupId>org.apache.directory.server</groupId>
                <artifactId>apacheds-protocol-shared</artifactId>
                <version>${apacheds.core.version}</version>
                <scope>test</scope>
            </dependency>
            <dependency>
                <groupId>org.apache.directory.server</groupId>
                <artifactId>apacheds-xdbm-partition</artifactId>
                <version>${apacheds.core.version}</version>
                <scope>test</scope>
            </dependency>
            <dependency>
                <groupId>org.apache.directory.api</groupId>
                <artifactId>api-all</artifactId>
                <version>${apacheds.api.version}</version>
                <scope>test</scope>
            </dependency>
        </dependencies>
    </dependencyManagement>

    <profiles>
        <profile>
            <id>Sign-Artifacts</id>
            <activation>
                <property>
                    <name>sign</name>
                </property>
            </activation>
            <build>
                <plugins>
                    <plugin>
                        <groupId>org.apache.maven.plugins</groupId>
                        <artifactId>maven-gpg-plugin</artifactId>
                        <version>1.0-alpha-3</version>
                        <executions>
                            <execution>
                                <id>sign-artifacts</id>
                                <phase>verify</phase>
                                <goals>
                                    <goal>sign</goal>
                                </goals>
                            </execution>
                        </executions>
                    </plugin>
                </plugins>
            </build>
        </profile>
        <profile>
            <id>wso2-release</id>
            <build>
                <plugins>
                    <plugin>
                        <groupId>org.apache.maven.plugins</groupId>
                        <artifactId>maven-javadoc-plugin</artifactId>
                        <version>2.10.1</version>
                        <executions>
                            <execution>
                                <id>attach-javadocs</id>
                                <goals>
                                    <goal>jar</goal>
                                </goals>
                                <configuration> <!-- add this to disable checking -->
                                    <additionalparam>-Xdoclint:none</additionalparam>
                                    <source>8</source>
                                </configuration>
                            </execution>
                        </executions>
                    </plugin>
                </plugins>
            </build>
        </profile>

    </profiles>

    <properties>

        <!--Carbon Identity Framework Version-->
<<<<<<< HEAD
        <carbon.identity.framework.version>5.25.263</carbon.identity.framework.version>
=======
        <carbon.identity.framework.version>5.25.262</carbon.identity.framework.version>
>>>>>>> 9f07d55a
        <carbon.identity.framework.version.range>[5.14.67, 6.0.0]</carbon.identity.framework.version.range>

        <!--SAML Common Utils Version-->
        <saml.common.util.version>1.3.0</saml.common.util.version>
        <saml.common.util.version.range>[1.0.0,2.0.0)</saml.common.util.version.range>

        <!--Carbon Consent Version-->
        <carbon.consent.mgt.version>2.5.2</carbon.consent.mgt.version>

        <!--Identity Governance Version-->
        <identity.governance.version>1.8.49</identity.governance.version>

        <!--Identity Carbon Versions-->
        <identity.carbon.auth.saml2.version>5.8.5</identity.carbon.auth.saml2.version>
        <identity.carbon.auth.mutual.ssl.version>5.5.0</identity.carbon.auth.mutual.ssl.version>
        <identity.carbon.auth.iwa.version>5.5.0</identity.carbon.auth.iwa.version>
        <identity.carbon.auth.rest.version>1.8.20</identity.carbon.auth.rest.version>


        <!-- Identity Inbound Versions   -->
        <identity.inbound.auth.saml.version>5.11.18</identity.inbound.auth.saml.version>
        <identity.inbound.auth.oauth.version>6.11.89</identity.inbound.auth.oauth.version>
        <identity.inbound.auth.openid.version>5.9.1</identity.inbound.auth.openid.version>
        <identity.inbound.auth.sts.version>5.10.12</identity.inbound.auth.sts.version>
        <identity.inbound.provisioning.scim.version>5.7.3</identity.inbound.provisioning.scim.version>
        <identity.inbound.provisioning.scim2.version>3.4.22</identity.inbound.provisioning.scim2.version>

        <!-- Identity workflow Versions -->
        <identity.user.workflow.version>5.6.0</identity.user.workflow.version>
        <identity.workflow.impl.bps.version>5.5.5</identity.workflow.impl.bps.version>
        <identity.workflow.template.multisteps.version>5.5.0</identity.workflow.template.multisteps.version>


        <!-- Identity User Versions -->
        <identity.user.account.association.version>5.5.4</identity.user.account.association.version>
        <identity.user.ws.version>5.7.4</identity.user.ws.version>

        <!-- Identity Userstore Versions -->
        <identity.userstore.remote.version>5.2.5</identity.userstore.remote.version>

        <!-- Identity Data Publisher Versions -->
        <identity.data.publisher.authentication.version>5.6.6</identity.data.publisher.authentication.version>
        <identity.data.publisher.oauth.version>1.6.5</identity.data.publisher.oauth.version>
        <identity.data.publisher.audit.version>1.4.3</identity.data.publisher.audit.version>

        <!-- Identity Event Handler Versions -->
        <identity.event.handler.account.lock.version>1.8.12</identity.event.handler.account.lock.version>
        <identity.event.handler.notification.version>1.7.15</identity.event.handler.notification.version>

        <!--<identity.agent.entitlement.proxy.version>5.1.1</identity.agent.entitlement.proxy.version>-->
        <!--<identity.carbon.auth.signedjwt.version>5.1.1</identity.carbon.auth.signedjwt.version>-->
        <!--<identity.userstore.cassandra.version>5.1.1</identity.userstore.cassandra.version>-->
        <!--<identity.agent-entitlement-filter.version>5.1.1</identity.agent-entitlement-filter.version>-->
        <org.wso2.carbon.identity.remotefetch.version>0.8.4</org.wso2.carbon.identity.remotefetch.version>

        <!-- CallHome version -->
        <callhome.version>4.5.x_1.0.14</callhome.version>

        <!-- Authenticator Versions -->
        <identity.outbound.auth.oidc.version>5.11.12</identity.outbound.auth.oidc.version>
        <identity.outbound.auth.oauth2.version>1.0.11</identity.outbound.auth.oauth2.version>
        <identity.outbound.auth.passive.sts.version>5.5.0</identity.outbound.auth.passive.sts.version>
        <identity.outbound.auth.samlsso.version>5.8.5</identity.outbound.auth.samlsso.version>
        <identity.outbound.auth.requestpath.basicauth.version>5.5.4</identity.outbound.auth.requestpath.basicauth.version>
        <identity.outbound.auth.requestpath.oauth.version>5.5.4</identity.outbound.auth.requestpath.oauth.version>

        <!-- Social Authenticator Versions -->
        <social.authenticator.facebook.version>5.2.2</social.authenticator.facebook.version>
        <social.authenticator.google.version>5.2.9</social.authenticator.google.version>
        <social.authenticator.windowslive.version>5.2.2</social.authenticator.windowslive.version>
        <social.authenticator.apple.version>1.0.2</social.authenticator.apple.version>

        <!-- Provisioning connector Versions -->
        <provisioning.connector.google.version>5.2.3</provisioning.connector.google.version>
        <provisioning.connector.salesforce.version>5.2.3</provisioning.connector.salesforce.version>
        <provisioning.connector.scim.version>5.3.1</provisioning.connector.scim.version>
        <provisioning.connector.scim2.version>2.0.2</provisioning.connector.scim2.version>

        <!-- Local Authenticator Versions -->
        <identity.local.auth.basicauth.version>6.7.18</identity.local.auth.basicauth.version>
        <identity.local.auth.fido.version>5.3.34</identity.local.auth.fido.version>
        <identity.local.auth.iwa.version>5.4.2</identity.local.auth.iwa.version>

        <!-- Local Authentication API Connector Version -->
        <identity.local.auth.api.version>2.5.8</identity.local.auth.api.version>

        <!-- OAuth2 Grant Type extensions -->
        <identity.oauth2.jwt.bearer.grant.version>2.2.1</identity.oauth2.jwt.bearer.grant.version>

        <!--SAML Metadata-->
        <identity.metadata.saml.version>1.7.5</identity.metadata.saml.version>

        <!-- Connector Versions -->
        <authenticator.totp.version>3.3.14</authenticator.totp.version>
        <authenticator.backupcode.version>0.0.14</authenticator.backupcode.version>
        <authenticator.office365.version>2.1.2</authenticator.office365.version>
        <authenticator.smsotp.version>3.3.10</authenticator.smsotp.version>
        <authenticator.magiclink.version>1.1.10</authenticator.magiclink.version>
        <authenticator.emailotp.version>4.1.13</authenticator.emailotp.version>
        <authenticator.local.auth.emailotp.version>1.0.0</authenticator.local.auth.emailotp.version>
        <authenticator.twitter.version>1.1.1</authenticator.twitter.version>
        <authenticator.x509.version>3.1.11</authenticator.x509.version>
        <identity.extension.utils>1.0.14</identity.extension.utils>

        <identity.org.mgt.version>1.3.50</identity.org.mgt.version>
        <identity.org.mgt.core.version>1.0.56</identity.org.mgt.core.version>

        <!-- Hash Provider Versions-->
        <hashprovider.pbkdf2.version>0.1.4</hashprovider.pbkdf2.version>

        <!-- Identity Branding Preference Management Versions -->
        <identity.branding.preference.management.version>1.0.5</identity.branding.preference.management.version>

        <!-- Identity REST API feature -->
        <identity.api.dispatcher.version>2.0.13</identity.api.dispatcher.version>
        <identity.user.api.version>1.3.17</identity.user.api.version>
        <identity.server.api.version>1.2.66</identity.server.api.version>

        <identity.agent.sso.version>5.5.9</identity.agent.sso.version>
        <identity.tool.samlsso.validator.version>5.5.4</identity.tool.samlsso.validator.version>
        <identity.app.authz.xacml.version>2.3.1</identity.app.authz.xacml.version>
        <identity.oauth.addons.version>2.4.25</identity.oauth.addons.version>
        <org.wso2.carbon.extension.identity.x509certificate.version>1.1.3</org.wso2.carbon.extension.identity.x509certificate.version>
        <conditional.authentication.functions.version>1.2.31</conditional.authentication.functions.version>

        <!-- Identity Portal Versions -->
        <identity.apps.version>1.6.355</identity.apps.version>

        <!-- Charon -->
        <charon.version>3.4.1</charon.version>

        <!-- Carbon Kernel -->
        <carbon.kernel.version>4.9.10</carbon.kernel.version>

        <!-- Identity Verification -->
        <identity.verification.version>1.0.6</identity.verification.version>

        <!-- Carbon Repo Versions -->
        <carbon.deployment.version>4.12.20</carbon.deployment.version>
        <carbon.commons.version>4.10.4</carbon.commons.version>
        <carbon.registry.version>4.8.15</carbon.registry.version>
        <carbon.multitenancy.version>4.11.8</carbon.multitenancy.version>
        <carbon.metrics.version>1.3.12</carbon.metrics.version>
        <carbon.business-process.version>4.5.64</carbon.business-process.version>
        <carbon.analytics-common.version>5.2.53</carbon.analytics-common.version>
        <carbon.dashboards.version>2.0.27</carbon.dashboards.version>
        <carbon.database.utils.version>2.1.6</carbon.database.utils.version>
        <carbon.healthcheck.version>1.3.0</carbon.healthcheck.version>

        <!-- Common tool Versions -->
        <cipher-tool.version>1.2.4</cipher-tool.version>
        <securevault.wso2.version>1.1.7</securevault.wso2.version>

        <!-- Feature dependency Versions -->
        <stratos.version.221>2.2.1</stratos.version.221>
        <ehcache.version>1.5.0.wso2v3</ehcache.version>
        <bcel.wso2.version>5.2.0.wso2v1</bcel.wso2.version>
        <asm-all.version>5.2</asm-all.version>
        <cglib.wso2.version>2.2.wso2v1</cglib.wso2.version>
        <jibx.wso2.version>1.2.1.wso2v1</jibx.wso2.version>
        <axis2.jibx.wso2.version>1.6.1.wso2v11</axis2.jibx.wso2.version>
        <axis2.jaxb.wso2.version>${axis2.wso2.version}</axis2.jaxb.wso2.version>
        <axis2-transports.version>2.0.0-wso2v42</axis2-transports.version>
        <h2database.wso2.version>2.1.210.wso2v1</h2database.wso2.version>
        <slf4j.version>1.7.28</slf4j.version>

        <!-- UI styles dependency versions -->
        <equinox.http.servlet.version>2.2.2</equinox.http.servlet.version>
        <equinox.http.helper.version>1.0.0</equinox.http.helper.version>
        <equinox.jsp.jasper.version>1.0.1.R33x_v20070816</equinox.jsp.jasper.version>
        <javax.servlet.jsp.version>2.0.0.v200706191603</javax.servlet.jsp.version>

        <!-- Distribution dependencies ends here -->

        <!-- Build dependency Versions -->
        <wso2.json.merge.plugin.version>5.2.5</wso2.json.merge.plugin.version>
        <carbon.p2.plugin.version>5.1.2</carbon.p2.plugin.version>
        <ds-annotations.version>1.2.10</ds-annotations.version>
        <maven.war.plugin.version>3.2.0</maven.war.plugin.version>
        <maven.checkstyle.plugin.version>3.1.1</maven.checkstyle.plugin.version>

        <!-- Sample dependency Versions -->
        <samples.is.version>4.3.10</samples.is.version>
        <sevlet.api.version>2.5</sevlet.api.version>
        <jsp.api.version>2.0</jsp.api.version>
        <neethi.wso2.version>2.0.4.wso2v5</neethi.wso2.version>
        <axiom.impl.version>1.2.12</axiom.impl.version>
        <axiom.version>1.2.11-wso2v6</axiom.version>
        <gdata.core.wso2.version>1.47.0.wso2v1</gdata.core.wso2.version>
        <json.simple.version>1.1.1</json.simple.version>
        <openid4java.consumer.version>1.0.0</openid4java.consumer.version>
        <opensaml.version>2.6.6</opensaml.version>
        <opensaml2.wso2.version>2.6.6.wso2v3</opensaml2.wso2.version>
        <opensaml3.version>3.3.1</opensaml3.version>
        <shibboleth.version>7.3.0</shibboleth.version>
        <joda.wso2.version>2.9.4.wso2v1</joda.wso2.version>
        <wss4j.wso2.version>1.6.0-wso2v7</wss4j.wso2.version>
        <openws.version>1.5.4</openws.version>
        <xalan.version>2.7.2</xalan.version>
        <xalan.wso2.version>2.7.0.wso2v1</xalan.wso2.version>
        <rampart.wso2.version>1.6.1-wso2v43</rampart.wso2.version>
        <orbit.version.commons.httpclient>4.5.13.wso2v1</orbit.version.commons.httpclient>
        <httpcore.wso2.version>4.4.15.wso2v1</httpcore.wso2.version>
        <httpclient.version>4.5.13</httpclient.version>
        <commons.httpclient.version>3.1</commons.httpclient.version>
        <jstl.version>1.1.2</jstl.version>
        <taglibs.version>1.1.2</taglibs.version>
        <google.collect.wso2.version>1.0.0.wso2v2</google.collect.wso2.version>
        <google.code.gson.version>2.9.0</google.code.gson.version>
        <oauth2.client.version>1.0.0</oauth2.client.version>
        <axiom.wso2.version>1.2.11-wso2v16</axiom.wso2.version>
        <commons.lang.version>2.6</commons.lang.version>
        <charon.orbit.version>2.1.8</charon.orbit.version>
        <commons-collections.version>3.2.2</commons-collections.version>
        <axis2.client.version>${axis2.wso2.version}</axis2.client.version>
        <axis2.wso2.version>1.6.1-wso2v42</axis2.wso2.version>
        <nimbusds.version>7.3.0.wso2v1</nimbusds.version>
        <commons-codec.version>1.14.0.wso2v1</commons-codec.version>
        <eclipse.microprofile.version>1.2</eclipse.microprofile.version>
        <xmltooling.version>1.3.1</xmltooling.version>
        <xercesImpl.version>2.12.2</xercesImpl.version>
        <commons.codec.version>1.8</commons.codec.version>
        <XmlSchema.version>1.4.7-wso2v5</XmlSchema.version>
        <wsdl4j.version>1.6.2.wso2v2</wsdl4j.version>
        <commons.pool.wso2.version>1.5.6.wso2v1</commons.pool.wso2.version>
        <liberty.maven.plugin.version>2.2</liberty.maven.plugin.version>
        <pax.logging.api.version>2.1.0-wso2v4</pax.logging.api.version>
        <org.wso2.orbit.org.apache.velocity.version>1.7.0.wso2v1</org.wso2.orbit.org.apache.velocity.version>

        <osgi.framework.imp.pkg.version.range>[1.7.0, 2.0.0)</osgi.framework.imp.pkg.version.range>
        <osgi.service.component.imp.pkg.version.range>[1.2.0, 2.0.0)</osgi.service.component.imp.pkg.version.range>
        <commons.logging.version.range>[1.2.0,2.0.0)</commons.logging.version.range>
        <commons-lang.wso2.version>2.6.0.wso2v1</commons-lang.wso2.version>

        <!--  Test dependencies -->
        <carbon.automation.version>4.4.3</carbon.automation.version>
        <carbon.automationutils.version>4.5.4</carbon.automationutils.version>
        <selenium.version>2.40.0</selenium.version>
        <testng.version>6.1.1</testng.version>
        <junit.version>4.13.1</junit.version>
        <org.apache.tomcat.wso2.version>7.0.52.wso2v5</org.apache.tomcat.wso2.version>
        <msf4j.version>2.6.2</msf4j.version>
        <jacoco.agent.version>0.8.4</jacoco.agent.version>
        <xml.apis.version>1.4.01</xml.apis.version>
        <emma.version>2.1.5320</emma.version>
        <apache.wink.version>1.1.3-incubating</apache.wink.version>
        <apache.ws.security.version>1.6.9</apache.ws.security.version>
        <apache.openejb.version>4.5.2</apache.openejb.version>
        <nimbus.oidc.sdk.version>6.13</nimbus.oidc.sdk.version>
        <apacheds.core.version>2.0.0.AM26</apacheds.core.version>
        <apacheds.api.version>2.0.0.AM4</apacheds.api.version>
        <!--Rest API test -->
        <rest.assured.version>5.0.0</rest.assured.version>
        <swagger-core-version>1.5.22</swagger-core-version>
        <swagger-request-validator.version>2.6.0</swagger-request-validator.version>
        <!--UI Cypress test -->
        <com.fasterxml.jackson.version>2.13.2</com.fasterxml.jackson.version>
        <com.fasterxml.jackson.databind.version>2.13.4.2</com.fasterxml.jackson.databind.version>
        <jackson-core-asl.version>1.9.13</jackson-core-asl.version>
        <!--ws-trust-client-->
        <org.apache.velocity.version>1.7</org.apache.velocity.version>
        <org.xmlunit.version>2.6.3</org.xmlunit.version>
        <org.apache.logging.log4j.version>2.17.1</org.apache.logging.log4j.version>
        <org.apache.log4j.wso2.version>1.2.17.wso2v1</org.apache.log4j.wso2.version>

        <project.scm.id>my-scm-server</project.scm.id>

    </properties>

    <repositories>
        <!-- Before adding ANYTHING in here, please start a discussion on the dev list.
	Ideally the Axis2 build should only use Maven central (which is available
	by default) and nothing else. We had troubles with other repositories in
	the past. Therefore configuring additional repositories here should be
	considered very carefully. -->
        <repository>
            <id>wso2-nexus</id>
            <name>WSO2 internal Repository</name>
            <url>https://maven.wso2.org/nexus/content/groups/wso2-public/</url>
            <releases>
                <enabled>true</enabled>
                <updatePolicy>daily</updatePolicy>
                <checksumPolicy>ignore</checksumPolicy>
            </releases>
        </repository>

        <repository>
            <id>wso2.releases</id>
            <name>WSO2 internal Repository</name>
            <url>https://maven.wso2.org/nexus/content/repositories/releases/</url>
            <releases>
                <enabled>true</enabled>
                <updatePolicy>daily</updatePolicy>
                <checksumPolicy>ignore</checksumPolicy>
            </releases>
        </repository>

        <repository>
            <id>wso2.snapshots</id>
            <name>WSO2 Snapshot Repository</name>
            <url>https://maven.wso2.org/nexus/content/repositories/snapshots/</url>
            <snapshots>
                <enabled>true</enabled>
                <updatePolicy>daily</updatePolicy>
            </snapshots>
            <releases>
                <enabled>false</enabled>
            </releases>
        </repository>
    </repositories>

    <scm>
        <url>https://github.com/wso2/product-is.git</url>
        <developerConnection>scm:git:https://github.com/wso2/product-is.git</developerConnection>
        <connection>scm:git:https://github.com/wso2/product-is.git</connection>
        <tag>HEAD</tag>
    </scm>


</project><|MERGE_RESOLUTION|>--- conflicted
+++ resolved
@@ -2247,11 +2247,7 @@
     <properties>
 
         <!--Carbon Identity Framework Version-->
-<<<<<<< HEAD
         <carbon.identity.framework.version>5.25.263</carbon.identity.framework.version>
-=======
-        <carbon.identity.framework.version>5.25.262</carbon.identity.framework.version>
->>>>>>> 9f07d55a
         <carbon.identity.framework.version.range>[5.14.67, 6.0.0]</carbon.identity.framework.version.range>
 
         <!--SAML Common Utils Version-->
