<?xml version="1.0" encoding="utf-8"?>
<!--
  ~ Copyright (c) 2014, WSO2 Inc. (http://www.wso2.org) All Rights Reserved.
  ~
  ~ Licensed under the Apache License, Version 2.0 (the "License");
  ~ you may not use this file except in compliance with the License.
  ~ You may obtain a copy of the License at
  ~
  ~      http://www.apache.org/licenses/LICENSE-2.0
  ~
  ~ Unless required by applicable law or agreed to in writing, software
  ~ distributed under the License is distributed on an "AS IS" BASIS,
  ~ WITHOUT WARRANTIES OR CONDITIONS OF ANY KIND, either express or implied.
  ~ See the License for the specific language governing permissions and
  ~ limitations under the License.
  -->
<project xmlns="http://maven.apache.org/POM/4.0.0" xmlns:xsi="http://www.w3.org/2001/XMLSchema-instance" xsi:schemaLocation="http://maven.apache.org/POM/4.0.0 http://maven.apache.org/maven-v4_0_0.xsd">

    <parent>
        <groupId>org.wso2</groupId>
        <artifactId>wso2</artifactId>
        <version>1</version>
    </parent>


    <modelVersion>4.0.0</modelVersion>
    <groupId>org.wso2.is</groupId>
    <artifactId>identity-server-parent</artifactId>
    <packaging>pom</packaging>
    <description>WSO2 Identity Server</description>
    <version>5.4.0-SNAPSHOT</version>
    <name>WSO2 Identity Server</name>
    <url>http://wso2.org/projects/identity</url>

    <modules>
        <module>modules/migration/migration-5.2.0_to_5.3.0/wso2-is-migration-client</module>
        <module>modules/features</module>
        <module>modules/p2-profile-gen</module>
        <module>modules/connectors</module>
        <module>modules/authenticators</module>
        <module>modules/social-authenticators</module>
        <module>modules/provisioning-connectors</module>
        <module>modules/local-authenticators</module>
        <module>modules/oauth2-grant-types</module>
        <module>modules/distribution</module>
        <module>modules/styles</module>
        <module>modules/samples</module>
        <module>modules/integration</module>
    </modules>

    <licenses>
        <license>
            <name>Apache License Version 2.0</name>
            <url>http://www.apache.org/licenses/LICENSE-2.0</url>
        </license>
    </licenses>

    <organization>
        <name>WSO2</name>
        <url>http://www.wso2.org</url>
    </organization>

    <issueManagement>
        <system>JIRA</system>
        <url>http://www.wso2.org/jira/browse/IDENTITY</url>
    </issueManagement>
    <mailingLists>
        <mailingList>
            <name>Identity Server Developers</name>
            <subscribe>identity-dev-subscribe@wso2.org</subscribe>
            <unsubscribe>identity-dev-unsubscribe@wso2.org</unsubscribe>
            <post>identity-dev@wso2.org</post>
            <archive>http://wso2.org/mailarchive/identity-dev/</archive>
        </mailingList>
    </mailingLists>

    <inceptionYear>2007</inceptionYear>

    <developers>
        <developer>
            <name>Ruchith Fernando</name>
            <id>ruchith</id>
            <email>ruchith AT wso2.com</email>
            <organization>WSO2</organization>
        </developer>
        <developer>
            <name>Dimuthu Leelaratne</name>
            <id>dimuthul</id>
            <email>dimuthul AT wso2.com</email>
            <organization>WSO2</organization>
        </developer>
        <developer>
            <name>Dumindu Perera</name>
            <id>dumindu</id>
            <email>dumindu AT wso2.com</email>
            <organization>WSO2</organization>
        </developer>
        <developer>
            <name>Saminda Abeyruwan</name>
            <id>saminda</id>
            <email>saminda AT wso2.com</email>
            <organization>WSO2</organization>
        </developer>
        <developer>
            <name>Nandana Mihindukulasooriya</name>
            <id>nandana</id>
            <email>nandana AT wso2.com</email>
            <organization>WSO2</organization>
        </developer>
        <developer>
            <name>Prabath Siriwardena</name>
            <id>prabath</id>
            <email>prabath AT wso2.com</email>
            <organization>WSO2</organization>
        </developer>
        <developer>
            <name>Thilina Buddhika</name>
            <id>thilina</id>
            <email>thilinab AT wso2.com</email>
            <organization>WSO2</organization>
        </developer>
        <developer>
            <name>Amila Jayasekara</name>
            <id>amilaj</id>
            <email>amilaj AT wso2.com</email>
            <organization>WSO2</organization>
        </developer>
        <developer>
            <name>Asela Pathberiya</name>
            <id>asela</id>
            <email>asela AT wso2.com</email>
            <organization>WSO2</organization>
        </developer>
        <developer>
            <name>Hasini Gunasinghe</name>
            <id>hasini</id>
            <email>hasini AT wso2.com</email>
            <organization>WSO2</organization>
        </developer>
        <developer>
            <name>Manjula Rathnayake</name>
            <id>manjula</id>
            <email>manjular AT wso2.com</email>
            <organization>WSO2</organization>
        </developer>
        <developer>
            <name>Suresh Attanayake</name>
            <id>suresh</id>
            <email>suresh AT wso2.com</email>
            <organization>WSO2</organization>
        </developer>
        <developer>
            <name>Johann Nallathamby</name>
            <id>johann</id>
            <email>johann AT wso2.com</email>
            <organization>WSO2</organization>
        </developer>
        <developer>
            <name>Dulanja Liyanage</name>
            <id>dulanja</id>
            <email>dulanja AT wso2.com</email>
            <organization>WSO2</organization>
        </developer>
        <developer>
            <name>Ishara Karunarathna</name>
            <id>ishara</id>
            <email>isharak AT wso2.com</email>
            <organization>WSO2</organization>
        </developer>
        <developer>
            <name>Darshana Gunawardana</name>
            <id>darshana</id>
            <email>darshana AT wso2.com</email>
            <organization>WSO2</organization>
        </developer>
        <developer>
            <name>Pushpalanka Jayawardana</name>
            <id>pushpalanka</id>
            <email>lanka AT wso2.com</email>
            <organization>WSO2</organization>
        </developer>
        <developer>
            <name>Chamath Gunawardana</name>
            <id>chamath</id>
            <email>chamathg AT wso2.com</email>
            <organization>WSO2</organization>
        </developer>
        <developer>
            <name>Thanuja Jayasinghe</name>
            <id>thanuja</id>
            <email>thanuja AT wso2.com</email>
            <organization>WSO2</organization>
        </developer>
        <developer>
            <name>Isura Karunarathna</name>
            <id>isura</id>
            <email>isura AT wso2.com</email>
            <organization>WSO2</organization>
        </developer>
        <developer>
            <name>Prasad Tissera</name>
            <id>prasad</id>
            <email>prasadt AT wso2.com</email>
            <organization>WSO2</organization>
        </developer>
        <developer>
            <name>Pulasthi Mahawithana</name>
            <id>pulasthi</id>
            <email>pulasthim AT wso2.com</email>
            <organization>WSO2</organization>
        </developer>
        <developer>
            <name>Hasintha Indrajee</name>
            <id>hasintha</id>
            <email>hasintha AT wso2.com</email>
            <organization>WSO2</organization>
        </developer>
        <developer>
            <name>Gayan Gunawardana</name>
            <id>gayan</id>
            <email>gayan AT wso2.com</email>
            <organization>WSO2</organization>
        </developer>
        <developer>
            <name>Tharindu Edirisinghe</name>
            <id>tharindue</id>
            <email>tharindue AT wso2.com</email>
            <organization>WSO2</organization>
        </developer>
        <developer>
            <name>Malithi Edirisinghe</name>
            <id>malithim</id>
            <email>malithim AT wso2.com</email>
            <organization>WSO2</organization>
        </developer>
        <developer>
            <name>Godwin Shrimal</name>
            <id>godwin</id>
            <email>godwin AT wso2.com</email>
            <organization>WSO2</organization>
        </developer>
        <developer>
            <name>Omindu Rathnaweera</name>
            <id>omindu</id>
            <email>omindu AT wso2.com</email>
            <organization>WSO2</organization>
        </developer>
        <developer>
            <name>Nuwandi Wickramasinghe</name>
            <id>nuwandiw</id>
            <email>nuwandiw AT wso2.com</email>
            <organization>WSO2</organization>
        </developer>
        <developer>
            <name>Kasun Bandara</name>
            <id>kasunb</id>
            <email>kasunb AT wso2.com</email>
            <organization>WSO2</organization>
        </developer>
        <developer>
            <name>Indunil Upeksha</name>
            <id>indunil</id>
            <email>indunil AT wso2.com</email>
            <organization>WSO2</organization>
        </developer>
        <developer>
            <name>Hasanthi Dissanayake</name>
            <id>hasanthi</id>
            <email>hasanthi AT wso2.com</email>
            <organization>WSO2</organization>
        </developer>
        <developer>
            <name>Maduranga Siriwardena</name>
            <id>maduranga</id>
            <email>maduranga AT wso2.com</email>
            <organization>WSO2</organization>
        </developer>
        <developer>
            <name>Chamila Wijayarathna</name>
            <id>chamila</id>
            <email>chamila AT wso2.com</email>
            <organization>WSO2</organization>
        </developer>
        <developer>
            <name>Chanaka Jayasena</name>
            <id>chanaka</id>
            <email>chanaka AT wso2.com</email>
            <organization>WSO2</organization>
        </developer>
        <developer>
            <name>Chamara Philips</name>
            <id>chamarap</id>
            <email>chamarap AT wso2.com</email>
            <organization>WSO2</organization>
        </developer>
        <developer>
            <name>Damith Senanayake</name>
            <id>damiths</id>
            <email>damiths AT wso2.com</email>
            <organization>WSO2</organization>
        </developer>
        <developer>
            <name>Jayanga Kaushalya</name>
            <id>jayangak</id>
            <email>jayangak AT wso2.com</email>
            <organization>WSO2</organization>
        </developer>
        <developer>
            <name>Farasath Ahamed</name>
            <id>farasatha</id>
            <email>farasatha AT wso2.com</email>
            <organization>WSO2</organization>
        </developer>
        <developer>
            <name>Dharshana Kasun Warusavitharana</name>
            <id>dharshanaw</id>
            <email>dharshanaw AT wso2.com</email>
            <organization>WSO2</organization>
        </developer>
        <developer>
            <name>Ayesha Dissanayaka</name>
            <id>ayesha</id>
            <email>ayesha AT wso2.com</email>
            <organization>WSO2</organization>
        </developer>
        <developer>
            <name>Ashen Weerathunga</name>
            <id>ashen</id>
            <email>ashen AT wso2.com</email>
            <organization>WSO2</organization>
        </developer>
        <developer>
            <name>Dimuthu De Lanerolle</name>
            <id>dimuthud</id>
            <email>dimuthud AT wso2.com</email>
            <organization>WSO2</organization>
        </developer>
        <developer>
            <name>Ruwan Abeykoon</name>
            <id>ruwana</id>
            <email>ruwana AT wso2.com</email>
            <organization>WSO2</organization>
        </developer>
        <developer>
            <name>Kasun Gajasinghe</name>
            <id>kasung</id>
            <email>kasung AT wso2.com</email>
            <organization>WSO2</organization>
        </developer>
        <developer>
            <name>Dinusha Senanayaka</name>
            <id>dinusha</id>
            <email>dinusha AT wso2.com</email>
            <organization>WSO2</organization>
        </developer>
        <developer>
            <name>Lahiru Manohara</name>
            <id>lahiruma</id>
            <email>lahiruma AT wso2.com</email>
            <organization>WSO2</organization>
        </developer>
        <developer>
            <name>Rushmin Fernando</name>
            <id>rushmin</id>
            <email>rushmin AT wso2.com</email>
            <organization>WSO2</organization>
        </developer>
        <developer>
            <name>Lahiru Ekanayake</name>
            <id>lahirue</id>
            <email>lahirue AT wso2.com</email>
            <organization>WSO2</organization>
        </developer>
        <developer>
            <name>Lahiru Cooray</name>
            <id>lahiruc</id>
            <email>lahiruc AT wso2.com</email>
            <organization>WSO2</organization>
        </developer>
    </developers>


    <pluginRepositories>
        <pluginRepository>
            <id>wso2-maven2-repository</id>
            <url>http://dist.wso2.org/maven2</url>
        </pluginRepository>
        <pluginRepository>
            <id>wso2.releases</id>
            <name>WSO2 internal Repository</name>
            <url>http://maven.wso2.org/nexus/content/repositories/releases/</url>
            <releases>
                <enabled>true</enabled>
                <updatePolicy>daily</updatePolicy>
                <checksumPolicy>ignore</checksumPolicy>
            </releases>
        </pluginRepository>
        <pluginRepository>
            <id>wso2.snapshots</id>
            <name>Apache Snapshot Repository</name>
            <url>http://maven.wso2.org/nexus/content/repositories/snapshots/</url>
            <snapshots>
                <enabled>true</enabled>
                <updatePolicy>daily</updatePolicy>
            </snapshots>
            <releases>
                <enabled>false</enabled>
            </releases>
        </pluginRepository>
        <pluginRepository>
            <id>wso2-nexus</id>
            <name>WSO2 internal Repository</name>
            <url>http://maven.wso2.org/nexus/content/groups/wso2-public/</url>
            <releases>
                <enabled>true</enabled>
                <updatePolicy>daily</updatePolicy>
                <checksumPolicy>ignore</checksumPolicy>
            </releases>
        </pluginRepository>
    </pluginRepositories>

    <build>
        <plugins>
            <plugin>
                <groupId>org.apache.maven.plugins</groupId>
                <artifactId>maven-release-plugin</artifactId>
                <configuration>
                    <preparationGoals>clean install</preparationGoals>
                    <autoVersionSubmodules>true</autoVersionSubmodules>
                </configuration>
            </plugin>
            <plugin>
                <groupId>org.apache.maven.plugins</groupId>
                <artifactId>maven-deploy-plugin</artifactId>
            </plugin>
            <plugin>
                <groupId>org.apache.maven.plugins</groupId>
                <artifactId>maven-compiler-plugin</artifactId>
                <configuration>
                    <encoding>UTF-8</encoding>
                    <source>1.7</source>
                    <target>1.7</target>
                </configuration>
            </plugin>
            <plugin>
                <groupId>org.apache.maven.plugins</groupId>
                <artifactId>maven-surefire-plugin</artifactId>
                <version>2.18</version>
            </plugin>
            <plugin>
                <inherited>false</inherited>
                <artifactId>maven-clean-plugin</artifactId>
                <version>2.1</version>
            </plugin>
        </plugins>

        <pluginManagement>
            <plugins>
                <plugin>
                    <groupId>org.apache.felix</groupId>
                    <artifactId>maven-scr-plugin</artifactId>
                    <version>1.7.2</version>
                    <executions>
                        <execution>
                            <id>generate-scr-scrdescriptor</id>
                            <goals>
                                <goal>scr</goal>
                            </goals>
                        </execution>
                    </executions>
                </plugin>
                <plugin>
                    <groupId>org.apache.felix</groupId>
                    <artifactId>maven-bundle-plugin</artifactId>
                    <version>2.3.7</version>
                    <extensions>true</extensions>
                    <configuration>
                        <obrRepository>NONE</obrRepository>
                    </configuration>
                </plugin>
                <plugin>
                    <groupId>org.apache.maven.plugins</groupId>
                    <artifactId>maven-source-plugin</artifactId>
                    <version>2.2.1</version>
                    <executions>
                        <execution>
                            <id>attach-sources</id>
                            <phase>verify</phase>
                            <goals>
                                <goal>jar-no-fork</goal>
                            </goals>
                        </execution>
                    </executions>
                </plugin>
                <plugin>
                    <groupId>org.apache.maven.plugins</groupId>
                    <artifactId>maven-project-info-reports-plugin</artifactId>
                    <version>2.4</version>
                </plugin>
            </plugins>
        </pluginManagement>

    </build>

    <dependencyManagement>
        <dependencies>
            <dependency>
                <groupId>org.wso2.carbon</groupId>
                <artifactId>org.wso2.carbon.ui</artifactId>
                <version>${carbon.kernel.version}</version>
            </dependency>
            <dependency>
                <groupId>org.apache.felix</groupId>
                <artifactId>org.apache.felix.framework</artifactId>
                <version>${felix.framework.version}</version>
            </dependency>
            <dependency>
                <groupId>org.apache.felix</groupId>
                <artifactId>org.apache.felix.main</artifactId>
                <version>${felix.framework.version}</version>
            </dependency>
            <dependency>
                <groupId>org.apache.felix</groupId>
                <artifactId>org.osgi.compendium</artifactId>
                <version>${osgi.compendium.version}</version>
            </dependency>
            <dependency>
                <groupId>org.eclipse.equinox</groupId>
                <artifactId>org.eclipse.equinox.http.servlet</artifactId>
                <version>${equinox.http.servlet.version}</version>
            </dependency>
            <dependency>
                <groupId>org.eclipse.equinox</groupId>
                <artifactId>org.eclipse.equinox.http.helper</artifactId>
                <version>${equinox.http.helper.version}</version>
            </dependency>
            <dependency>
                <groupId>org.eclipse.equinox</groupId>
                <artifactId>org.eclipse.equinox.jsp.jasper</artifactId>
                <version>${equinox.jsp.jasper.version}</version>
            </dependency>
            <dependency>
                <groupId>org.eclipse.equinox</groupId>
                <artifactId>javax.servlet.jsp</artifactId>
                <version>${javax.servlet.jsp.version}</version>
            </dependency>
            <dependency>
                <groupId>org.apache.derby.wso2</groupId>
                <artifactId>derby</artifactId>
                <version>${apache.derby.wso2.version}</version>
            </dependency>
            <dependency>
                <groupId>org.hibernate.wso2</groupId>
                <artifactId>hibernate</artifactId>
                <version>${hibernate.wso2.version}</version>
            </dependency>
            <dependency>
                <groupId>net.sf.ehcache.wso2</groupId>
                <artifactId>ehcache</artifactId>
                <version>${ehcache.version}</version>
            </dependency>
            <dependency>
                <groupId>org.apache.bcel.wso2</groupId>
                <artifactId>bcel</artifactId>
                <version>${bcel.wso2.version}</version>
            </dependency>
            <dependency>
                <groupId>asm.wso2</groupId>
                <artifactId>asm</artifactId>
                <version>${asm.wso2.version}</version>
            </dependency>
            <dependency>
                <groupId>cglib.wso2</groupId>
                <artifactId>cglib</artifactId>
                <version>${cglib.wso2.version}</version>
            </dependency>
            <dependency>
                <groupId>com.google.gdata.wso2</groupId>
                <artifactId>gdata-core</artifactId>
                <version>${gdata.core.wso2.version}</version>
            </dependency>
            <dependency>
                <groupId>org.apache.axis2.wso2</groupId>
                <artifactId>axis2-jibx</artifactId>
                <version>${axis2.jibx.wso2.version}</version>
            </dependency>
            <dependency>
                <groupId>org.jibx.wso2</groupId>
                <artifactId>jibx</artifactId>
                <version>${jibx.wso2.version}</version>
            </dependency>
            <dependency>
                <groupId>org.apache.axis2.wso2</groupId>
                <artifactId>axis2-jaxbri</artifactId>
                <version>${axis2.jaxb.wso2.version}</version>
            </dependency>
            <dependency>
                <groupId>com.sun.xml.bind.wso2</groupId>
                <artifactId>jaxb</artifactId>
                <version>${jaxb.wso2.version}</version>
            </dependency>
            <dependency>
                <groupId>org.wso2.carbon</groupId>
                <artifactId>org.wso2.carbon.core</artifactId>
                <version>${carbon.kernel.version}</version>
            </dependency>
            <dependency>
                <groupId>org.apache.axis2.wso2</groupId>
                <artifactId>axis2</artifactId>
                <version>${axis2.wso2.version}</version>
            </dependency>
            <dependency>
                <groupId>org.apache.ws.commons.axiom.wso2</groupId>
                <artifactId>axiom</artifactId>
                <version>${axiom.wso2.version}</version>
            </dependency>
            <dependency>
                <groupId>org.wso2.carbon.identity.framework</groupId>
                <artifactId>org.wso2.carbon.identity.core</artifactId>
                <version>${carbon.identity.framework.version}</version>
            </dependency>
            <dependency>
                <groupId>org.wso2.carbon.identity.framework</groupId>
                <artifactId>org.wso2.carbon.identity.application.common</artifactId>
                <version>${carbon.identity.framework.version}</version>
            </dependency>
            <dependency>
                <groupId>org.wso2.carbon</groupId>
                <artifactId>org.wso2.carbon.registry.resource.stub</artifactId>
                <version>${carbon.registry.version}</version>
                <scope>test</scope>
            </dependency>
            <dependency>
                <groupId>org.wso2.carbon.registry</groupId>
                <artifactId>org.wso2.carbon.registry.resource.stub</artifactId>
                <version>${carbon.registry.version}</version>
            </dependency>
            <dependency>
                <groupId>org.wso2.identity</groupId>
                <artifactId>org.wso2.identity.integration.ui.pages</artifactId>
                <version>${project.version}</version>
                <scope>test</scope>
            </dependency>
            <dependency>
                <groupId>org.wso2.carbon</groupId>
                <artifactId>org.wso2.carbon.authenticator.stub</artifactId>
                <version>${carbon.kernel.version}</version>
            </dependency>
            <dependency>
                <groupId>org.wso2.carbon.identity.inbound.auth.oauth2</groupId>
                <artifactId>org.wso2.carbon.identity.oauth</artifactId>
                <version>${identity.inbound.auth.oauth.version}</version>
            </dependency>
            <dependency>
                <groupId>org.wso2.carbon.identity.inbound.auth.oauth2</groupId>
                <artifactId>org.wso2.carbon.identity.oauth.stub</artifactId>
                <version>${identity.inbound.auth.oauth.version}</version>
            </dependency>
            <dependency>
                <groupId>junit</groupId>
                <artifactId>junit</artifactId>
                <version>${junit.version}</version>
                <scope>test</scope>
            </dependency>
            <dependency>
                <groupId>javax.servlet</groupId>
                <artifactId>servlet-api</artifactId>
                <version>${sevlet.api.version}</version>
            </dependency>
            <dependency>
                <groupId>com.google.common.wso2</groupId>
                <artifactId>google-collect</artifactId>
                <version>${google.collect.wso2.version}</version>
            </dependency>
            <dependency>
                <groupId>org.apache.oltu.oauth2</groupId>
                <artifactId>org.apache.oltu.oauth2.client</artifactId>
                <version>${oauth2.client.version}</version>
            </dependency>
            <dependency>
                <groupId>org.wso2.carbon</groupId>
                <artifactId>org.wso2.carbon.utils</artifactId>
                <version>${carbon.kernel.version}</version>
            </dependency>
            <dependency>
                <groupId>com.googlecode.json-simple</groupId>
                <artifactId>json-simple</artifactId>
                <version>${json.simple.version}</version>
            </dependency>
            <dependency>
                <groupId>org.openid4java</groupId>
                <artifactId>openid4java-consumer</artifactId>
                <version>${openid4java.consumer.version}</version>
            </dependency>
            <dependency>
                <groupId>javax.servlet</groupId>
                <artifactId>jstl</artifactId>
                <version>${jstl.version}</version>
            </dependency>
            <dependency>
                <groupId>taglibs</groupId>
                <artifactId>standard</artifactId>
                <version>${taglibs.version}</version>
            </dependency>
            <dependency>
                <groupId>commons-lang</groupId>
                <artifactId>commons-lang</artifactId>
                <version>${commons.lang.version}</version>
            </dependency>
            <dependency>
                <groupId>commons-logging</groupId>
                <artifactId>commons-logging</artifactId>
                <version>${version.commons.logging}</version>
            </dependency>
            <dependency>
                <groupId>org.wso2.is</groupId>
                <artifactId>org.wso2.identity.passivests.filter</artifactId>
                <version>${project.version}</version>
            </dependency>
            <dependency>
                <groupId>org.apache.ws.commons.axiom</groupId>
                <artifactId>axiom-impl</artifactId>
                <version>${axiom.impl.version}</version>
            </dependency>
            <dependency>
                <groupId>org.apache.ws.commons.axiom</groupId>
                <artifactId>axiom-api</artifactId>
                <version>${axiom.version}</version>
            </dependency>
            <dependency>
                <groupId>org.opensaml</groupId>
                <artifactId>opensaml</artifactId>
                <version>${opensaml.version}</version>
            </dependency>
            <dependency>
                <groupId>org.wso2.orbit.joda-time</groupId>
                <artifactId>joda-time</artifactId>
                <version>${joda.wso2.version}</version>
            </dependency>
            <dependency>
                <groupId>xalan</groupId>
                <artifactId>xalan</artifactId>
                <version>${xalan.version}</version>
            </dependency>
            <dependency>
                <groupId>xalan.wso2</groupId>
                <artifactId>xalan</artifactId>
                <version>${xalan.wso2.version}</version>
            </dependency>
            <dependency>
                <groupId>xerces</groupId>
                <artifactId>xml-apis</artifactId>
                <version>${xml.apis.version}</version>
            </dependency>
            <dependency>
                <groupId>org.wso2.carbon.identity.agent.sso.java</groupId>
                <artifactId>org.wso2.carbon.identity.sso.agent</artifactId>
                <version>${identity.agent.sso.version}</version>
            </dependency>
            <dependency>
                <groupId>org.wso2.orbit.org.apache.neethi</groupId>
                <artifactId>neethi</artifactId>
                <version>${neethi.wso2.version}</version>
            </dependency>
            <dependency>
                <groupId>org.wso2.orbit.org.opensaml</groupId>
                <artifactId>opensaml</artifactId>
                <version>${opensaml2.wso2.version}</version>
            </dependency>
            <dependency>
                <groupId>org.wso2.carbon</groupId>
                <artifactId>org.wso2.carbon.addressing</artifactId>
                <version>${carbon.kernel.version}</version>
            </dependency>
            <dependency>
                <groupId>org.apache.rampart.wso2</groupId>
                <artifactId>rampart-core</artifactId>
                <version>${rampart.wso2.version}</version>
            </dependency>
            <dependency>
                <groupId>org.apache.rampart.wso2</groupId>
                <artifactId>rampart-policy</artifactId>
                <version>${rampart.wso2.version}</version>
            </dependency>
            <dependency>
                <groupId>org.apache.rampart.wso2</groupId>
                <artifactId>rampart-trust</artifactId>
                <version>${rampart.wso2.version}</version>
            </dependency>
            <dependency>
                <groupId>org.apache.ws.security.wso2</groupId>
                <artifactId>wss4j</artifactId>
                <version>${wss4j.wso2.version}</version>
            </dependency>
            <dependency>
                <groupId>org.apache.httpcomponents.wso2</groupId>
                <artifactId>httpcore</artifactId>
                <version>${httpcore.wso2.version}</version>
            </dependency>
            <dependency>
                <groupId>org.wso2.carbon.identity.user.ws</groupId>
                <artifactId>org.wso2.carbon.um.ws.api.stub</artifactId>
                <version>${identity.user.ws.version}</version>
            </dependency>
            <dependency>
                <groupId>org.wso2.carbon.identity.user.ws</groupId>
                <artifactId>org.wso2.carbon.um.ws.api</artifactId>
                <version>${identity.user.ws.version}</version>
            </dependency>
            <dependency>
                <groupId>org.wso2.carbon.identity</groupId>
                <artifactId>org.wso2.carbon.authenticator.stub</artifactId>
                <version>${carbon.kernel.version}</version>
            </dependency>
            <dependency>
                <groupId>org.wso2.carbon.identity.framework</groupId>
                <artifactId>org.wso2.carbon.identity.entitlement.stub</artifactId>
                <version>${carbon.identity.framework.version}</version>
            </dependency>
            <dependency>
                <groupId>org.wso2.securevault</groupId>
                <artifactId>org.wso2.securevault</artifactId>
                <version>${securevault.wso2.version}</version>
            </dependency>
            <dependency>
                <groupId>org.apache.httpcomponents</groupId>
                <artifactId>httpclient</artifactId>
                <version>${httpclient.version}</version>
            </dependency>
            <dependency>
                <groupId>commons-httpclient</groupId>
                <artifactId>commons-httpclient</artifactId>
                <version>${commons.httpclient.version}</version>
            </dependency>
            <dependency>
                <groupId>org.wso2.is</groupId>
                <artifactId>org.wso2.identity.styles</artifactId>
                <version>${project.version}</version>
            </dependency>
            <dependency>
                <groupId>org.wso2.carbon</groupId>
                <artifactId>org.wso2.carbon.core.ui.feature</artifactId>
                <version>${carbon.kernel.version}</version>
                <type>zip</type>
            </dependency>
            <dependency>
                <groupId>org.wso2.carbon</groupId>
                <artifactId>org.wso2.carbon.core.ui.feature</artifactId>
                <version>${carbon.kernel.version}</version>
            </dependency>
            <dependency>
                <groupId>org.wso2.identity</groupId>
                <artifactId>org.wso2.stratos.identity.dashboard.ui</artifactId>
                <version>${stratos.version.221}</version>
            </dependency>
            <dependency>
                <groupId>org.testng</groupId>
                <artifactId>testng</artifactId>
                <version>${testng.version}</version>
                <scope>test</scope>
            </dependency>
            <dependency>
                <groupId>org.wso2.carbon.identity.framework</groupId>
                <artifactId>org.wso2.carbon.user.mgt.stub</artifactId>
                <version>${carbon.identity.framework.version}</version>
            </dependency>
            <dependency>
                <groupId>org.wso2.carbon.identity.inbound.auth.sts</groupId>
                <artifactId>org.wso2.carbon.identity.sts.passive.stub</artifactId>
                <version>${identity.inbound.auth.sts.version}</version>
            </dependency>
            <dependency>
                <groupId>org.wso2.carbon</groupId>
                <artifactId>SecVerifier</artifactId>
                <version>${carbon.kernel.version}</version>
                <type>aar</type>
            </dependency>
            <dependency>
                <groupId>emma</groupId>
                <artifactId>emma</artifactId>
                <version>${emma.version}</version>
            </dependency>
            <dependency>
                <groupId>com.h2database.wso2</groupId>
                <artifactId>h2-database-engine</artifactId>
                <version>${h2database.wso2.version}</version>
            </dependency>
            <dependency>
                <groupId>org.apache.rampart</groupId>
                <artifactId>rampart</artifactId>
                <type>mar</type>
                <version>${rampart.wso2.version.1}</version>
            </dependency>
            <dependency>
                <groupId>org.wso2.carbon.identity.framework</groupId>
                <artifactId>org.wso2.carbon.identity.application.mgt.stub</artifactId>
                <version>${carbon.identity.framework.version}</version>
                <scope>compile</scope>
            </dependency>
            <dependency>
                <groupId>org.wso2.carbon.identity.framework</groupId>
                <artifactId>org.wso2.carbon.idp.mgt.stub</artifactId>
                <version>${carbon.identity.framework.version}</version>
                <scope>compile</scope>
            </dependency>
            <dependency>
                <groupId>org.wso2.identity</groupId>
                <artifactId>org.wso2.identity.integration.common.clients</artifactId>
                <version>${project.version}</version>
                <scope>compile</scope>
            </dependency>
            <dependency>
                <groupId>org.wso2.identity</groupId>
                <artifactId>org.wso2.identity.integration.common.utils</artifactId>
                <version>${project.version}</version>
                <scope>compile</scope>
            </dependency>
            <dependency>
                <groupId>org.wso2.carbon.identity.inbound.provisioning.scim</groupId>
                <artifactId>org.wso2.carbon.identity.scim.common.stub</artifactId>
                <version>${identity.inbound.provisioning.scim.version}</version>
                <scope>compile</scope>
            </dependency>
            <dependency>
                <groupId>org.wso2.carbon.identity.framework</groupId>
                <artifactId>org.wso2.carbon.identity.user.store.configuration.stub</artifactId>
                <version>${carbon.identity.framework.version}</version>
                <scope>compile</scope>
            </dependency>
            <dependency>
                <groupId>org.wso2.carbon.identity.framework</groupId>
                <artifactId>org.wso2.carbon.identity.user.store.count.stub</artifactId>
                <version>${carbon.identity.framework.version}</version>
                <scope>compile</scope>
            </dependency>
            <dependency>
                <groupId>org.wso2.carbon</groupId>
                <artifactId>org.wso2.carbon.user.core</artifactId>
                <version>${carbon.kernel.version}</version>
                <scope>compile</scope>
            </dependency>
            <dependency>
                <groupId>org.wso2.carbon.identity.framework</groupId>
                <artifactId>org.wso2.carbon.identity.mgt</artifactId>
                <version>${carbon.identity.framework.version}</version>
            </dependency>
            <dependency>
                <groupId>org.wso2.carbon.identity.framework</groupId>
                <artifactId>org.wso2.carbon.identity.mgt.stub</artifactId>
                <version>${carbon.identity.framework.version}</version>
                <scope>compile</scope>
            </dependency>
            <dependency>
                <groupId>org.wso2.carbon.identity.inbound.auth.saml2</groupId>
                <artifactId>org.wso2.carbon.identity.sso.saml.stub</artifactId>
                <version>${identity.inbound.auth.saml.version}</version>
                <scope>compile</scope>
            </dependency>
            <dependency>
                <groupId>org.wso2.carbon.identity.framework</groupId>
                <artifactId>org.wso2.carbon.claim.mgt.stub</artifactId>
                <version>${carbon.identity.framework.version}</version>
                <scope>compile</scope>
            </dependency>
            <dependency>
                <groupId>org.wso2.carbon.identity.framework</groupId>
                <artifactId>org.wso2.carbon.identity.claim.metadata.mgt.stub</artifactId>
                <version>${carbon.identity.framework.version}</version>
                <scope>compile</scope>
            </dependency>
            <dependency>
                <groupId>org.wso2.carbon.identity.framework</groupId>
                <artifactId>org.wso2.carbon.identity.claim.metadata.mgt</artifactId>
                <version>${carbon.identity.framework.version}</version>
                <scope>compile</scope>
            </dependency>
            <dependency>
                <groupId>org.wso2.carbon.identity.inbound.auth.openid</groupId>
                <artifactId>org.wso2.carbon.identity.provider.openid.stub</artifactId>
                <version>${identity.inbound.auth.openid.version}</version>
                <scope>compile</scope>
            </dependency>
            <dependency>
                <groupId>org.wso2.carbon.identity.association.account</groupId>
                <artifactId>org.wso2.carbon.identity.user.account.association.stub</artifactId>
                <version>${identity.user.account.association.version}</version>
            </dependency>
            <dependency>
                <groupId>org.wso2.carbon.identity.framework</groupId>
                <artifactId>org.wso2.carbon.identity.governance.stub</artifactId>
                <version>${carbon.identity.framework.version}</version>
            </dependency>
            <dependency>
                <groupId>org.wso2.carbon.identity.governance</groupId>
                <artifactId>org.wso2.carbon.identity.recovery</artifactId>
                <version>${identity.governance.version}</version>
            </dependency>
            <dependency>
                <groupId>org.wso2.carbon.identity.governance</groupId>
                <artifactId>org.wso2.carbon.identity.recovery.stub</artifactId>
                <version>${identity.governance.version}</version>
            </dependency>
            <dependency>
                <groupId>org.wso2.carbon.deployment</groupId>
                <artifactId>org.wso2.carbon.service.mgt.stub</artifactId>
                <version>${carbon.deployment.version}</version>
                <scope>test</scope>
            </dependency>
            <dependency>
                <groupId>org.wso2.carbon.automation</groupId>
                <artifactId>org.wso2.carbon.automation.test.utils</artifactId>
                <version>${carbon.automation.version}</version>
            </dependency>
            <dependency>
                <groupId>org.wso2.carbon.automation</groupId>
                <artifactId>org.wso2.carbon.automation.engine</artifactId>
                <version>${carbon.automation.version}</version>
            </dependency>
            <dependency>
                <groupId>org.wso2.carbon.automation</groupId>
                <artifactId>org.wso2.carbon.automation.extensions</artifactId>
                <version>${carbon.automation.version}</version>
            </dependency>
            <dependency>
                <groupId>org.wso2.carbon.automationutils</groupId>
                <artifactId>org.wso2.carbon.integration.common.extensions</artifactId>
                <version>${carbon.automationutils.version}</version>
            </dependency>
            <dependency>
                <groupId>org.wso2.carbon.automationutils</groupId>
                <artifactId>org.wso2.carbon.integration.common.utils</artifactId>
                <version>${carbon.automationutils.version}</version>
            </dependency>
            <dependency>
                <groupId>org.wso2.carbon.automationutils</groupId>
                <artifactId>org.wso2.carbon.integration.common.admin.client</artifactId>
                <version>${carbon.automationutils.version}</version>
            </dependency>
            <dependency>
                <groupId>org.wso2.is</groupId>
                <artifactId>org.wso2.identity.integration.common.clients</artifactId>
                <version>${project.version}</version>
                <scope>compile</scope>
            </dependency>
            <dependency>
                <groupId>org.wso2.is</groupId>
                <artifactId>org.wso2.identity.integration.common.utils</artifactId>
                <version>${project.version}</version>
                <scope>compile</scope>
            </dependency>
            <dependency>
                <groupId>org.wso2.charon</groupId>
                <artifactId>org.wso2.charon.core</artifactId>
                <version>${charon.orbit.version}</version>
            </dependency>
            <dependency>
                <groupId>org.apache.wink</groupId>
                <artifactId>wink-client</artifactId>
                <version>${apache.wink.version}</version>
            </dependency>
            <dependency>
                <groupId>org.apache.ws.security</groupId>
                <artifactId>wss4j</artifactId>
                <version>${apache.ws.security.version}</version>
            </dependency>
            <dependency>
                <groupId>commons-collections</groupId>
                <artifactId>commons-collections</artifactId>
                <version>${commons-collections.version}</version>
            </dependency>
            <dependency>
                <groupId>org.slf4j</groupId>
                <artifactId>slf4j-log4j12</artifactId>
                <version>${slf4j.version}</version>
            </dependency>
            <dependency>
                <groupId>org.apache.openejb</groupId>
                <artifactId>openejb-core</artifactId>
                <version>${apache.openejb.version}</version>
                <scope>test</scope>
            </dependency>
            <dependency>
                <groupId>org.apache.httpcomponents.wso2</groupId>
                <artifactId>httpclient</artifactId>
                <version>${orbit.version.commons.httpclient}</version>
            </dependency>
            <dependency>
                <groupId>org.apache.axis2.wso2</groupId>
                <artifactId>axis2-client</artifactId>
                <version>${axis2.client.version}</version>
            </dependency>
            <dependency>
                <groupId>com.nimbusds</groupId>
                <artifactId>nimbus-jose-jwt</artifactId>
                <version>${nimbusds.version}</version>
            </dependency>
            <dependency>
                <groupId>commons-codec.wso2</groupId>
                <artifactId>commons-codec</artifactId>
                <version>${commons-codec.version}</version>
            </dependency>
            <dependency>
                <groupId>org.wso2.carbon.identity.framework</groupId>
                <artifactId>org.wso2.carbon.identity.user.registration.stub</artifactId>
                <version>${carbon.identity.framework.version}</version>
            </dependency>
            <dependency>
                <groupId>org.wso2.carbon.identity.framework</groupId>
                <artifactId>org.wso2.carbon.identity.user.profile.stub</artifactId>
                <version>${carbon.identity.framework.version}</version>
            </dependency>
            <dependency>
                <groupId>org.wso2.carbon.identity.framework</groupId>
                <artifactId>org.wso2.carbon.identity.workflow.mgt.stub</artifactId>
                <version>${carbon.identity.framework.version}</version>
            </dependency>
            <dependency>
                <groupId>org.wso2.carbon.identity.framework</groupId>
                <artifactId>org.wso2.carbon.security.mgt.stub</artifactId>
                <version>${carbon.identity.framework.version}</version>
            </dependency>
            <dependency>
                <groupId>org.wso2.carbon.identity.workflow.impl.bps</groupId>
                <artifactId>org.wso2.carbon.identity.workflow.impl.stub</artifactId>
                <version>${identity.workflow.impl.bps.version}</version>
            </dependency>
            <dependency>
                <groupId>org.jacoco</groupId>
                <artifactId>org.jacoco.agent</artifactId>
                <version>${jacoco.agent.version}</version>
            </dependency>
            <dependency>
                <groupId>org.wso2.carbon</groupId>
                <artifactId>org.wso2.carbon.logging</artifactId>
                <version>${carbon.kernel.version}</version>
            </dependency>
            <dependency>
                <groupId>org.wso2.carbon</groupId>
                <artifactId>org.wso2.carbon.core.services</artifactId>
                <version>${carbon.kernel.version}</version>
            </dependency>
            <dependency>
                <groupId>org.apache.tomcat.wso2</groupId>
                <artifactId>tomcat</artifactId>
                <version>7.0.52.wso2v5</version>
            </dependency>
            <dependency>
                <groupId>org.apache.santuario</groupId>
                <artifactId>xmlsec</artifactId>
                <version>${xmlsec.version}</version>
            </dependency>
            <dependency>
                <groupId>org.opensaml</groupId>
                <artifactId>xmltooling</artifactId>
                <version>${xmltooling.version}</version>
            </dependency>
            <dependency>
                <groupId>org.opensaml</groupId>
                <artifactId>openws</artifactId>
                <version>${openws.version}</version>
            </dependency>
            <dependency>
                <groupId>org.seleniumhq.selenium</groupId>
                <artifactId>selenium-java</artifactId>
                <version>${selenium.version}</version>
                <exclusions>
                    <exclusion>
                        <groupId>org.seleniumhq.selenium</groupId>
                        <artifactId>selenium-android-driver</artifactId>
                    </exclusion>
                </exclusions>
            </dependency>
            <dependency>
                <groupId>com.opera</groupId>
                <artifactId>operadriver</artifactId>
                <version>${operadriver.version}</version>
                <exclusions>
                    <exclusion>
                        <groupId>org.seleniumhq.selenium</groupId>
                        <artifactId>selenium-remote-driver</artifactId>
                    </exclusion>
                </exclusions>
            </dependency>
            <dependency>
                <groupId>org.wso2.carbon.identity.framework</groupId>
                <artifactId>org.wso2.carbon.identity.application.mgt</artifactId>
                <version>${carbon.identity.framework.version}</version>
            </dependency>
            <dependency>
                <groupId>xerces</groupId>
                <artifactId>xercesImpl</artifactId>
                <version>${xercesImpl.version}</version>
            </dependency>
            <dependency>
                <groupId>org.wso2.carbon.identity.framework</groupId>
                <artifactId>org.wso2.carbon.identity.workflow.mgt</artifactId>
                <version>${carbon.identity.framework.version}</version>
            </dependency>
            <dependency>
                <groupId>org.wso2.carbon.identity.framework</groupId>
                <artifactId>org.wso2.carbon.identity.application.authentication.framework</artifactId>
                <version>${carbon.identity.framework.version}</version>
            </dependency>
            <dependency>
                <groupId>commons-codec</groupId>
                <artifactId>commons-codec</artifactId>
                <version>${commons.codec.version}</version>
            </dependency>
            <dependency>
                <groupId>org.apache.ws.commons.schema.wso2</groupId>
                <artifactId>XmlSchema</artifactId>
                <version>${XmlSchema.version}</version>
            </dependency>
            <dependency>
                <groupId>wsdl4j.wso2</groupId>
                <artifactId>wsdl4j</artifactId>
                <version>${wsdl4j.version}</version>
            </dependency>
            <dependency>
                <groupId>org.wso2.carbon.analytics-common</groupId>
                <artifactId>org.wso2.carbon.databridge.commons</artifactId>
                <scope>test</scope>
                <version>${carbon.analytics-common.version}</version>
            </dependency>
            <dependency>
                <groupId>org.wso2.carbon.analytics-common</groupId>
                <artifactId>org.wso2.carbon.databridge.core</artifactId>
                <scope>test</scope>
                <version>${carbon.analytics-common.version}</version>
            </dependency>
            <dependency>
                <groupId>org.wso2.carbon.analytics-common</groupId>
                <artifactId>org.wso2.carbon.databridge.receiver.thrift</artifactId>
                <scope>test</scope>
                <version>${carbon.analytics-common.version}</version>
            </dependency>
            <dependency>
                <groupId>org.wso2.carbon.multitenancy</groupId>
                <artifactId>org.wso2.carbon.tenant.mgt.stub</artifactId>
                <version>${carbon.multitenancy.version}</version>
            </dependency>
            <dependency>
                <groupId>commons-pool.wso2</groupId>
                <artifactId>commons-pool</artifactId>
                <version>${commons.pool.wso2.version}</version>
            </dependency>

            <!-- Outbound Authenticators -->
            <dependency>
                <groupId>org.wso2.carbon.identity.outbound.auth.oidc</groupId>
                <artifactId>org.wso2.carbon.identity.application.authenticator.oidc</artifactId>
                <version>${identity.outbound.auth.oidc.version}</version>
            </dependency>
            <dependency>
                <groupId>org.wso2.carbon.identity.outbound.auth.sts.passive</groupId>
                <artifactId>org.wso2.carbon.identity.application.authenticator.passive.sts</artifactId>
                <version>${identity.outbound.auth.passive.sts.version}</version>
            </dependency>
            <dependency>
                <groupId>org.wso2.carbon.identity.outbound.auth.saml2</groupId>
                <artifactId>org.wso2.carbon.identity.application.authenticator.samlsso</artifactId>
                <version>${identity.outbound.auth.samlsso.version}</version>
            </dependency>

            <!-- Social Authenticators -->
            <dependency>
                <groupId>org.wso2.carbon.identity.outbound.auth.facebook</groupId>
                <artifactId>org.wso2.carbon.identity.application.authenticator.facebook</artifactId>
                <version>${social.authenticator.facebook.version}</version>
            </dependency>
            <dependency>
                <groupId>org.wso2.carbon.identity.outbound.auth.google</groupId>
                <artifactId>org.wso2.carbon.identity.application.authenticator.google</artifactId>
                <version>${social.authenticator.google.version}</version>
            </dependency>
            <dependency>
                <groupId>org.wso2.carbon.identity.outbound.auth.live</groupId>
                <artifactId>org.wso2.carbon.identity.application.authenticator.live</artifactId>
                <version>${social.authenticator.windowslive.version}</version>
            </dependency>
            <dependency>
                <groupId>org.wso2.carbon.identity.outbound.auth.yahoo</groupId>
                <artifactId>org.wso2.carbon.identity.application.authenticator.yahoo</artifactId>
                <version>${social.authenticator.yahoo.version}</version>
            </dependency>

            <!-- Provisioning Connectors -->
            <dependency>
                <groupId>org.wso2.carbon.identity.outbound.provisioning.spml</groupId>
                <artifactId>org.wso2.carbon.identity.provisioning.connector.spml</artifactId>
                <version>${provisioning.connector.spml.version}</version>
            </dependency>
            <dependency>
                <groupId>org.wso2.carbon.identity.outbound.provisioning.google</groupId>
                <artifactId>org.wso2.carbon.identity.provisioning.connector.google</artifactId>
                <version>${provisioning.connector.google.version}</version>
            </dependency>
            <dependency>
                <groupId>org.wso2.carbon.identity.outbound.provisioning.salesforce</groupId>
                <artifactId>org.wso2.carbon.identity.provisioning.connector.salesforce</artifactId>
                <version>${provisioning.connector.salesforce.version}</version>
            </dependency>
            <dependency>
                <groupId>org.wso2.carbon.identity.outbound.provisioning.scim</groupId>
                <artifactId>org.wso2.carbon.identity.provisioning.connector.scim</artifactId>
                <version>${provisioning.connector.scim.version}</version>
            </dependency>

            <!-- Local Authenticators -->
            <dependency>
                <groupId>org.wso2.carbon.identity.application.auth.basic</groupId>
                <artifactId>org.wso2.carbon.identity.application.authenticator.basicauth</artifactId>
                <version>${identity.local.auth.basicauth.version}</version>
            </dependency>
            <dependency>
                <groupId>org.wso2.carbon.identity.local.auth.iwa</groupId>
                <artifactId>org.wso2.carbon.identity.application.authenticator.iwa</artifactId>
                <version>${identity.local.auth.iwa.version}</version>
            </dependency>
            <dependency>
                <groupId>org.wso2.carbon.identity.local.auth.fido</groupId>
                <artifactId>org.wso2.carbon.identity.application.authenticator.fido</artifactId>
                <version>${identity.local.auth.fido.version}</version>
            </dependency>

            <!-- OAuth2 Grant Type extensions -->
            <dependency>
                <groupId>org.wso2.carbon.extension.identity.oauth2.grantType.jwt</groupId>
                <artifactId>org.wso2.carbon.identity.oauth2.grant.jwt</artifactId>
                <version>${identity.oauth2.jwt.bearer.grant.version}</version>
            </dependency>

            <!-- Other Connectors packed with IS -->
            <dependency>
                <groupId>org.wso2.carbon.extension.identity.authenticator.outbound.emailotp</groupId>
                <artifactId>org.wso2.carbon.extension.identity.authenticator.emailotp.connector</artifactId>
                <version>${authenticator.emailotp.version}</version>
            </dependency>
            <dependency>
                <groupId>org.wso2.carbon.extension.identity.authenticator.outbound.smsotp</groupId>
                <artifactId>org.wso2.carbon.extension.identity.authenticator.smsotp.connector</artifactId>
                <version>${authenticator.smsotp.version}</version>
            </dependency>
            <dependency>
                <groupId>org.wso2.carbon.extension.identity.authenticator.outbound.twitter</groupId>
                <artifactId>org.wso2.carbon.extension.identity.authenticator.twitter.connector</artifactId>
                <version>${authenticator.twitter.version}</version>
            </dependency>
            <dependency>
                <groupId>org.wso2.carbon.extension.identity.authenticator</groupId>
                <artifactId>org.wso2.carbon.extension.identity.authenticator.office365.connector</artifactId>
                <version>${authenticator.office365.version}</version>
            </dependency>
            <dependency>
                <groupId>org.wso2.carbon.extension.identity.authenticator.outbound.totp</groupId>
                <artifactId>org.wso2.carbon.extension.identity.authenticator.totp.connector</artifactId>
                <version>${authenticator.totp.version}</version>
            </dependency>
            <dependency>
                <groupId>org.wso2.carbon.extension.identity.authenticator</groupId>
                <artifactId>org.wso2.carbon.extension.identity.authenticator.x509Certificate.connector</artifactId>
                <version>${authenticator.x509.version}</version>
            </dependency>

            <!--
                Dependencies from this point is used in p2 profile gen, added here to get them updated along with
                versions plugin (version plugin only reads the dependencies in dependencyManagement,
                and dependencies section)
            -->
            <dependency>
                <groupId>org.wso2.carbon.identity.carbon.auth.saml2</groupId>
                <artifactId>org.wso2.carbon.identity.authenticator.saml2.sso.feature</artifactId>
                <version>${identity.carbon.auth.saml2.version}</version>
                <type>zip</type>
            </dependency>
            <dependency>
                <groupId>org.wso2.carbon.identity.local.auth.requestpath.basic</groupId>
                <artifactId>org.wso2.carbon.identity.application.authenticator.requestpath.basicauth.server.feature
                </artifactId>
                <version>${identity.outbound.auth.requestpath.basicauth.version}</version>
            </dependency>
            <dependency>
                <groupId>org.wso2.carbon.identity.carbon.auth.mutualssl</groupId>
                <artifactId>org.wso2.carbon.identity.authenticator.mutualssl.feature</artifactId>
                <version>${identity.carbon.auth.mutual.ssl.version}</version>
            </dependency>
            <dependency>
                <groupId>org.wso2.carbon.identity.notification.email</groupId>
                <artifactId>org.wso2.carbon.identity.notification.mgt.email.feature</artifactId>
                <version>${identity.notification.email.version}</version>
            </dependency>
            <dependency>
                <groupId>org.wso2.carbon.identity.notification.json</groupId>
                <artifactId>org.wso2.carbon.identity.notification.mgt.json.feature</artifactId>
                <version>${identity.notification.json.version}</version>
            </dependency>
            <dependency>
                <groupId>org.wso2.carbon.identity.workflow.user</groupId>
                <artifactId>org.wso2.carbon.user.mgt.workflow.feature</artifactId>
                <version>${identity.user.workflow.version}</version>
            </dependency>
            <dependency>
                <groupId>org.wso2.carbon.identity.userstore.ldap</groupId>
                <artifactId>org.wso2.carbon.ldap.server.feature</artifactId>
                <version>${identity.userstore.ldap.version}</version>
            </dependency>
            <dependency>
                <groupId>org.wso2.carbon.identity.userstore.remote</groupId>
                <artifactId>org.wso2.carbon.identity.user.store.remote.feature</artifactId>
                <version>${identity.userstore.remote.version}</version>
            </dependency>
            <dependency>
                <groupId>org.wso2.carbon.identity.carbon.auth.iwa</groupId>
                <artifactId>org.wso2.carbon.identity.authenticator.iwa.feature</artifactId>
                <version>${identity.carbon.auth.iwa.version}</version>
            </dependency>
            <dependency>
                <groupId>org.wso2.carbon.identity.workflow.template.multisteps</groupId>
                <artifactId>org.wso2.carbon.identity.workflow.template.server.feature</artifactId>
                <version>${identity.workflow.template.multisteps.version}</version>
            </dependency>
            <dependency>
                <groupId>org.wso2.carbon.identity.local.auth.requestpath.oauth</groupId>
                <artifactId>org.wso2.carbon.identity.application.authenticator.requestpath.oauth.server.feature
                </artifactId>
                <version>${identity.outbound.auth.requestpath.oauth.version}</version>
            </dependency>
            <dependency>
                <groupId>org.wso2.carbon.identity.tool.validator.sso.saml2</groupId>
                <artifactId>org.wso2.carbon.identity.tools.saml.validator.feature</artifactId>
                <version>${identity.tool.samlsso.validator.version}</version>
            </dependency>
            <dependency>
                <groupId>org.wso2.carbon.identity.datapublisher.authentication</groupId>
                <artifactId>org.wso2.carbon.identity.data.publisher.application.authentication.server.feature
                </artifactId>
                <version>${identity.data.publisher.authentication.version}</version>
            </dependency>
            <dependency>
                <groupId>org.wso2.carbon.identity.data.publisher.oauth</groupId>
                <artifactId>org.wso2.carbon.identity.data.publisher.oauth.server.feature</artifactId>
                <version>${identity.data.publisher.oauth.version}</version>
            </dependency>
            <dependency>
                <groupId>org.wso2.carbon.identity.data.publisher.audit</groupId>
                <artifactId>org.wso2.carbon.identity.data.publisher.audit.user.operation.server.feature</artifactId>
                <version>${identity.data.publisher.audit.version}</version>
            </dependency>
            <dependency>
                <groupId>org.wso2.carbon.identity.auth.rest</groupId>
                <artifactId>org.wso2.carbon.identity.auth.server.feature</artifactId>
                <version>${carbon.identity.auth.version}</version>
            </dependency>
            <dependency>
                <groupId>org.wso2.carbon.identity.event.handler.accountlock</groupId>
                <artifactId>org.wso2.carbon.identity.handler.event.account.lock.feature</artifactId>
                <version>${identity.event.handler.account.lock.version}</version>
            </dependency>
            <dependency>
                <groupId>org.wso2.carbon.identity.event.handler.notification</groupId>
                <artifactId>org.wso2.carbon.email.mgt.feature</artifactId>
                <version>${identity.event.handler.notification.version}</version>
            </dependency>
            <dependency>
                <groupId>org.wso2.carbon.identity.metadata.saml2</groupId>
                <artifactId>org.wso2.carbon.identity.idp.metadata.saml2.server.feature</artifactId>
                <version>${identity.metadata.saml.version}</version>
            </dependency>

            <dependency>
                <groupId>org.wso2.carbon.identity.application.authz.xacml</groupId>
                <artifactId>org.wso2.carbon.identity.application.authz.xacml.server.feature</artifactId>
                <version>${identity.app.authz.xacml.version}</version>
            </dependency>
        </dependencies>
    </dependencyManagement>

    <profiles>
        <profile>
            <id>jdk14</id>
            <activation>
                <jdk>1.4</jdk>
            </activation>
            <dependencies>
                <dependency>
                    <groupId>bouncycastle</groupId>
                    <artifactId>bcprov-jdk13</artifactId>
                    <version>${bcprov.jdk13.version}</version>
                </dependency>
            </dependencies>
        </profile>

        <profile>
            <id>jdk15</id>
            <activation>
                <activeByDefault>true</activeByDefault>
                <jdk>1.5</jdk>
            </activation>
            <dependencies>
                <dependency>
                    <groupId>bouncycastle</groupId>
                    <artifactId>bcprov-jdk15</artifactId>
                    <version>${bcprov.jdk15.version}</version>
                </dependency>
            </dependencies>
        </profile>

        <profile>
            <id>Sign-Artifacts</id>
            <activation>
                <property>
                    <name>sign</name>
                </property>
            </activation>
            <build>
                <plugins>
                    <plugin>
                        <groupId>org.apache.maven.plugins</groupId>
                        <artifactId>maven-gpg-plugin</artifactId>
                        <version>1.0-alpha-3</version>
                        <executions>
                            <execution>
                                <id>sign-artifacts</id>
                                <phase>verify</phase>
                                <goals>
                                    <goal>sign</goal>
                                </goals>
                            </execution>
                        </executions>
                    </plugin>
                </plugins>
            </build>
        </profile>

    </profiles>

    <properties>

        <!--Carbon Identity Framework Version-->
        <carbon.identity.framework.version>5.10.4</carbon.identity.framework.version>

        <!--Identity Repo Versions-->
        <identity.carbon.auth.saml2.version>5.2.3</identity.carbon.auth.saml2.version>
        <identity.inbound.auth.saml.version>5.3.34</identity.inbound.auth.saml.version>
        <identity.inbound.auth.oauth.version>5.5.20</identity.inbound.auth.oauth.version>
        <identity.inbound.auth.openid.version>5.2.2</identity.inbound.auth.openid.version>
        <identity.agent.sso.version>5.1.13</identity.agent.sso.version>
        <identity.inbound.auth.sts.version>5.2.6</identity.inbound.auth.sts.version>
        <identity.outbound.auth.requestpath.basicauth.version>5.1.3</identity.outbound.auth.requestpath.basicauth.version>
        <identity.carbon.auth.mutual.ssl.version>5.1.2</identity.carbon.auth.mutual.ssl.version>
        <identity.user.account.association.version>5.1.4</identity.user.account.association.version>
        <identity.user.workflow.version>5.1.4</identity.user.workflow.version>
        <identity.user.ws.version>5.1.4</identity.user.ws.version>
        <identity.userstore.ldap.version>5.1.2</identity.userstore.ldap.version>
        <identity.userstore.remote.version>5.1.2</identity.userstore.remote.version>
        <identity.workflow.impl.bps.version>5.1.11</identity.workflow.impl.bps.version>
        <identity.carbon.auth.iwa.version>5.1.5</identity.carbon.auth.iwa.version>
        <identity.workflow.template.multisteps.version>5.1.4</identity.workflow.template.multisteps.version>
        <identity.outbound.auth.requestpath.oauth.version>5.1.3</identity.outbound.auth.requestpath.oauth.version>
        <identity.inbound.provisioning.scim.version>5.3.4</identity.inbound.provisioning.scim.version>
        <identity.inbound.provisioning.scim2.version>1.1.5</identity.inbound.provisioning.scim2.version>
        <identity.tool.samlsso.validator.version>5.1.3</identity.tool.samlsso.validator.version>
        <identity.data.publisher.authentication.version>5.1.5</identity.data.publisher.authentication.version>
        <identity.data.publisher.oauth.version>1.0.1</identity.data.publisher.oauth.version>
        <identity.data.publisher.audit.version>1.0.1</identity.data.publisher.audit.version>
        <identity.governance.version>1.0.29</identity.governance.version>
        <carbon.identity.auth.version>1.1.11</carbon.identity.auth.version>
        <identity.event.handler.account.lock.version>1.1.8</identity.event.handler.account.lock.version>
        <identity.event.handler.notification.version>1.0.15</identity.event.handler.notification.version>
        <identity.app.authz.xacml.version>1.0.1</identity.app.authz.xacml.version>
        <!--<identity.agent.entitlement.proxy.version>5.1.1</identity.agent.entitlement.proxy.version>-->
        <!--<identity.carbon.auth.signedjwt.version>5.1.1</identity.carbon.auth.signedjwt.version>-->
        <!--<identity.userstore.cassandra.version>5.1.1</identity.userstore.cassandra.version>-->
        <!--<identity.agent-entitlement-filter.version>5.1.1</identity.agent-entitlement-filter.version>-->

        <!-- Authenticator Properties -->
        <identity.outbound.auth.oidc.version>5.1.7</identity.outbound.auth.oidc.version>
        <identity.outbound.auth.passive.sts.version>5.2.0</identity.outbound.auth.passive.sts.version>
        <identity.outbound.auth.samlsso.version>5.1.8</identity.outbound.auth.samlsso.version>

        <!-- Social Authenticator Properties -->
        <social.authenticator.facebook.version>5.1.10</social.authenticator.facebook.version>
        <social.authenticator.google.version>5.1.5</social.authenticator.google.version>
        <social.authenticator.windowslive.version>5.1.3</social.authenticator.windowslive.version>
        <social.authenticator.yahoo.version>5.1.3</social.authenticator.yahoo.version>

        <!-- Provisioning connector Properties -->
        <provisioning.connector.spml.version>5.1.2</provisioning.connector.spml.version>
        <provisioning.connector.google.version>5.1.5</provisioning.connector.google.version>
        <provisioning.connector.salesforce.version>5.1.3</provisioning.connector.salesforce.version>
        <provisioning.connector.scim.version>5.1.3</provisioning.connector.scim.version>

        <!-- Local Authenticator Properties -->
        <identity.local.auth.basicauth.version>5.3.5</identity.local.auth.basicauth.version>
        <identity.local.auth.fido.version>5.1.7</identity.local.auth.fido.version>
        <identity.local.auth.iwa.version>5.3.10</identity.local.auth.iwa.version>

        <!-- OAuth2 Grant Type extensions -->
        <identity.oauth2.jwt.bearer.grant.version>1.0.7</identity.oauth2.jwt.bearer.grant.version>

        <!--SAML Metadata-->
        <identity.metadata.saml.version>1.0.2</identity.metadata.saml.version>

        <!-- Connectors -->
        <authenticator.totp.version>2.0.9</authenticator.totp.version>
        <authenticator.office365.version>1.0.0</authenticator.office365.version>
        <authenticator.smsotp.version>2.0.9</authenticator.smsotp.version>
        <authenticator.emailotp.version>2.0.8</authenticator.emailotp.version>
<<<<<<< HEAD
        <authenticator.twitter.version>1.0.6</authenticator.twitter.version>
=======
        <authenticator.twitter.version>1.0.7</authenticator.twitter.version>
>>>>>>> 7b857a17
        <authenticator.x509.version>2.0.3</authenticator.x509.version>

        <!-- Deprecated identity repos -->
        <identity.notification.email.version>5.1.1</identity.notification.email.version>
        <identity.notification.json.version>5.1.1</identity.notification.json.version>

        <!--Identity Repo Versions End-->

        <bcprov.jdk13.version>140</bcprov.jdk13.version>
        <bcprov.jdk15.version>132</bcprov.jdk15.version>
        <sevlet.api.version>2.5</sevlet.api.version>
        <neethi.wso2.version>2.0.4.wso2v5</neethi.wso2.version>
        <axiom.impl.version>1.2.12</axiom.impl.version>
        <axiom.version>1.2.11-wso2v6</axiom.version>
        <gdata.core.wso2.version>1.47.0.wso2v1</gdata.core.wso2.version>
        <json.simple.version>1.1</json.simple.version>
        <openid4java.consumer.version>1.0.0</openid4java.consumer.version>
        <opensaml.version>2.6.4</opensaml.version>
        <opensaml2.wso2.version>2.6.4.wso2v3</opensaml2.wso2.version>
        <joda.version>2.8.2</joda.version>
        <joda.wso2.version>2.8.2.wso2v1</joda.wso2.version>
        <wss4j.wso2.version>1.5.11.wso2v16</wss4j.wso2.version>
        <openws.version>1.5.4</openws.version>
        <charon.version>2.1.0</charon.version>
        <xalan.version>2.7.1</xalan.version>
        <xalan.wso2.version>2.7.0.wso2v1</xalan.wso2.version>
        <rampart.wso2.version>1.6.1.wso2v24</rampart.wso2.version>
        <rampart.wso2.version.1>1.6.1-wso2v23</rampart.wso2.version.1>
        <orbit.version.commons.httpclient>4.2.5.wso2v1</orbit.version.commons.httpclient>
        <commons.httpclient.version>3.1</commons.httpclient.version>
        <httpcore.wso2.version>4.3.3.wso2v1</httpcore.wso2.version>
        <httpclient.version>4.3.3</httpclient.version>
        <xml.apis.version>1.4.01</xml.apis.version>
        <jstl.version>1.1.2</jstl.version>
        <taglibs.version>1.1.2</taglibs.version>
        <google.collect.wso2.version>1.0.0.wso2v2</google.collect.wso2.version>
        <junit.version>3.8.1</junit.version>
        <carbon.kernel.version>4.4.18</carbon.kernel.version>
        <carbon.commons.version>4.5.10</carbon.commons.version>
        <carbon.dashboards.version>2.0.3</carbon.dashboards.version>
        <carbon.p2.plugin.version>1.5.4</carbon.p2.plugin.version>
        <oauth2.client.version>1.0.0</oauth2.client.version>
        <orbit.version.axis2>1.6.1.wso2v11</orbit.version.axis2>
        <stratos.version.221>2.2.1</stratos.version.221>
        <stratos.version.220>2.2.0</stratos.version.220>
        <apache.derby.wso2.version>10.3.2.1wso2v1</apache.derby.wso2.version>
        <hibernate.wso2.version>3.2.5.ga-wso2v1</hibernate.wso2.version>
        <ehcache.version>1.5.0.wso2v3</ehcache.version>
        <bcel.wso2.version>5.2.0.wso2v1</bcel.wso2.version>
        <asm.wso2.version>3.1.wso2v1</asm.wso2.version>
        <cglib.wso2.version>2.2.wso2v1</cglib.wso2.version>
        <jibx.wso2.version>1.2.1.wso2v1</jibx.wso2.version>
        <jaxb.wso2.version>2.2.5.wso2v1</jaxb.wso2.version>
        <kaptcha.wso2.version>2.3.0.wso2v1</kaptcha.wso2.version>
        <version.commons.logging>1.1.1</version.commons.logging>
        <commons.lang.version>2.6</commons.lang.version>
        <emma.version>2.1.5320</emma.version>
        <jaggeryjs.version>0.12.6</jaggeryjs.version>
        <stratos.version>2.2.0</stratos.version>
        <ws.module.version>${jaggery.extensions.version}</ws.module.version>
        <oauth.module.version>${jaggery.extensions.version}</oauth.module.version>
        <email.module.version>${jaggery.extensions.version}</email.module.version>
        <uuid.module.version>${jaggery.extensions.version}</uuid.module.version>
        <securevault.wso2.version>1.0.0</securevault.wso2.version>
        <process.module.version>${jaggery.extensions.version}</process.module.version>
        <caramel.module.version>${jaggery.extensions.version}</caramel.module.version>
        <carbon.module.version>${jaggery.extensions.version}</carbon.module.version>
        <handlebars.module.version>${jaggery.extensions.version}</handlebars.module.version>
        <markdown.module.verion>${jaggery.extensions.version}</markdown.module.verion>
        <gadget.module.version>${jaggery.extensions.version}</gadget.module.version>
        <i18n.module.version>${jaggery.extensions.version}</i18n.module.version>
        <wso2.store.version>2.0.0</wso2.store.version>
        <operadriver.version>0.8.1</operadriver.version>
        <selenium.version>2.40.0</selenium.version>
        <testng.version>6.1.1</testng.version>
        <carbon.deployment.version>4.7.6</carbon.deployment.version>
        <carbon.registry.version>4.6.9</carbon.registry.version>
        <carbon.multitenancy.version>4.6.4</carbon.multitenancy.version>
        <jaggery.extensions.version>1.5.5</jaggery.extensions.version>
        <axis2.jibx.wso2.version>1.6.1.wso2v11</axis2.jibx.wso2.version>
        <axis2.jaxb.wso2.version>1.6.1.wso2v11</axis2.jaxb.wso2.version>
        <axiom.wso2.version>1.2.11.wso2v10</axiom.wso2.version>
        <carbon.automation.version>4.4.3</carbon.automation.version>
        <carbon.automationutils.version>4.4.1</carbon.automationutils.version>
        <charon.orbit.version>2.0.7</charon.orbit.version>
        <apache.wink.version>1.1.3-incubating</apache.wink.version>
        <apache.ws.security.version>1.6.9</apache.ws.security.version>
        <commons-collections.version>3.2.2</commons-collections.version>
        <javax.servlet.version>2.5</javax.servlet.version>
        <slf4j.version>1.7.0</slf4j.version>
        <apache.openejb.version>4.5.2</apache.openejb.version>
        <axis2.client.version>1.6.1.wso2v12</axis2.client.version>
        <axis2.wso2.version>1.6.1.wso2v12</axis2.wso2.version>
        <axis2-transports.version>1.1.0-wso2v13</axis2-transports.version>
        <nimbusds.version>2.26.1</nimbusds.version>
        <commons-codec.version>1.4.0.wso2v1</commons-codec.version>
        <h2database.wso2.version>1.2.140.wso2v3</h2database.wso2.version>
        <felix.framework.version>1.0.3</felix.framework.version>
        <osgi.compendium.version>1.0.0</osgi.compendium.version>
        <equinox.http.servlet.version>2.2.2</equinox.http.servlet.version>
        <equinox.http.helper.version>1.0.0</equinox.http.helper.version>
        <equinox.jsp.jasper.version>1.0.1.R33x_v20070816</equinox.jsp.jasper.version>
        <javax.servlet.jsp.version>2.0.0.v200706191603</javax.servlet.jsp.version>
        <cipher-tool.version>1.0.0-wso2v3</cipher-tool.version>
        <jacoco.agent.version>0.7.5.201505241946</jacoco.agent.version>
        <project.scm.id>my-scm-server</project.scm.id>
        <carbon.business-process.version>4.4.17</carbon.business-process.version>
        <carbon.analytics-common.version>5.1.20</carbon.analytics-common.version>
        <osgi.framework.imp.pkg.version.range>[1.7.0, 2.0.0)</osgi.framework.imp.pkg.version.range>
        <osgi.service.component.imp.pkg.version.range>[1.2.0, 2.0.0)</osgi.service.component.imp.pkg.version.range>
        <org.apache.tomcat.wso2.version>7.0.52.wso2v5</org.apache.tomcat.wso2.version>
        <xmlsec.version>1.4.4</xmlsec.version>
        <xmltooling.version>1.3.1</xmltooling.version>
        <carbon.metrics.version>1.2.2</carbon.metrics.version>
        <xercesImpl.version>2.8.1</xercesImpl.version>
        <commons.codec.version>1.8</commons.codec.version>
        <XmlSchema.version>1.4.7.wso2v3</XmlSchema.version>
        <wsdl4j.version>1.6.2.wso2v2</wsdl4j.version>
        <commons.pool.wso2.version>1.5.6.wso2v1</commons.pool.wso2.version>
    </properties>

    <repositories>
        <!-- Before adding ANYTHING in here, please start a discussion on the dev list.
	Ideally the Axis2 build should only use Maven central (which is available
	by default) and nothing else. We had troubles with other repositories in
	the past. Therefore configuring additional repositories here should be
	considered very carefully. -->
        <repository>
            <id>wso2-nexus</id>
            <name>WSO2 internal Repository</name>
            <url>http://maven.wso2.org/nexus/content/groups/wso2-public/</url>
            <releases>
                <enabled>true</enabled>
                <updatePolicy>daily</updatePolicy>
                <checksumPolicy>ignore</checksumPolicy>
            </releases>
        </repository>

        <repository>
            <id>wso2.releases</id>
            <name>WSO2 internal Repository</name>
            <url>http://maven.wso2.org/nexus/content/repositories/releases/</url>
            <releases>
                <enabled>true</enabled>
                <updatePolicy>daily</updatePolicy>
                <checksumPolicy>ignore</checksumPolicy>
            </releases>
        </repository>

        <repository>
            <id>wso2.snapshots</id>
            <name>WSO2 Snapshot Repository</name>
            <url>http://maven.wso2.org/nexus/content/repositories/snapshots/</url>
            <snapshots>
                <enabled>true</enabled>
                <updatePolicy>daily</updatePolicy>
            </snapshots>
            <releases>
                <enabled>false</enabled>
            </releases>
        </repository>

    </repositories>

    <scm>
        <url>https://github.com/wso2/product-is.git</url>
        <developerConnection>scm:git:https://github.com/wso2/product-is.git</developerConnection>
        <connection>scm:git:https://github.com/wso2/product-is.git</connection>
        <tag>HEAD</tag>
    </scm>


</project><|MERGE_RESOLUTION|>--- conflicted
+++ resolved
@@ -1606,11 +1606,7 @@
         <authenticator.office365.version>1.0.0</authenticator.office365.version>
         <authenticator.smsotp.version>2.0.9</authenticator.smsotp.version>
         <authenticator.emailotp.version>2.0.8</authenticator.emailotp.version>
-<<<<<<< HEAD
-        <authenticator.twitter.version>1.0.6</authenticator.twitter.version>
-=======
         <authenticator.twitter.version>1.0.7</authenticator.twitter.version>
->>>>>>> 7b857a17
         <authenticator.x509.version>2.0.3</authenticator.x509.version>
 
         <!-- Deprecated identity repos -->
