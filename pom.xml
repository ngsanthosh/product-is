<?xml version="1.0" encoding="utf-8"?>
<!--
  ~ Copyright (c) 2014, WSO2 Inc. (http://www.wso2.org) All Rights Reserved.
  ~
  ~ Licensed under the Apache License, Version 2.0 (the "License");
  ~ you may not use this file except in compliance with the License.
  ~ You may obtain a copy of the License at
  ~
  ~      http://www.apache.org/licenses/LICENSE-2.0
  ~
  ~ Unless required by applicable law or agreed to in writing, software
  ~ distributed under the License is distributed on an "AS IS" BASIS,
  ~ WITHOUT WARRANTIES OR CONDITIONS OF ANY KIND, either express or implied.
  ~ See the License for the specific language governing permissions and
  ~ limitations under the License.
  -->
<project xmlns="http://maven.apache.org/POM/4.0.0" xmlns:xsi="http://www.w3.org/2001/XMLSchema-instance" xsi:schemaLocation="http://maven.apache.org/POM/4.0.0 http://maven.apache.org/maven-v4_0_0.xsd">

    <parent>
        <groupId>org.wso2</groupId>
        <artifactId>wso2</artifactId>
        <version>1.2</version>
    </parent>


    <modelVersion>4.0.0</modelVersion>
    <groupId>org.wso2.is</groupId>
    <artifactId>identity-server-parent</artifactId>
    <packaging>pom</packaging>
    <description>WSO2 Identity Server</description>
    <version>5.12.0-m36-SNAPSHOT</version>
    <name>WSO2 Identity Server</name>
    <url>http://wso2.org/projects/identity</url>

    <modules>
        <module>modules/features</module>
        <module>modules/p2-profile-gen</module>
        <module>modules/callhome</module>
        <module>modules/connectors</module>
        <module>modules/api-resources</module>
        <module>modules/authenticators</module>
        <module>modules/social-authenticators</module>
        <module>modules/provisioning-connectors</module>
        <module>modules/local-authenticators</module>
        <module>modules/oauth2-grant-types</module>
        <module>modules/distribution</module>
        <module>modules/styles</module>
        <module>modules/tests-utils</module>
        <module>modules/integration</module>
    </modules>

    <licenses>
        <license>
            <name>Apache License Version 2.0</name>
            <url>http://www.apache.org/licenses/LICENSE-2.0</url>
        </license>
    </licenses>

    <organization>
        <name>WSO2</name>
        <url>http://www.wso2.org</url>
    </organization>

    <issueManagement>
        <system>JIRA</system>
        <url>http://www.wso2.org/jira/browse/IDENTITY</url>
    </issueManagement>
    <mailingLists>
        <mailingList>
            <name>Identity Server Developers</name>
            <subscribe>identity-dev-subscribe@wso2.org</subscribe>
            <unsubscribe>identity-dev-unsubscribe@wso2.org</unsubscribe>
            <post>identity-dev@wso2.org</post>
            <archive>http://wso2.org/mailarchive/identity-dev/</archive>
        </mailingList>
    </mailingLists>

    <inceptionYear>2007</inceptionYear>

    <developers>
        <developer>
            <name>Ruchith Fernando</name>
            <id>ruchith</id>
            <email>ruchith AT wso2.com</email>
            <organization>WSO2</organization>
        </developer>
        <developer>
            <name>Dimuthu Leelaratne</name>
            <id>dimuthul</id>
            <email>dimuthul AT wso2.com</email>
            <organization>WSO2</organization>
        </developer>
        <developer>
            <name>Dumindu Perera</name>
            <id>dumindu</id>
            <email>dumindu AT wso2.com</email>
            <organization>WSO2</organization>
        </developer>
        <developer>
            <name>Saminda Abeyruwan</name>
            <id>saminda</id>
            <email>saminda AT wso2.com</email>
            <organization>WSO2</organization>
        </developer>
        <developer>
            <name>Nandana Mihindukulasooriya</name>
            <id>nandana</id>
            <email>nandana AT wso2.com</email>
            <organization>WSO2</organization>
        </developer>
        <developer>
            <name>Prabath Siriwardena</name>
            <id>prabath</id>
            <email>prabath AT wso2.com</email>
            <organization>WSO2</organization>
        </developer>
        <developer>
            <name>Thilina Buddhika</name>
            <id>thilina</id>
            <email>thilinab AT wso2.com</email>
            <organization>WSO2</organization>
        </developer>
        <developer>
            <name>Amila Jayasekara</name>
            <id>amilaj</id>
            <email>amilaj AT wso2.com</email>
            <organization>WSO2</organization>
        </developer>
        <developer>
            <name>Asela Pathberiya</name>
            <id>asela</id>
            <email>asela AT wso2.com</email>
            <organization>WSO2</organization>
        </developer>
        <developer>
            <name>Hasini Gunasinghe</name>
            <id>hasini</id>
            <email>hasini AT wso2.com</email>
            <organization>WSO2</organization>
        </developer>
        <developer>
            <name>Manjula Rathnayake</name>
            <id>manjula</id>
            <email>manjular AT wso2.com</email>
            <organization>WSO2</organization>
        </developer>
        <developer>
            <name>Suresh Attanayake</name>
            <id>suresh</id>
            <email>suresh AT wso2.com</email>
            <organization>WSO2</organization>
        </developer>
        <developer>
            <name>Johann Nallathamby</name>
            <id>johann</id>
            <email>johann AT wso2.com</email>
            <organization>WSO2</organization>
        </developer>
        <developer>
            <name>Dulanja Liyanage</name>
            <id>dulanja</id>
            <email>dulanja AT wso2.com</email>
            <organization>WSO2</organization>
        </developer>
        <developer>
            <name>Ishara Karunarathna</name>
            <id>ishara</id>
            <email>isharak AT wso2.com</email>
            <organization>WSO2</organization>
        </developer>
        <developer>
            <name>Darshana Gunawardana</name>
            <id>darshana</id>
            <email>darshana AT wso2.com</email>
            <organization>WSO2</organization>
        </developer>
        <developer>
            <name>Pushpalanka Jayawardana</name>
            <id>pushpalanka</id>
            <email>lanka AT wso2.com</email>
            <organization>WSO2</organization>
        </developer>
        <developer>
            <name>Chamath Gunawardana</name>
            <id>chamath</id>
            <email>chamathg AT wso2.com</email>
            <organization>WSO2</organization>
        </developer>
        <developer>
            <name>Thanuja Jayasinghe</name>
            <id>thanuja</id>
            <email>thanuja AT wso2.com</email>
            <organization>WSO2</organization>
        </developer>
        <developer>
            <name>Isura Karunarathna</name>
            <id>isura</id>
            <email>isura AT wso2.com</email>
            <organization>WSO2</organization>
        </developer>
        <developer>
            <name>Prasad Tissera</name>
            <id>prasad</id>
            <email>prasadt AT wso2.com</email>
            <organization>WSO2</organization>
        </developer>
        <developer>
            <name>Pulasthi Mahawithana</name>
            <id>pulasthi</id>
            <email>pulasthim AT wso2.com</email>
            <organization>WSO2</organization>
        </developer>
        <developer>
            <name>Hasintha Indrajee</name>
            <id>hasintha</id>
            <email>hasintha AT wso2.com</email>
            <organization>WSO2</organization>
        </developer>
        <developer>
            <name>Gayan Gunawardana</name>
            <id>gayan</id>
            <email>gayan AT wso2.com</email>
            <organization>WSO2</organization>
        </developer>
        <developer>
            <name>Tharindu Edirisinghe</name>
            <id>tharindue</id>
            <email>tharindue AT wso2.com</email>
            <organization>WSO2</organization>
        </developer>
        <developer>
            <name>Malithi Edirisinghe</name>
            <id>malithim</id>
            <email>malithim AT wso2.com</email>
            <organization>WSO2</organization>
        </developer>
        <developer>
            <name>Godwin Shrimal</name>
            <id>godwin</id>
            <email>godwin AT wso2.com</email>
            <organization>WSO2</organization>
        </developer>
        <developer>
            <name>Omindu Rathnaweera</name>
            <id>omindu</id>
            <email>omindu AT wso2.com</email>
            <organization>WSO2</organization>
        </developer>
        <developer>
            <name>Nuwandi Wickramasinghe</name>
            <id>nuwandiw</id>
            <email>nuwandiw AT wso2.com</email>
            <organization>WSO2</organization>
        </developer>
        <developer>
            <name>Kasun Bandara</name>
            <id>kasunb</id>
            <email>kasunb AT wso2.com</email>
            <organization>WSO2</organization>
        </developer>
        <developer>
            <name>Indunil Upeksha</name>
            <id>indunil</id>
            <email>indunil AT wso2.com</email>
            <organization>WSO2</organization>
        </developer>
        <developer>
            <name>Hasanthi Dissanayake</name>
            <id>hasanthi</id>
            <email>hasanthi AT wso2.com</email>
            <organization>WSO2</organization>
        </developer>
        <developer>
            <name>Maduranga Siriwardena</name>
            <id>maduranga</id>
            <email>maduranga AT wso2.com</email>
            <organization>WSO2</organization>
        </developer>
        <developer>
            <name>Chamila Wijayarathna</name>
            <id>chamila</id>
            <email>chamila AT wso2.com</email>
            <organization>WSO2</organization>
        </developer>
        <developer>
            <name>Chanaka Jayasena</name>
            <id>chanaka</id>
            <email>chanaka AT wso2.com</email>
            <organization>WSO2</organization>
        </developer>
        <developer>
            <name>Chamara Philips</name>
            <id>chamarap</id>
            <email>chamarap AT wso2.com</email>
            <organization>WSO2</organization>
        </developer>
        <developer>
            <name>Damith Senanayake</name>
            <id>damiths</id>
            <email>damiths AT wso2.com</email>
            <organization>WSO2</organization>
        </developer>
        <developer>
            <name>Jayanga Kaushalya</name>
            <id>jayangak</id>
            <email>jayangak AT wso2.com</email>
            <organization>WSO2</organization>
        </developer>
        <developer>
            <name>Farasath Ahamed</name>
            <id>farasatha</id>
            <email>farasatha AT wso2.com</email>
            <organization>WSO2</organization>
        </developer>
        <developer>
            <name>Dharshana Kasun Warusavitharana</name>
            <id>dharshanaw</id>
            <email>dharshanaw AT wso2.com</email>
            <organization>WSO2</organization>
        </developer>
        <developer>
            <name>Ayesha Dissanayaka</name>
            <id>ayesha</id>
            <email>ayesha AT wso2.com</email>
            <organization>WSO2</organization>
        </developer>
        <developer>
            <name>Ashen Weerathunga</name>
            <id>ashen</id>
            <email>ashen AT wso2.com</email>
            <organization>WSO2</organization>
        </developer>
        <developer>
            <name>Dimuthu De Lanerolle</name>
            <id>dimuthud</id>
            <email>dimuthud AT wso2.com</email>
            <organization>WSO2</organization>
        </developer>
        <developer>
            <name>Ruwan Abeykoon</name>
            <id>ruwana</id>
            <email>ruwana AT wso2.com</email>
            <organization>WSO2</organization>
        </developer>
        <developer>
            <name>Kasun Gajasinghe</name>
            <id>kasung</id>
            <email>kasung AT wso2.com</email>
            <organization>WSO2</organization>
        </developer>
        <developer>
            <name>Dinusha Senanayaka</name>
            <id>dinusha</id>
            <email>dinusha AT wso2.com</email>
            <organization>WSO2</organization>
        </developer>
        <developer>
            <name>Lahiru Manohara</name>
            <id>lahiruma</id>
            <email>lahiruma AT wso2.com</email>
            <organization>WSO2</organization>
        </developer>
        <developer>
            <name>Rushmin Fernando</name>
            <id>rushmin</id>
            <email>rushmin AT wso2.com</email>
            <organization>WSO2</organization>
        </developer>
        <developer>
            <name>Lahiru Ekanayake</name>
            <id>lahirue</id>
            <email>lahirue AT wso2.com</email>
            <organization>WSO2</organization>
        </developer>
        <developer>
            <name>Lahiru Cooray</name>
            <id>lahiruc</id>
            <email>lahiruc AT wso2.com</email>
            <organization>WSO2</organization>
        </developer>
        <developer>
            <name>Dinali Dabarera</name>
            <id>Dinali</id>
            <email>dinali AT wso2.com</email>
            <organization>WSO2</organization>
        </developer>
        <developer>
            <name>Nilasini Thirunavukaarasu</name>
            <id>Nilasini</id>
            <email>nilasini AT wso2.com</email>
            <organization>WSO2</organization>
        </developer>
        <developer>
            <name>Sathya Bandara</name>
            <id>Sathya</id>
            <email>sathya AT wso2.com</email>
            <organization>WSO2</organization>
        </developer>
        <developer>
            <name>Supun Priyadarshana</name>
            <id>Supun</id>
            <email>supunp AT wso2.com</email>
            <organization>WSO2</organization>
        </developer>
        <developer>
            <name>Thilina Madumal</name>
            <id>Thilina</id>
            <email>thilinamad AT wso2.com</email>
            <organization>WSO2</organization>
        </developer>
        <developer>
            <name>Madawa Soysa</name>
            <id>madawas</id>
            <email>madawas AT wso2.com</email>
            <organization>WSO2</organization>
        </developer>
    </developers>


    <pluginRepositories>
        <pluginRepository>
            <id>wso2-maven2-repository</id>
            <url>https://dist.wso2.org/maven2</url>
        </pluginRepository>
        <pluginRepository>
            <id>wso2.releases</id>
            <name>WSO2 internal Repository</name>
            <url>https://maven.wso2.org/nexus/content/repositories/releases/</url>
            <releases>
                <enabled>true</enabled>
                <updatePolicy>daily</updatePolicy>
                <checksumPolicy>ignore</checksumPolicy>
            </releases>
        </pluginRepository>
        <pluginRepository>
            <id>wso2.snapshots</id>
            <name>Apache Snapshot Repository</name>
            <url>https://maven.wso2.org/nexus/content/repositories/snapshots/</url>
            <snapshots>
                <enabled>true</enabled>
                <updatePolicy>daily</updatePolicy>
            </snapshots>
            <releases>
                <enabled>false</enabled>
            </releases>
        </pluginRepository>
        <pluginRepository>
            <id>wso2-nexus</id>
            <name>WSO2 internal Repository</name>
            <url>https://maven.wso2.org/nexus/content/groups/wso2-public/</url>
            <releases>
                <enabled>true</enabled>
                <updatePolicy>daily</updatePolicy>
                <checksumPolicy>ignore</checksumPolicy>
            </releases>
        </pluginRepository>
    </pluginRepositories>

    <build>
        <plugins>
            <plugin>
                <groupId>org.apache.maven.plugins</groupId>
                <artifactId>maven-release-plugin</artifactId>
                <configuration>
                    <preparationGoals>clean install</preparationGoals>
                    <autoVersionSubmodules>true</autoVersionSubmodules>
                </configuration>
            </plugin>
            <plugin>
                <groupId>org.apache.maven.plugins</groupId>
                <artifactId>maven-deploy-plugin</artifactId>
            </plugin>
            <plugin>
                <groupId>org.apache.maven.plugins</groupId>
                <artifactId>maven-compiler-plugin</artifactId>
                <configuration>
                    <encoding>UTF-8</encoding>
                    <source>1.8</source>
                    <target>1.8</target>
                </configuration>
            </plugin>
            <plugin>
                <groupId>org.apache.maven.plugins</groupId>
                <artifactId>maven-surefire-plugin</artifactId>
                <version>2.22.1</version>
            </plugin>
            <plugin>
                <inherited>false</inherited>
                <artifactId>maven-clean-plugin</artifactId>
                <version>2.1</version>
            </plugin>
        </plugins>

        <pluginManagement>
            <plugins>
                <plugin>
                    <groupId>org.apache.felix</groupId>
                    <artifactId>maven-bundle-plugin</artifactId>
                    <version>3.2.0</version>
                    <extensions>true</extensions>
                    <configuration>
                        <obrRepository>NONE</obrRepository>
                    </configuration>
                </plugin>
                <plugin>
                    <groupId>org.apache.maven.plugins</groupId>
                    <artifactId>maven-source-plugin</artifactId>
                    <version>3.0.1</version>
                    <executions>
                        <execution>
                            <id>attach-sources</id>
                            <phase>verify</phase>
                            <goals>
                                <goal>jar-no-fork</goal>
                            </goals>
                        </execution>
                    </executions>
                </plugin>
                <plugin>
                    <groupId>org.apache.maven.plugins</groupId>
                    <artifactId>maven-project-info-reports-plugin</artifactId>
                    <version>2.4</version>
                </plugin>
                <plugin>
                    <groupId>org.apache.maven.plugins</groupId>
                    <artifactId>maven-war-plugin</artifactId>
                    <version>${maven.war.plugin.version}</version>
                </plugin>
                <plugin>
                    <groupId>org.codehaus.mojo</groupId>
                    <artifactId>build-helper-maven-plugin</artifactId>
                    <version>3.0.0</version>
                </plugin>
                <plugin>
                    <groupId>net.wasdev.wlp.maven.plugins</groupId>
                    <artifactId>liberty-maven-plugin</artifactId>
                    <version>${liberty.maven.plugin.version}</version>
                </plugin>
                <plugin>
                    <groupId>org.wso2.maven</groupId>
                    <artifactId>wso2-maven-json-merge-plugin</artifactId>
                    <version>${wso2.json.merge.plugin.version}</version>
                </plugin>
                <plugin>
                    <groupId>org.apache.maven.plugins</groupId>
                    <artifactId>maven-checkstyle-plugin</artifactId>
                    <version>${maven.checkstyle.plugin.version}</version>
                </plugin>
            </plugins>
        </pluginManagement>

    </build>

    <dependencyManagement>
        <dependencies>
            <dependency>
                <groupId>org.wso2.carbon</groupId>
                <artifactId>org.wso2.carbon.ui</artifactId>
                <version>${carbon.kernel.version}</version>
            </dependency>
            <dependency>
                <groupId>org.eclipse.equinox</groupId>
                <artifactId>org.eclipse.equinox.http.servlet</artifactId>
                <version>${equinox.http.servlet.version}</version>
            </dependency>
            <dependency>
                <groupId>org.eclipse.equinox</groupId>
                <artifactId>org.eclipse.equinox.http.helper</artifactId>
                <version>${equinox.http.helper.version}</version>
            </dependency>
            <dependency>
                <groupId>org.eclipse.equinox</groupId>
                <artifactId>org.eclipse.equinox.jsp.jasper</artifactId>
                <version>${equinox.jsp.jasper.version}</version>
            </dependency>
            <dependency>
                <groupId>org.eclipse.equinox</groupId>
                <artifactId>javax.servlet.jsp</artifactId>
                <version>${javax.servlet.jsp.version}</version>
            </dependency>
            <dependency>
                <groupId>org.eclipse.microprofile</groupId>
                <artifactId>microprofile</artifactId>
                <version>${eclipse.microprofile.version}</version>
                <type>pom</type>
            </dependency>
            <dependency>
                <groupId>net.sf.ehcache.wso2</groupId>
                <artifactId>ehcache</artifactId>
                <version>${ehcache.version}</version>
            </dependency>
            <dependency>
                <groupId>org.apache.bcel.wso2</groupId>
                <artifactId>bcel</artifactId>
                <version>${bcel.wso2.version}</version>
            </dependency>
            <dependency>
                <groupId>org.ow2.asm</groupId>
                <artifactId>asm-all</artifactId>
                <version>${asm-all.version}</version>
            </dependency>
            <dependency>
                <groupId>cglib.wso2</groupId>
                <artifactId>cglib</artifactId>
                <version>${cglib.wso2.version}</version>
            </dependency>
            <dependency>
                <groupId>com.google.gdata.wso2</groupId>
                <artifactId>gdata-core</artifactId>
                <version>${gdata.core.wso2.version}</version>
            </dependency>
            <dependency>
                <groupId>com.google.code.gson</groupId>
                <artifactId>gson</artifactId>
                <version>${google.code.gson.version}</version>
            </dependency>
            <dependency>
                <groupId>org.apache.axis2.wso2</groupId>
                <artifactId>axis2-jibx</artifactId>
                <version>${axis2.jibx.wso2.version}</version>
            </dependency>
            <dependency>
                <groupId>org.jibx.wso2</groupId>
                <artifactId>jibx</artifactId>
                <version>${jibx.wso2.version}</version>
            </dependency>
            <dependency>
                <groupId>org.apache.axis2.wso2</groupId>
                <artifactId>axis2-jaxbri</artifactId>
                <version>${axis2.jaxb.wso2.version}</version>
            </dependency>
            <dependency>
                <groupId>org.wso2.carbon</groupId>
                <artifactId>org.wso2.carbon.core</artifactId>
                <version>${carbon.kernel.version}</version>
            </dependency>
            <dependency>
                <groupId>org.wso2.carbon</groupId>
                <artifactId>org.wso2.carbon.registry.core</artifactId>
                <version>${carbon.kernel.version}</version>
            </dependency>
            <dependency>
                <groupId>org.wso2.carbon</groupId>
                <artifactId>org.wso2.carbon.user.api</artifactId>
                <version>${carbon.kernel.version}</version>
            </dependency>
            <dependency>
                <groupId>org.apache.axis2.wso2</groupId>
                <artifactId>axis2</artifactId>
                <version>${axis2.wso2.version}</version>
            </dependency>
            <dependency>
                <groupId>org.apache.ws.commons.axiom.wso2</groupId>
                <artifactId>axiom</artifactId>
                <version>${axiom.wso2.version}</version>
            </dependency>
            <dependency>
                <groupId>org.wso2.carbon.identity.framework</groupId>
                <artifactId>org.wso2.carbon.identity.core</artifactId>
                <version>${carbon.identity.framework.version}</version>
            </dependency>
            <dependency>
                <groupId>org.wso2.carbon.identity.framework</groupId>
                <artifactId>org.wso2.carbon.identity.application.common</artifactId>
                <version>${carbon.identity.framework.version}</version>
            </dependency>
            <dependency>
                <groupId>org.wso2.carbon.registry</groupId>
                <artifactId>org.wso2.carbon.registry.resource.stub</artifactId>
                <version>${carbon.registry.version}</version>
            </dependency>
            <dependency>
                <groupId>org.wso2.identity</groupId>
                <artifactId>org.wso2.identity.integration.ui.pages</artifactId>
                <version>${project.version}</version>
                <scope>test</scope>
            </dependency>
            <dependency>
                <groupId>org.wso2.carbon</groupId>
                <artifactId>org.wso2.carbon.authenticator.stub</artifactId>
                <version>${carbon.kernel.version}</version>
            </dependency>
            <dependency>
                <groupId>org.wso2.carbon.identity.inbound.auth.oauth2</groupId>
                <artifactId>org.wso2.carbon.identity.oauth</artifactId>
                <version>${identity.inbound.auth.oauth.version}</version>
            </dependency>
            <dependency>
                <groupId>org.wso2.carbon.identity.inbound.auth.oauth2</groupId>
                <artifactId>org.wso2.carbon.identity.oauth.stub</artifactId>
                <version>${identity.inbound.auth.oauth.version}</version>
            </dependency>
            <dependency>
                <groupId>junit</groupId>
                <artifactId>junit</artifactId>
                <version>${junit.version}</version>
                <scope>test</scope>
            </dependency>
            <dependency>
                <groupId>javax.servlet</groupId>
                <artifactId>servlet-api</artifactId>
                <version>${sevlet.api.version}</version>
            </dependency>
            <dependency>
                <groupId>javax.servlet</groupId>
                <artifactId>jsp-api</artifactId>
                <version>${jsp.api.version}</version>
            </dependency>
            <dependency>
                <groupId>com.google.common.wso2</groupId>
                <artifactId>google-collect</artifactId>
                <version>${google.collect.wso2.version}</version>
            </dependency>
            <dependency>
                <groupId>org.apache.oltu.oauth2</groupId>
                <artifactId>org.apache.oltu.oauth2.client</artifactId>
                <version>${oauth2.client.version}</version>
            </dependency>
            <dependency>
                <groupId>org.wso2.carbon</groupId>
                <artifactId>org.wso2.carbon.utils</artifactId>
                <version>${carbon.kernel.version}</version>
                <exclusions>
                    <exclusion>
                        <groupId>org.yaml</groupId>
                        <artifactId>snakeyaml</artifactId>
                    </exclusion>
                </exclusions>
            </dependency>
            <dependency>
                <groupId>com.googlecode.json-simple</groupId>
                <artifactId>json-simple</artifactId>
                <version>${json.simple.version}</version>
            </dependency>
            <dependency>
                <groupId>org.openid4java</groupId>
                <artifactId>openid4java-consumer</artifactId>
                <version>${openid4java.consumer.version}</version>
            </dependency>
            <dependency>
                <groupId>javax.servlet</groupId>
                <artifactId>jstl</artifactId>
                <version>${jstl.version}</version>
            </dependency>
            <dependency>
                <groupId>taglibs</groupId>
                <artifactId>standard</artifactId>
                <version>${taglibs.version}</version>
            </dependency>
            <dependency>
                <groupId>commons-lang</groupId>
                <artifactId>commons-lang</artifactId>
                <version>${commons.lang.version}</version>
            </dependency>
            <dependency>
                <groupId>org.wso2.is</groupId>
                <artifactId>org.wso2.identity.passivests.filter</artifactId>
                <version>${project.version}</version>
            </dependency>
            <dependency>
                <groupId>org.apache.ws.commons.axiom</groupId>
                <artifactId>axiom-impl</artifactId>
                <version>${axiom.impl.version}</version>
            </dependency>
            <dependency>
                <groupId>org.apache.ws.commons.axiom</groupId>
                <artifactId>axiom-api</artifactId>
                <version>${axiom.version}</version>
            </dependency>
            <dependency>
                <groupId>org.opensaml</groupId>
                <artifactId>opensaml</artifactId>
                <version>${opensaml.version}</version>
            </dependency>
            <!--OpenSAML3 dependencies-->
            <dependency>
                <groupId>org.opensaml</groupId>
                <artifactId>opensaml-core</artifactId>
                <version>${opensaml3.version}</version>
            </dependency>
            <dependency>
                <groupId>org.opensaml</groupId>
                <artifactId>opensaml-soap-api</artifactId>
                <version>${opensaml3.version}</version>
            </dependency>
            <dependency>
                <groupId>org.opensaml</groupId>
                <artifactId>opensaml-soap-impl</artifactId>
                <version>${opensaml3.version}</version>
            </dependency>
            <dependency>
                <groupId>org.opensaml</groupId>
                <artifactId>opensaml-profile-api</artifactId>
                <version>${opensaml3.version}</version>
            </dependency>
            <dependency>
                <groupId>org.opensaml</groupId>
                <artifactId>opensaml-profile-impl</artifactId>
                <version>${opensaml3.version}</version>
            </dependency>
            <dependency>
                <groupId>org.opensaml</groupId>
                <artifactId>opensaml-saml-api</artifactId>
                <version>${opensaml3.version}</version>
            </dependency>
            <dependency>
                <groupId>org.opensaml</groupId>
                <artifactId>opensaml-saml-impl</artifactId>
                <version>${opensaml3.version}</version>
            </dependency>
            <dependency>
                <groupId>org.opensaml</groupId>
                <artifactId>opensaml-messaging-api</artifactId>
                <version>${opensaml3.version}</version>
            </dependency>
            <dependency>
                <groupId>org.opensaml</groupId>
                <artifactId>opensaml-messaging-impl</artifactId>
                <version>${opensaml3.version}</version>
            </dependency>
            <dependency>
                <groupId>org.opensaml</groupId>
                <artifactId>opensaml-security-api</artifactId>
                <version>${opensaml3.version}</version>
            </dependency>
            <dependency>
                <groupId>org.opensaml</groupId>
                <artifactId>opensaml-security-impl</artifactId>
                <version>${opensaml3.version}</version>
            </dependency>
            <dependency>
                <groupId>org.opensaml</groupId>
                <artifactId>opensaml-storage-api</artifactId>
                <version>${opensaml3.version}</version>
            </dependency>
            <dependency>
                <groupId>org.opensaml</groupId>
                <artifactId>opensaml-storage-impl</artifactId>
                <version>${opensaml3.version}</version>
            </dependency>
            <dependency>
                <groupId>org.opensaml</groupId>
                <artifactId>opensaml-xacml-api</artifactId>
                <version>${opensaml3.version}</version>
            </dependency>
            <dependency>
                <groupId>org.opensaml</groupId>
                <artifactId>opensaml-xacml-impl</artifactId>
                <version>${opensaml3.version}</version>
            </dependency>
            <dependency>
                <groupId>org.opensaml</groupId>
                <artifactId>opensaml-xacml-saml-api</artifactId>
                <version>${opensaml3.version}</version>
            </dependency>
            <dependency>
                <groupId>org.opensaml</groupId>
                <artifactId>opensaml-xacml-saml-impl</artifactId>
                <version>${opensaml3.version}</version>
            </dependency>
            <dependency>
                <groupId>org.opensaml</groupId>
                <artifactId>opensaml-xmlsec-api</artifactId>
                <version>${opensaml3.version}</version>
            </dependency>
            <dependency>
                <groupId>org.opensaml</groupId>
                <artifactId>opensaml-xmlsec-impl</artifactId>
                <version>${opensaml3.version}</version>
            </dependency>
            <dependency>
                <groupId>net.shibboleth.utilities</groupId>
                <artifactId>java-support</artifactId>
                <version>${shibboleth.version}</version>
            </dependency>
            <!--End of OpenSAML3 dependencies-->
            <dependency>
                <groupId>org.wso2.orbit.joda-time</groupId>
                <artifactId>joda-time</artifactId>
                <version>${joda.wso2.version}</version>
            </dependency>
            <dependency>
                <groupId>xalan</groupId>
                <artifactId>xalan</artifactId>
                <version>${xalan.version}</version>
            </dependency>
            <dependency>
                <groupId>xalan.wso2</groupId>
                <artifactId>xalan</artifactId>
                <version>${xalan.wso2.version}</version>
            </dependency>
            <dependency>
                <groupId>xml-apis</groupId>
                <artifactId>xml-apis</artifactId>
                <version>${xml.apis.version}</version>
            </dependency>
            <dependency>
                <groupId>org.wso2.carbon.identity.agent.sso.java</groupId>
                <artifactId>org.wso2.carbon.identity.sso.agent</artifactId>
                <version>${identity.agent.sso.version}</version>
            </dependency>
            <dependency>
                <groupId>org.wso2.orbit.org.apache.neethi</groupId>
                <artifactId>neethi</artifactId>
                <version>${neethi.wso2.version}</version>
            </dependency>
            <dependency>
                <groupId>org.wso2.orbit.org.opensaml</groupId>
                <artifactId>opensaml</artifactId>
                <version>${opensaml2.wso2.version}</version>
            </dependency>
            <dependency>
                <groupId>org.wso2.carbon</groupId>
                <artifactId>org.wso2.carbon.addressing</artifactId>
                <version>${carbon.kernel.version}</version>
            </dependency>
            <dependency>
                <groupId>org.apache.rampart.wso2</groupId>
                <artifactId>rampart-core</artifactId>
                <version>${rampart.wso2.version}</version>
            </dependency>
            <dependency>
                <groupId>org.apache.rampart.wso2</groupId>
                <artifactId>rampart-policy</artifactId>
                <version>${rampart.wso2.version}</version>
            </dependency>
            <dependency>
                <groupId>org.apache.rampart.wso2</groupId>
                <artifactId>rampart-trust</artifactId>
                <version>${rampart.wso2.version}</version>
            </dependency>
            <dependency>
                <groupId>org.apache.ws.security.wso2</groupId>
                <artifactId>wss4j</artifactId>
                <version>${wss4j.wso2.version}</version>
            </dependency>
            <dependency>
                <groupId>org.apache.httpcomponents.wso2</groupId>
                <artifactId>httpcore</artifactId>
                <version>${httpcore.wso2.version}</version>
            </dependency>
            <dependency>
                <groupId>org.wso2.carbon.identity.user.ws</groupId>
                <artifactId>org.wso2.carbon.um.ws.api.stub</artifactId>
                <version>${identity.user.ws.version}</version>
            </dependency>
            <dependency>
                <groupId>org.wso2.carbon.identity.user.ws</groupId>
                <artifactId>org.wso2.carbon.um.ws.api</artifactId>
                <version>${identity.user.ws.version}</version>
            </dependency>
            <dependency>
                <groupId>org.wso2.carbon.identity</groupId>
                <artifactId>org.wso2.carbon.authenticator.stub</artifactId>
                <version>${carbon.kernel.version}</version>
            </dependency>
            <dependency>
                <groupId>org.wso2.carbon.identity.framework</groupId>
                <artifactId>org.wso2.carbon.identity.entitlement</artifactId>
                <version>${carbon.identity.framework.version}</version>
            </dependency>
            <dependency>
                <groupId>org.wso2.carbon.identity.framework</groupId>
                <artifactId>org.wso2.carbon.identity.entitlement.stub</artifactId>
                <version>${carbon.identity.framework.version}</version>
            </dependency>
            <dependency>
                <groupId>org.wso2.securevault</groupId>
                <artifactId>org.wso2.securevault</artifactId>
                <version>${securevault.wso2.version}</version>
            </dependency>
            <dependency>
                <groupId>org.apache.httpcomponents</groupId>
                <artifactId>httpclient</artifactId>
                <version>${httpclient.version}</version>
            </dependency>
            <dependency>
                <groupId>commons-httpclient</groupId>
                <artifactId>commons-httpclient</artifactId>
                <version>${commons.httpclient.version}</version>
            </dependency>
            <dependency>
                <groupId>org.wso2.is</groupId>
                <artifactId>org.wso2.identity.styles</artifactId>
                <version>${project.version}</version>
            </dependency>
            <dependency>
                <groupId>org.wso2.carbon</groupId>
                <artifactId>org.wso2.carbon.core.ui.feature</artifactId>
                <version>${carbon.kernel.version}</version>
                <type>zip</type>
            </dependency>
            <dependency>
                <groupId>org.wso2.carbon</groupId>
                <artifactId>org.wso2.carbon.core.ui.feature</artifactId>
                <version>${carbon.kernel.version}</version>
            </dependency>
            <dependency>
                <groupId>org.wso2.identity</groupId>
                <artifactId>org.wso2.stratos.identity.dashboard.ui</artifactId>
                <version>${stratos.version.221}</version>
            </dependency>
            <dependency>
                <groupId>org.testng</groupId>
                <artifactId>testng</artifactId>
                <version>${testng.version}</version>
                <scope>test</scope>
            </dependency>
            <dependency>
                <groupId>org.wso2.carbon.identity.framework</groupId>
                <artifactId>org.wso2.carbon.user.mgt.stub</artifactId>
                <version>${carbon.identity.framework.version}</version>
            </dependency>
            <dependency>
                <groupId>org.wso2.carbon.identity.inbound.auth.sts</groupId>
                <artifactId>org.wso2.carbon.identity.sts.passive.stub</artifactId>
                <version>${identity.inbound.auth.sts.version}</version>
            </dependency>
            <dependency>
                <groupId>org.wso2.carbon</groupId>
                <artifactId>SecVerifier</artifactId>
                <version>${carbon.kernel.version}</version>
                <type>aar</type>
            </dependency>
            <dependency>
                <groupId>emma</groupId>
                <artifactId>emma</artifactId>
                <version>${emma.version}</version>
            </dependency>
            <dependency>
                <groupId>org.wso2.orbit.com.h2database</groupId>
                <artifactId>h2</artifactId>
                <version>${h2database.wso2.version}</version>
            </dependency>
            <dependency>
                <groupId>org.apache.rampart</groupId>
                <artifactId>rampart</artifactId>
                <type>mar</type>
                <version>${rampart.wso2.version}</version>
            </dependency>
            <dependency>
                <groupId>org.wso2.carbon.identity.framework</groupId>
                <artifactId>org.wso2.carbon.identity.application.mgt.stub</artifactId>
                <version>${carbon.identity.framework.version}</version>
                <scope>compile</scope>
            </dependency>
            <dependency>
                <groupId>org.wso2.carbon.identity.framework</groupId>
                <artifactId>org.wso2.carbon.identity.application.default.auth.sequence.mgt.stub</artifactId>
                <version>${carbon.identity.framework.version}</version>
                <scope>compile</scope>
            </dependency>
            <dependency>
                <groupId>org.wso2.carbon.identity.framework</groupId>
                <artifactId>org.wso2.carbon.identity.functions.library.mgt.stub</artifactId>
                <version>${carbon.identity.framework.version}</version>
                <scope>compile</scope>
            </dependency>
            <dependency>
                <groupId>org.wso2.carbon.identity.framework</groupId>
                <artifactId>org.wso2.carbon.idp.mgt.stub</artifactId>
                <version>${carbon.identity.framework.version}</version>
                <scope>compile</scope>
            </dependency>
            <dependency>
                <groupId>org.wso2.identity</groupId>
                <artifactId>org.wso2.identity.integration.common.clients</artifactId>
                <version>${project.version}</version>
                <scope>compile</scope>
            </dependency>
            <dependency>
                <groupId>org.wso2.identity</groupId>
                <artifactId>org.wso2.identity.integration.common.utils</artifactId>
                <version>${project.version}</version>
                <scope>compile</scope>
            </dependency>
            <dependency>
                <groupId>org.wso2.carbon.identity.inbound.provisioning.scim</groupId>
                <artifactId>org.wso2.carbon.identity.scim.common.stub</artifactId>
                <version>${identity.inbound.provisioning.scim.version}</version>
                <scope>compile</scope>
            </dependency>
            <dependency>
                <groupId>org.wso2.carbon.identity.inbound.provisioning.scim2</groupId>
                <artifactId>org.wso2.carbon.identity.scim2.common</artifactId>
                <version>${identity.inbound.provisioning.scim2.version}</version>
                <scope>compile</scope>
            </dependency>
            <dependency>
                <groupId>org.wso2.carbon.identity.framework</groupId>
                <artifactId>org.wso2.carbon.identity.user.store.configuration.stub</artifactId>
                <version>${carbon.identity.framework.version}</version>
                <scope>compile</scope>
            </dependency>
            <dependency>
                <groupId>org.wso2.carbon.identity.framework</groupId>
                <artifactId>org.wso2.carbon.identity.user.store.count.stub</artifactId>
                <version>${carbon.identity.framework.version}</version>
                <scope>compile</scope>
            </dependency>
            <dependency>
                <groupId>org.wso2.carbon</groupId>
                <artifactId>org.wso2.carbon.user.core</artifactId>
                <version>${carbon.kernel.version}</version>
                <scope>compile</scope>
            </dependency>
            <dependency>
                <groupId>org.wso2.carbon.identity.framework</groupId>
                <artifactId>org.wso2.carbon.identity.mgt</artifactId>
                <version>${carbon.identity.framework.version}</version>
            </dependency>
            <dependency>
                <groupId>org.wso2.carbon.identity.framework</groupId>
                <artifactId>org.wso2.carbon.identity.mgt.stub</artifactId>
                <version>${carbon.identity.framework.version}</version>
                <scope>compile</scope>
            </dependency>
            <dependency>
                <groupId>org.wso2.carbon.identity.framework</groupId>
                <artifactId>org.wso2.carbon.identity.template.mgt</artifactId>
                <version>${carbon.identity.framework.version}</version>
            </dependency>
            <dependency>
                <groupId>org.wso2.carbon.identity.framework</groupId>
                <artifactId>org.wso2.carbon.identity.template.mgt.ui</artifactId>
                <version>${carbon.identity.framework.version}</version>
            </dependency>
            <dependency>
                <groupId>org.wso2.carbon.identity.framework</groupId>
                <artifactId>org.wso2.carbon.identity.template.mgt.endpoint</artifactId>
                <version>${carbon.identity.framework.version}</version>
            </dependency>
            <dependency>
                <groupId>org.wso2.carbon.identity.inbound.auth.saml2</groupId>
                <artifactId>org.wso2.carbon.identity.sso.saml.stub</artifactId>
                <version>${identity.inbound.auth.saml.version}</version>
                <scope>compile</scope>
            </dependency>
            <dependency>
                <groupId>org.wso2.carbon.identity.framework</groupId>
                <artifactId>org.wso2.carbon.claim.mgt.stub</artifactId>
                <version>${carbon.identity.framework.version}</version>
                <scope>compile</scope>
            </dependency>
            <dependency>
                <groupId>org.wso2.carbon.identity.framework</groupId>
                <artifactId>org.wso2.carbon.identity.claim.metadata.mgt.stub</artifactId>
                <version>${carbon.identity.framework.version}</version>
                <scope>compile</scope>
            </dependency>
            <dependency>
                <groupId>org.wso2.carbon.identity.framework</groupId>
                <artifactId>org.wso2.carbon.identity.claim.metadata.mgt</artifactId>
                <version>${carbon.identity.framework.version}</version>
                <scope>compile</scope>
            </dependency>
            <dependency>
                <groupId>org.wso2.carbon.identity.inbound.auth.openid</groupId>
                <artifactId>org.wso2.carbon.identity.provider.openid.stub</artifactId>
                <version>${identity.inbound.auth.openid.version}</version>
                <scope>compile</scope>
            </dependency>
            <dependency>
                <groupId>org.wso2.carbon.identity.association.account</groupId>
                <artifactId>org.wso2.carbon.identity.user.account.association.stub</artifactId>
                <version>${identity.user.account.association.version}</version>
            </dependency>
            <dependency>
                <groupId>org.wso2.carbon.identity.framework</groupId>
                <artifactId>org.wso2.carbon.identity.governance.stub</artifactId>
                <version>${carbon.identity.framework.version}</version>
            </dependency>
            <dependency>
                <groupId>org.wso2.carbon.identity.governance</groupId>
                <artifactId>org.wso2.carbon.identity.recovery</artifactId>
                <version>${identity.governance.version}</version>
            </dependency>
            <dependency>
                <groupId>org.wso2.carbon.identity.governance</groupId>
                <artifactId>org.wso2.carbon.identity.recovery.stub</artifactId>
                <version>${identity.governance.version}</version>
            </dependency>
            <dependency>
                <groupId>org.wso2.carbon.deployment</groupId>
                <artifactId>org.wso2.carbon.service.mgt.stub</artifactId>
                <version>${carbon.deployment.version}</version>
                <scope>test</scope>
            </dependency>
            <dependency>
                <groupId>org.wso2.carbon.deployment</groupId>
                <artifactId>org.wso2.carbon.webapp.mgt.stub</artifactId>
                <version>${carbon.deployment.version}</version>
                <scope>test</scope>
            </dependency>
            <dependency>
                <groupId>org.wso2.carbon.automation</groupId>
                <artifactId>org.wso2.carbon.automation.test.utils</artifactId>
                <version>${carbon.automation.version}</version>
            </dependency>
            <dependency>
                <groupId>org.wso2.carbon.automation</groupId>
                <artifactId>org.wso2.carbon.automation.engine</artifactId>
                <version>${carbon.automation.version}</version>
            </dependency>
            <dependency>
                <groupId>org.wso2.carbon.automation</groupId>
                <artifactId>org.wso2.carbon.automation.extensions</artifactId>
                <version>${carbon.automation.version}</version>
                <exclusions>
                    <exclusion>
                        <groupId>com.saucelabs.selenium</groupId> <!-- Exclude Project-E from Project-B -->
                        <artifactId>sauce-ondemand-driver</artifactId>
                    </exclusion>
                    <exclusion>
                        <groupId>com.saucelabs.selenium</groupId> <!-- Exclude Project-E from Project-B -->
                        <artifactId>selenium-client-factory</artifactId>
                    </exclusion>
                </exclusions>
            </dependency>
            <dependency>
                <groupId>org.wso2.carbon.automationutils</groupId>
                <artifactId>org.wso2.carbon.integration.common.extensions</artifactId>
                <version>${carbon.automationutils.version}</version>
            </dependency>
            <dependency>
                <groupId>org.wso2.carbon.automationutils</groupId>
                <artifactId>org.wso2.carbon.integration.common.utils</artifactId>
                <version>${carbon.automationutils.version}</version>
            </dependency>
            <dependency>
                <groupId>org.wso2.carbon.automationutils</groupId>
                <artifactId>org.wso2.carbon.integration.common.admin.client</artifactId>
                <version>${carbon.automationutils.version}</version>
            </dependency>
            <dependency>
                <groupId>org.wso2.is</groupId>
                <artifactId>org.wso2.identity.integration.common.clients</artifactId>
                <version>${project.version}</version>
                <scope>compile</scope>
            </dependency>
            <dependency>
                <groupId>org.wso2.is</groupId>
                <artifactId>org.wso2.identity.integration.common.utils</artifactId>
                <version>${project.version}</version>
                <scope>compile</scope>
            </dependency>
            <dependency>
                <groupId>org.wso2.charon</groupId>
                <artifactId>org.wso2.charon.core</artifactId>
                <version>${charon.orbit.version}</version>
            </dependency>
            <dependency>
                <groupId>org.apache.wink</groupId>
                <artifactId>wink-client</artifactId>
                <version>${apache.wink.version}</version>
            </dependency>
            <dependency>
                <groupId>org.apache.ws.security</groupId>
                <artifactId>wss4j</artifactId>
                <version>${apache.ws.security.version}</version>
            </dependency>
            <dependency>
                <groupId>commons-collections</groupId>
                <artifactId>commons-collections</artifactId>
                <version>${commons-collections.version}</version>
            </dependency>
            <dependency>
                <groupId>org.slf4j</groupId>
                <artifactId>slf4j-simple</artifactId>
                <version>${slf4j.version}</version>
            </dependency>

            <dependency>
                <groupId>org.slf4j</groupId>
                <artifactId>slf4j-log4j12</artifactId>
                <version>${slf4j.version}</version>
            </dependency>
            <dependency>
                <groupId>org.apache.openejb</groupId>
                <artifactId>openejb-core</artifactId>
                <version>${apache.openejb.version}</version>
                <scope>test</scope>
            </dependency>
            <dependency>
                <groupId>org.apache.httpcomponents.wso2</groupId>
                <artifactId>httpclient</artifactId>
                <version>${orbit.version.commons.httpclient}</version>
            </dependency>
            <dependency>
                <groupId>org.apache.axis2.wso2</groupId>
                <artifactId>axis2-client</artifactId>
                <version>${axis2.client.version}</version>
            </dependency>
            <dependency>
                <groupId>org.wso2.orbit.com.nimbusds</groupId>
                <artifactId>nimbus-jose-jwt</artifactId>
                <version>${nimbusds.version}</version>
            </dependency>
            <dependency>
                <groupId>com.nimbusds</groupId>
                <artifactId>oauth2-oidc-sdk</artifactId>
                <version>${nimbus.oidc.sdk.version}</version>
            </dependency>
            <dependency>
                <groupId>org.wso2.orbit.commons-codec</groupId>
                <artifactId>commons-codec</artifactId>
                <version>${commons-codec.version}</version>
            </dependency>
            <dependency>
                <groupId>org.wso2.carbon.identity.framework</groupId>
                <artifactId>org.wso2.carbon.identity.user.registration.stub</artifactId>
                <version>${carbon.identity.framework.version}</version>
            </dependency>
            <dependency>
                <groupId>org.wso2.carbon.identity.framework</groupId>
                <artifactId>org.wso2.carbon.identity.user.profile.stub</artifactId>
                <version>${carbon.identity.framework.version}</version>
            </dependency>
            <dependency>
                <groupId>org.wso2.carbon.identity.fetch.remote</groupId>
                <artifactId>org.wso2.carbon.identity.remotefetch.common</artifactId>
                <version>${org.wso2.carbon.identity.remotefetch.version}</version>
            </dependency>
            <dependency>
                <groupId>org.wso2.carbon.identity.fetch.remote</groupId>
                <artifactId>org.wso2.carbon.identity.remotefetch.core</artifactId>
                <version>${org.wso2.carbon.identity.remotefetch.version}</version>
            </dependency>
            <dependency>
                <groupId>org.wso2.carbon.identity.fetch.remote</groupId>
                <artifactId>org.wso2.carbon.identity.remotefetch.core.ui</artifactId>
                <version>${org.wso2.carbon.identity.remotefetch.version}</version>
            </dependency>
            <dependency>
                <groupId>org.wso2.carbon.identity.fetch.remote</groupId>
                <artifactId>org.wso2.carbon.identity.remotefetch.core.feature</artifactId>
                <version>${org.wso2.carbon.identity.remotefetch.version}</version>
            </dependency>
            <dependency>
                <groupId>org.eclipse.jgit</groupId>
                <artifactId>org.eclipse.jgit</artifactId>
                <version>${org.jgit.version}</version>
            </dependency>
            <dependency>
                <groupId>com.googlecode.javaewah</groupId>
                <artifactId>JavaEWAH</artifactId>
                <version>${javaewah.version}</version>
            </dependency>
            <dependency>
                <groupId>org.wso2.is</groupId>
                <artifactId>org.wso2.carbon.identity.test.integration.service.stubs</artifactId>
                <version>${project.version}</version>
            </dependency>
            <dependency>
                <groupId>org.wso2.carbon.identity.framework</groupId>
                <artifactId>org.wso2.carbon.identity.workflow.mgt.stub</artifactId>
                <version>${carbon.identity.framework.version}</version>
            </dependency>
            <dependency>
                <groupId>org.wso2.carbon.identity.framework</groupId>
                <artifactId>org.wso2.carbon.security.mgt.stub</artifactId>
                <version>${carbon.identity.framework.version}</version>
            </dependency>
            <dependency>
                <groupId>org.wso2.carbon.identity.workflow.impl.bps</groupId>
                <artifactId>org.wso2.carbon.identity.workflow.impl.stub</artifactId>
                <version>${identity.workflow.impl.bps.version}</version>
            </dependency>
            <dependency>
                <groupId>org.jacoco</groupId>
                <artifactId>org.jacoco.agent</artifactId>
                <version>${jacoco.agent.version}</version>
            </dependency>
            <dependency>
                <groupId>org.wso2.carbon</groupId>
                <artifactId>org.wso2.carbon.core.services</artifactId>
                <version>${carbon.kernel.version}</version>
            </dependency>
            <dependency>
                <groupId>org.apache.tomcat.wso2</groupId>
                <artifactId>tomcat</artifactId>
                <version>${org.apache.tomcat.wso2.version}</version>
            </dependency>
            <dependency>
                <groupId>org.opensaml</groupId>
                <artifactId>xmltooling</artifactId>
                <version>${xmltooling.version}</version>
            </dependency>
            <dependency>
                <groupId>org.opensaml</groupId>
                <artifactId>openws</artifactId>
                <version>${openws.version}</version>
            </dependency>
            <dependency>
                <groupId>org.wso2.carbon.identity.framework</groupId>
                <artifactId>org.wso2.carbon.identity.application.mgt</artifactId>
                <version>${carbon.identity.framework.version}</version>
            </dependency>
            <dependency>
                <groupId>org.wso2.carbon.identity.framework</groupId>
                <artifactId>org.wso2.carbon.identity.functions.library.mgt</artifactId>
                <version>${carbon.identity.framework.version}</version>
            </dependency>
            <dependency>
                <groupId>org.wso2.carbon.identity.framework</groupId>
                <artifactId>org.wso2.carbon.identity.user.functionality.mgt</artifactId>
                <version>${carbon.identity.framework.version}</version>
            </dependency>
            <dependency>
                <groupId>xerces</groupId>
                <artifactId>xercesImpl</artifactId>
                <version>${xercesImpl.version}</version>
            </dependency>
            <dependency>
                <groupId>org.wso2.carbon.identity.framework</groupId>
                <artifactId>org.wso2.carbon.identity.workflow.mgt</artifactId>
                <version>${carbon.identity.framework.version}</version>
            </dependency>
            <dependency>
                <groupId>org.wso2.carbon.identity.workflow.impl.bps</groupId>
                <artifactId>org.wso2.carbon.identity.workflow.impl</artifactId>
                <version>${identity.workflow.impl.bps.version}</version>
            </dependency>
            <dependency>
                <groupId>org.wso2.carbon.identity.framework</groupId>
                <artifactId>org.wso2.carbon.identity.application.authentication.framework</artifactId>
                <version>${carbon.identity.framework.version}</version>
            </dependency>
            <dependency>
                <groupId>org.wso2.carbon.identity.framework</groupId>
                <artifactId>org.wso2.carbon.user.mgt.common</artifactId>
                <version>${carbon.identity.framework.version}</version>
            </dependency>
            <dependency>
                <groupId>org.wso2.carbon.identity.framework</groupId>
                <artifactId>org.wso2.carbon.identity.role.mgt.core</artifactId>
                <version>${carbon.identity.framework.version}</version>
            </dependency>
            <dependency>
                <groupId>org.wso2.carbon.identity.framework</groupId>
                <artifactId>org.wso2.carbon.identity.secret.mgt.core</artifactId>
                <version>${carbon.identity.framework.version}</version>
            </dependency>
            <dependency>
                <groupId>org.wso2.carbon.identity.saml.common</groupId>
                <artifactId>org.wso2.carbon.identity.saml.common.util</artifactId>
                <version>${saml.common.util.version}</version>
            </dependency>
            <dependency>
                <groupId>commons-codec</groupId>
                <artifactId>commons-codec</artifactId>
                <version>${commons.codec.version}</version>
            </dependency>
            <dependency>
                <groupId>org.apache.ws.commons.schema.wso2</groupId>
                <artifactId>XmlSchema</artifactId>
                <version>${XmlSchema.version}</version>
            </dependency>
            <dependency>
                <groupId>wsdl4j.wso2</groupId>
                <artifactId>wsdl4j</artifactId>
                <version>${wsdl4j.version}</version>
            </dependency>
            <dependency>
                <groupId>org.wso2.carbon.analytics-common</groupId>
                <artifactId>org.wso2.carbon.databridge.commons</artifactId>
                <scope>test</scope>
                <version>${carbon.analytics-common.version}</version>
            </dependency>
            <dependency>
                <groupId>org.wso2.carbon.analytics-common</groupId>
                <artifactId>org.wso2.carbon.databridge.core</artifactId>
                <scope>test</scope>
                <version>${carbon.analytics-common.version}</version>
            </dependency>
            <dependency>
                <groupId>org.wso2.carbon.analytics-common</groupId>
                <artifactId>org.wso2.carbon.databridge.receiver.thrift</artifactId>
                <scope>test</scope>
                <version>${carbon.analytics-common.version}</version>
            </dependency>
            <dependency>
                <groupId>org.wso2.carbon.multitenancy</groupId>
                <artifactId>org.wso2.carbon.tenant.mgt.stub</artifactId>
                <version>${carbon.multitenancy.version}</version>
            </dependency>
            <dependency>
                <groupId>commons-pool.wso2</groupId>
                <artifactId>commons-pool</artifactId>
                <version>${commons.pool.wso2.version}</version>
            </dependency>

            <!-- Outbound Authenticators -->
            <dependency>
                <groupId>org.wso2.carbon.identity.outbound.auth.oidc</groupId>
                <artifactId>org.wso2.carbon.identity.application.authenticator.oidc</artifactId>
                <version>${identity.outbound.auth.oidc.version}</version>
            </dependency>
            <dependency>
                <groupId>org.wso2.carbon.identity.outbound.auth.sts.passive</groupId>
                <artifactId>org.wso2.carbon.identity.application.authenticator.passive.sts</artifactId>
                <version>${identity.outbound.auth.passive.sts.version}</version>
            </dependency>
            <dependency>
                <groupId>org.wso2.carbon.identity.outbound.auth.saml2</groupId>
                <artifactId>org.wso2.carbon.identity.application.authenticator.samlsso</artifactId>
                <version>${identity.outbound.auth.samlsso.version}</version>
            </dependency>

            <!-- Social Authenticators -->
            <dependency>
                <groupId>org.wso2.carbon.identity.outbound.auth.facebook</groupId>
                <artifactId>org.wso2.carbon.identity.application.authenticator.facebook</artifactId>
                <version>${social.authenticator.facebook.version}</version>
            </dependency>
            <dependency>
                <groupId>org.wso2.carbon.identity.outbound.auth.google</groupId>
                <artifactId>org.wso2.carbon.identity.application.authenticator.google</artifactId>
                <version>${social.authenticator.google.version}</version>
            </dependency>
            <dependency>
                <groupId>org.wso2.carbon.identity.outbound.auth.live</groupId>
                <artifactId>org.wso2.carbon.identity.application.authenticator.live</artifactId>
                <version>${social.authenticator.windowslive.version}</version>
            </dependency>
            <dependency>
                <groupId>org.wso2.carbon.identity.outbound.auth.yahoo</groupId>
                <artifactId>org.wso2.carbon.identity.application.authenticator.yahoo</artifactId>
                <version>${social.authenticator.yahoo.version}</version>
            </dependency>

            <!-- Provisioning Connectors -->
            <dependency>
                <groupId>org.wso2.carbon.identity.outbound.provisioning.google</groupId>
                <artifactId>org.wso2.carbon.identity.provisioning.connector.google</artifactId>
                <version>${provisioning.connector.google.version}</version>
            </dependency>
            <dependency>
                <groupId>org.wso2.carbon.identity.outbound.provisioning.salesforce</groupId>
                <artifactId>org.wso2.carbon.identity.provisioning.connector.salesforce</artifactId>
                <version>${provisioning.connector.salesforce.version}</version>
            </dependency>
            <dependency>
                <groupId>org.wso2.carbon.identity.outbound.provisioning.scim</groupId>
                <artifactId>org.wso2.carbon.identity.provisioning.connector.scim</artifactId>
                <version>${provisioning.connector.scim.version}</version>
            </dependency>

            <!-- Local Authenticators -->
            <dependency>
                <groupId>org.wso2.carbon.identity.application.auth.basic</groupId>
                <artifactId>org.wso2.carbon.identity.application.authenticator.basicauth</artifactId>
                <version>${identity.local.auth.basicauth.version}</version>
            </dependency>
            <dependency>
                <groupId>org.wso2.carbon.identity.local.auth.iwa</groupId>
                <artifactId>org.wso2.carbon.identity.application.authenticator.iwa</artifactId>
                <version>${identity.local.auth.iwa.version}</version>
            </dependency>
            <dependency>
                <groupId>org.wso2.carbon.identity.local.auth.fido</groupId>
                <artifactId>org.wso2.carbon.identity.application.authenticator.fido</artifactId>
                <version>${identity.local.auth.fido.version}</version>
            </dependency>
            <dependency>
                <groupId>org.wso2.carbon.identity.local.auth.fido</groupId>
                <artifactId>org.wso2.carbon.identity.application.authenticator.fido2</artifactId>
                <version>${identity.local.auth.fido.version}</version>
            </dependency>
            <dependency>
                <groupId>org.wso2.carbon.identity.local.auth.fido</groupId>
                <artifactId>org.wso2.carbon.identity.application.authenticator.fido2.server.feature</artifactId>
                <version>${identity.local.auth.fido.version}</version>
            </dependency>
            <dependency>
                <groupId>org.wso2.carbon.identity.application.auth.basic</groupId>
                <artifactId>org.wso2.carbon.identity.application.authenticator.basicauth.jwt</artifactId>
                <version>${identity.local.auth.basicauth.version}</version>
            </dependency>
            <dependency>
                <groupId>org.wso2.carbon.identity.application.auth.basic</groupId>
                <artifactId>org.wso2.carbon.identity.application.authentication.handler.identifier</artifactId>
                <version>${identity.local.auth.basicauth.version}</version>
            </dependency>
            <dependency>
                <groupId>org.wso2.carbon.identity.application.auth.basic</groupId>
                <artifactId>org.wso2.carbon.identity.application.authentication.handler.session</artifactId>
                <version>${identity.local.auth.basicauth.version}</version>
            </dependency>
            <dependency>
                <groupId>org.wso2.carbon.extension.identity.oauth.addons</groupId>
                <artifactId>org.wso2.carbon.identity.oauth2.token.handler.clientauth.mutualtls</artifactId>
                <version>${identity.oauth.addons.version}</version>
            </dependency>

            <!-- Local Authentication API Connector -->
            <dependency>
                <groupId>org.wso2.carbon.identity.local.auth.api</groupId>
                <artifactId>org.wso2.carbon.identity.local.auth.api.core</artifactId>
                <version>${identity.local.auth.api.version}</version>
            </dependency>

            <!-- OAuth2 Grant Type extensions -->
            <dependency>
                <groupId>org.wso2.carbon.extension.identity.oauth2.grantType.jwt</groupId>
                <artifactId>org.wso2.carbon.identity.oauth2.grant.jwt</artifactId>
                <version>${identity.oauth2.jwt.bearer.grant.version}</version>
            </dependency>

            <!-- Forget-me tool. -->
            <dependency>
                <groupId>org.wso2.carbon.privacy</groupId>
                <artifactId>org.wso2.carbon.privacy.forgetme.conf</artifactId>
                <version>${forgetme.tool.version}</version>
            </dependency>
            <dependency>
                <groupId>org.wso2.carbon.privacy</groupId>
                <artifactId>org.wso2.carbon.privacy.forgetme.tool</artifactId>
                <version>${forgetme.tool.version}</version>
            </dependency>

            <!--Conditional authenticator functions-->
            <dependency>
                <groupId>org.wso2.carbon.identity.conditional.auth.functions</groupId>
                <artifactId>org.wso2.carbon.identity.conditional.auth.functions.user</artifactId>
                <version>${conditional.authentication.functions.version}</version>
            </dependency>
            <dependency>
                <groupId>org.wso2.carbon.identity.conditional.auth.functions</groupId>
                <artifactId>org.wso2.carbon.identity.conditional.auth.functions.notification</artifactId>
                <version>${conditional.authentication.functions.version}</version>
            </dependency>
            <dependency>
                <groupId>org.wso2.carbon.identity.conditional.auth.functions</groupId>
                <artifactId>org.wso2.carbon.identity.conditional.auth.functions.cookie</artifactId>
                <version>${conditional.authentication.functions.version}</version>
            </dependency>
            <dependency>
                <groupId>org.wso2.carbon.identity.conditional.auth.functions</groupId>
                <artifactId>org.wso2.carbon.identity.conditional.auth.functions.analytics</artifactId>
                <version>${conditional.authentication.functions.version}</version>
            </dependency>
            <dependency>
                <groupId>org.wso2.carbon.identity.conditional.auth.functions</groupId>
                <artifactId>org.wso2.carbon.identity.conditional.auth.functions.choreo</artifactId>
                <version>${conditional.authentication.functions.version}</version>
            </dependency>
            <!-- Other Connectors packed with IS -->
            <dependency>
                <groupId>org.wso2.carbon.extension.identity.authenticator.outbound.emailotp</groupId>
                <artifactId>org.wso2.carbon.identity.authenticator.emailotp</artifactId>
                <version>${authenticator.emailotp.version}</version>
            </dependency>
            <dependency>
                <groupId>org.wso2.carbon.extension.identity.authenticator.outbound.smsotp</groupId>
                <artifactId>org.wso2.carbon.extension.identity.authenticator.smsotp.connector</artifactId>
                <version>${authenticator.smsotp.version}</version>
            </dependency>
            <dependency>
                <groupId>org.wso2.carbon.extension.identity.authenticator.outbound.twitter</groupId>
                <artifactId>org.wso2.carbon.extension.identity.authenticator.twitter.connector</artifactId>
                <version>${authenticator.twitter.version}</version>
            </dependency>
            <dependency>
                <groupId>org.wso2.carbon.extension.identity.authenticator.outbound.office365</groupId>
                <artifactId>org.wso2.carbon.extension.identity.authenticator.office365.connector</artifactId>
                <version>${authenticator.office365.version}</version>
            </dependency>
            <dependency>
                <groupId>org.wso2.carbon.extension.identity.authenticator.outbound.totp</groupId>
                <artifactId>org.wso2.carbon.extension.identity.authenticator.totp.connector</artifactId>
                <version>${authenticator.totp.version}</version>
            </dependency>
            <dependency>
                <groupId>org.wso2.carbon.extension.identity.authenticator.outbound.x509Certificate</groupId>
                <artifactId>org.wso2.carbon.extension.identity.authenticator.x509Certificate.connector</artifactId>
                <version>${authenticator.x509.version}</version>
            </dependency>

            <!--Hash providers-->
            <dependency>
                <groupId>org.wso2.carbon.identity.hash.provider.pbkdf2</groupId>
                <artifactId>org.wso2.carbon.identity.hash.provider.pbkdf2.server.feature</artifactId>
                <version>${hashprovider.pbkdf2.version}</version>
            </dependency>

            <!-- API server and API user common dependencies -->
            <dependency>
                <groupId>org.wso2.carbon.identity.server.api</groupId>
                <artifactId>org.wso2.carbon.identity.api.server.common</artifactId>
                <version>${identity.server.api.version}</version>
            </dependency>
            <dependency>
                <groupId>org.wso2.carbon.identity.user.api</groupId>
                <artifactId>org.wso2.carbon.identity.api.user.common</artifactId>
                <version>${identity.user.api.version}</version>
            </dependency>

            <!--
                Dependencies from this point is used in p2 profile gen, added here to get them updated along with
                versions plugin (version plugin only reads the dependencies in dependencyManagement,
                and dependencies section)
            -->
            <dependency>
                <groupId>org.wso2.carbon.healthcheck</groupId>
                <artifactId>org.wso2.carbon.healthcheck.server.feature</artifactId>
                <version>${carbon.healthcheck.version}</version>
            </dependency>
            <dependency>
                <groupId>org.wso2.carbon.identity.carbon.auth.saml2</groupId>
                <artifactId>org.wso2.carbon.identity.authenticator.saml2.sso.feature</artifactId>
                <version>${identity.carbon.auth.saml2.version}</version>
                <type>zip</type>
            </dependency>
            <dependency>
                <groupId>org.wso2.carbon.identity.local.auth.requestpath.basic</groupId>
                <artifactId>org.wso2.carbon.identity.application.authenticator.requestpath.basicauth.server.feature
                </artifactId>
                <version>${identity.outbound.auth.requestpath.basicauth.version}</version>
            </dependency>
            <dependency>
                <groupId>org.wso2.carbon.identity.carbon.auth.mutualssl</groupId>
                <artifactId>org.wso2.carbon.identity.authenticator.mutualssl.feature</artifactId>
                <version>${identity.carbon.auth.mutual.ssl.version}</version>
            </dependency>
            <dependency>
                <groupId>org.wso2.carbon.identity.workflow.user</groupId>
                <artifactId>org.wso2.carbon.user.mgt.workflow.feature</artifactId>
                <version>${identity.user.workflow.version}</version>
            </dependency>
            <dependency>
                <groupId>org.wso2.carbon.identity.userstore.ldap</groupId>
                <artifactId>org.wso2.carbon.ldap.server.feature</artifactId>
                <version>${identity.userstore.ldap.version}</version>
            </dependency>
            <dependency>
                <groupId>org.wso2.carbon.identity.userstore.remote</groupId>
                <artifactId>org.wso2.carbon.identity.user.store.remote.feature</artifactId>
                <version>${identity.userstore.remote.version}</version>
            </dependency>
            <dependency>
                <groupId>org.wso2.carbon.identity.carbon.auth.iwa</groupId>
                <artifactId>org.wso2.carbon.identity.authenticator.iwa.feature</artifactId>
                <version>${identity.carbon.auth.iwa.version}</version>
            </dependency>
            <dependency>
                <groupId>org.wso2.carbon.identity.workflow.template.multisteps</groupId>
                <artifactId>org.wso2.carbon.identity.workflow.template.server.feature</artifactId>
                <version>${identity.workflow.template.multisteps.version}</version>
            </dependency>
            <dependency>
                <groupId>org.wso2.carbon.identity.local.auth.requestpath.oauth</groupId>
                <artifactId>org.wso2.carbon.identity.application.authenticator.requestpath.oauth.server.feature
                </artifactId>
                <version>${identity.outbound.auth.requestpath.oauth.version}</version>
            </dependency>
            <dependency>
                <groupId>org.wso2.carbon.identity.tool.validator.sso.saml2</groupId>
                <artifactId>org.wso2.carbon.identity.tools.saml.validator.feature</artifactId>
                <version>${identity.tool.samlsso.validator.version}</version>
            </dependency>
            <dependency>
                <groupId>org.wso2.carbon.identity.datapublisher.authentication</groupId>
                <artifactId>org.wso2.carbon.identity.data.publisher.application.authentication.server.feature
                </artifactId>
                <version>${identity.data.publisher.authentication.version}</version>
            </dependency>
            <dependency>
                <groupId>org.wso2.carbon.identity.data.publisher.oauth</groupId>
                <artifactId>org.wso2.carbon.identity.data.publisher.oauth.server.feature</artifactId>
                <version>${identity.data.publisher.oauth.version}</version>
            </dependency>
            <dependency>
                <groupId>org.wso2.carbon.identity.data.publisher.audit</groupId>
                <artifactId>org.wso2.carbon.identity.data.publisher.audit.user.operation.server.feature</artifactId>
                <version>${identity.data.publisher.audit.version}</version>
            </dependency>
            <dependency>
                <groupId>org.wso2.carbon.identity.auth.rest</groupId>
                <artifactId>org.wso2.carbon.identity.auth.server.feature</artifactId>
                <version>${identity.carbon.auth.rest.version}</version>
            </dependency>
            <dependency>
                <groupId>org.wso2.carbon.identity.auth.rest</groupId>
                <artifactId>org.wso2.carbon.identity.cors.server.feature</artifactId>
                <version>${identity.carbon.auth.rest.version}</version>
            </dependency>
            <dependency>
                <groupId>org.wso2.carbon.identity.event.handler.accountlock</groupId>
                <artifactId>org.wso2.carbon.identity.handler.event.account.lock.feature</artifactId>
                <version>${identity.event.handler.account.lock.version}</version>
            </dependency>
            <dependency>
                <groupId>org.wso2.carbon.identity.event.handler.notification</groupId>
                <artifactId>org.wso2.carbon.email.mgt.feature</artifactId>
                <version>${identity.event.handler.notification.version}</version>
            </dependency>
            <dependency>
                <groupId>org.wso2.carbon.identity.metadata.saml2</groupId>
                <artifactId>org.wso2.carbon.identity.idp.metadata.saml2.server.feature</artifactId>
                <version>${identity.metadata.saml.version}</version>
            </dependency>
            <dependency>
                <groupId>org.wso2.carbon.identity.saml.common</groupId>
                <artifactId>org.wso2.carbon.identity.saml.common.util.feature</artifactId>
                <version>${saml.common.util.version}</version>
            </dependency>
            <dependency>
                <groupId>org.wso2.identity.apps</groupId>
                <artifactId>org.wso2.identity.apps.feature</artifactId>
                <version>${identity.apps.version}</version>
            </dependency>
            <dependency>
                <groupId>org.wso2.identity.apps</groupId>
                <artifactId>org.wso2.identity.apps.authentication.portal.server.feature</artifactId>
                <version>${identity.apps.version}</version>
            </dependency>
            <dependency>
                <groupId>org.wso2.identity.apps</groupId>
                <artifactId>org.wso2.identity.apps.recovery.portal.server.feature</artifactId>
                <version>${identity.apps.version}</version>
            </dependency>

            <dependency>
                <groupId>org.wso2.carbon.identity.application.authz.xacml</groupId>
                <artifactId>org.wso2.carbon.identity.application.authz.xacml.server.feature</artifactId>
                <version>${identity.app.authz.xacml.version}</version>
            </dependency>
            <dependency>
                <groupId>org.wso2.carbon.extension.identity.oauth.addons</groupId>
                <artifactId>org.wso2.carbon.identity.oauth2.validators.xacml.server.feature</artifactId>
                <version>${identity.oauth.addons.version}</version>
            </dependency>
            <dependency>
                <groupId>org.apache.felix</groupId>
                <artifactId>org.apache.felix.scr.ds-annotations</artifactId>
                <version>${ds-annotations.version}</version>
            </dependency>
            <dependency>
                <groupId>org.wso2.carbon.consent.mgt</groupId>
                <artifactId>org.wso2.carbon.consent.mgt.server.feature</artifactId>
                <version>${carbon.consent.mgt.version}</version>
            </dependency>
            <dependency>
                <groupId>org.wso2.carbon.identity.framework</groupId>
                <artifactId>org.wso2.carbon.identity.consent.mgt</artifactId>
                <version>${carbon.identity.framework.version}</version>
            </dependency>
            <dependency>
                <groupId>org.wso2.carbon.utils</groupId>
                <artifactId>org.wso2.carbon.database.utils</artifactId>
                <version>${carbon.database.utils.version}</version>
            </dependency>
            <dependency>
                <groupId>org.wso2.carbon.registry</groupId>
                <artifactId>org.wso2.carbon.registry.properties.stub</artifactId>
                <version>${carbon.registry.version}</version>
            </dependency>
            <dependency>
                <groupId>org.wso2.carbon.identity.oauth.uma</groupId>
                <artifactId>org.wso2.carbon.identity.oauth.uma.server.feature</artifactId>
                <version>${carbon.identity.oauth.uma.version}</version>
            </dependency>
            <dependency>
                <groupId>org.wso2.carbon.extension.identity.x509certificate</groupId>
                <artifactId>org.wso2.carbon.extension.identity.x509Certificate.validation.server.feature</artifactId>
                <version>${org.wso2.carbon.extension.identity.x509certificate.version}</version>
            </dependency>
            <dependency>
                <groupId>org.wso2.carbon.identity.conditional.auth.functions</groupId>
                <artifactId>org.wso2.carbon.identity.conditional.auth.functions.server.feature</artifactId>
                <version>${conditional.authentication.functions.version}</version>
            </dependency>
            <dependency>
                <groupId>org.wso2.carbon.identity.framework</groupId>
                <artifactId>org.wso2.carbon.identity.template.mgt.server.feature</artifactId>
                <version>${carbon.identity.framework.version}</version>
            </dependency>
            <dependency>
                <groupId>org.wso2.carbon.identity.framework</groupId>
                <artifactId>org.wso2.carbon.identity.template.mgt.feature</artifactId>
                <version>${carbon.identity.framework.version}</version>
            </dependency>
            <dependency>
                <groupId>org.wso2.carbon.identity.framework</groupId>
                <artifactId>org.wso2.carbon.identity.cors.mgt.server.feature</artifactId>
                <version>${carbon.identity.framework.version}</version>
            </dependency>
            <dependency>
                <groupId>org.wso2.carbon.identity.framework</groupId>
                <artifactId>org.wso2.carbon.identity.user.functionality.mgt.feature</artifactId>
                <version>${carbon.identity.framework.version}</version>
            </dependency>
            <dependency>
                <groupId>org.wso2.carbon.identity.framework</groupId>
                <artifactId>org.wso2.carbon.identity.multi.attribute.login.mgt.server.feature</artifactId>
                <version>${carbon.identity.framework.version}</version>
            </dependency>
            <dependency>
                <groupId>org.wso2.carbon.identity.framework</groupId>
                <artifactId>org.wso2.carbon.identity.unique.claim.mgt.server.feature</artifactId>
                <version>${carbon.identity.framework.version}</version>
            </dependency>
            <dependency>
                <groupId>org.wso2.carbon.identity.framework</groupId>
                <artifactId>org.wso2.carbon.identity.userstore.configuration.server.feature</artifactId>
                <version>${carbon.identity.framework.version}</version>
            </dependency>
            <dependency>
                <groupId>org.wso2.carbon.identity.governance</groupId>
                <artifactId>org.wso2.carbon.identity.multi.attribute.login.service.server.feature</artifactId>
                <version>${identity.governance.version}</version>
            </dependency>
            <dependency>
                <groupId>org.wso2.carbon.identity.framework</groupId>
                <artifactId>org.wso2.carbon.identity.central.log.mgt</artifactId>
                <version>${carbon.identity.framework.version}</version>
            </dependency>
            <dependency>
                <groupId>org.wso2.msf4j</groupId>
                <artifactId>msf4j-core</artifactId>
                <version>${msf4j.version}</version>
            </dependency>
            <dependency>
                <groupId>org.wso2.msf4j</groupId>
                <artifactId>msf4j-microservice</artifactId>
                <version>${msf4j.version}</version>
            </dependency>
            <dependency>
                <groupId>org.apache.velocity</groupId>
                <artifactId>velocity</artifactId>
                <version>${org.apache.velocity.version}</version>
            </dependency>
            <dependency>
                <groupId>io.rest-assured</groupId>
                <artifactId>rest-assured</artifactId>
                <version>${rest.assured.version}</version>
                <scope>test</scope>
            </dependency>
            <dependency>
                <groupId>io.swagger</groupId>
                <artifactId>swagger-annotations</artifactId>
                <version>${swagger-core-version}</version>
                <scope>test</scope>
            </dependency>
            <dependency>
                <groupId>com.atlassian.oai</groupId>
                <artifactId>swagger-request-validator-restassured</artifactId>
                <version>${swagger-request-validator.version}</version>
                <scope>test</scope>
            </dependency>
            <dependency>
                <groupId>org.xmlunit</groupId>
                <artifactId>xmlunit-core</artifactId>
                <version>${org.xmlunit.version}</version>
                <scope>test</scope>
            </dependency>
            <dependency>
                <groupId>org.wso2.identity.apps</groupId>
                <artifactId>identity-apps-cypress-tests</artifactId>
                <version>${identity.apps.version}</version>
            </dependency>
            <dependency>
                <groupId>org.codehaus.jackson</groupId>
                <artifactId>jackson-core-asl</artifactId>
                <version>${jackson-core-asl.version}</version>
                <scope>compile</scope>
            </dependency>
            <dependency>
                <groupId>com.fasterxml.jackson.core</groupId>
                <artifactId>jackson-core</artifactId>
                <version>${com.fasterxml.jackson.version}</version>
            </dependency>
            <dependency>
                <groupId>com.fasterxml.jackson.core</groupId>
                <artifactId>jackson-databind</artifactId>
                <version>${com.fasterxml.jackson.databind.version}</version>
            </dependency>
            <!-- Pax Logging -->
            <dependency>
                <groupId>org.ops4j.pax.logging</groupId>
                <artifactId>pax-logging-api</artifactId>
                <version>${pax.logging.api.version}</version>
            </dependency>
            <dependency>
                <groupId>org.apache.logging.log4j</groupId>
                <artifactId>log4j-jul</artifactId>
                <version>${org.apache.logging.log4j.version}</version>
                <scope>test</scope>
            </dependency>
            <dependency>
                <groupId>org.apache.logging.log4j</groupId>
                <artifactId>log4j-core</artifactId>
                <version>${org.apache.logging.log4j.version}</version>
                <scope>test</scope>
            </dependency>
            <dependency>
                <groupId>commons-logging</groupId>
                <artifactId>commons-logging</artifactId>
                <version>1.2</version>
                <scope>test</scope>
            </dependency>
            <dependency>
                <groupId>commons-lang.wso2</groupId>
                <artifactId>commons-lang</artifactId>
                <version>${commons-lang.wso2.version}</version>
                <scope>test</scope>
            </dependency>
            <dependency>
                <groupId>org.wso2.is</groupId>
                <artifactId>org.wso2.carbon.identity.test.integration.service</artifactId>
                <version>${project.version}</version>
            </dependency>
        </dependencies>
    </dependencyManagement>

    <profiles>
        <profile>
            <id>Sign-Artifacts</id>
            <activation>
                <property>
                    <name>sign</name>
                </property>
            </activation>
            <build>
                <plugins>
                    <plugin>
                        <groupId>org.apache.maven.plugins</groupId>
                        <artifactId>maven-gpg-plugin</artifactId>
                        <version>1.0-alpha-3</version>
                        <executions>
                            <execution>
                                <id>sign-artifacts</id>
                                <phase>verify</phase>
                                <goals>
                                    <goal>sign</goal>
                                </goals>
                            </execution>
                        </executions>
                    </plugin>
                </plugins>
            </build>
        </profile>
        <profile>
            <id>wso2-release</id>
            <build>
                <plugins>
                    <plugin>
                        <groupId>org.apache.maven.plugins</groupId>
                        <artifactId>maven-javadoc-plugin</artifactId>
                        <version>2.10.1</version>
                        <executions>
                            <execution>
                                <id>attach-javadocs</id>
                                <goals>
                                    <goal>jar</goal>
                                </goals>
                                <configuration> <!-- add this to disable checking -->
                                    <additionalparam>-Xdoclint:none</additionalparam>
                                </configuration>
                            </execution>
                        </executions>
                    </plugin>
                </plugins>
            </build>
        </profile>

    </profiles>

    <properties>

        <!--Carbon Identity Framework Version-->
<<<<<<< HEAD
        <carbon.identity.framework.version>5.20.182</carbon.identity.framework.version>
=======
        <carbon.identity.framework.version>5.20.180</carbon.identity.framework.version>
>>>>>>> e0a6d636
        <carbon.identity.framework.version.range>[5.14.67, 6.0.0]</carbon.identity.framework.version.range>

        <!--SAML Common Utils Version-->
        <saml.common.util.version>1.0.7</saml.common.util.version>
        <saml.common.util.version.range>[1.0.0,2.0.0)</saml.common.util.version.range>

        <!--Carbon Consent Version-->
        <carbon.consent.mgt.version>2.3.8</carbon.consent.mgt.version>

        <!--Identity Governance Version-->
        <identity.governance.version>1.5.36</identity.governance.version>

        <!--Identity Carbon Versions-->
        <identity.carbon.auth.saml2.version>5.5.4</identity.carbon.auth.saml2.version>
        <identity.carbon.auth.mutual.ssl.version>5.4.2</identity.carbon.auth.mutual.ssl.version>
        <identity.carbon.auth.iwa.version>5.4.3</identity.carbon.auth.iwa.version>
        <identity.carbon.auth.rest.version>1.4.46</identity.carbon.auth.rest.version>


        <!-- Identity Inbound Versions   -->
        <identity.inbound.auth.saml.version>5.8.43</identity.inbound.auth.saml.version>
        <identity.inbound.auth.oauth.version>6.7.30</identity.inbound.auth.oauth.version>
        <identity.inbound.auth.openid.version>5.6.2</identity.inbound.auth.openid.version>
        <identity.inbound.auth.sts.version>5.6.13</identity.inbound.auth.sts.version>
        <identity.inbound.provisioning.scim.version>5.6.8</identity.inbound.provisioning.scim.version>
        <identity.inbound.provisioning.scim2.version>1.5.112</identity.inbound.provisioning.scim2.version>

        <!-- Identity workflow Versions -->
        <identity.user.workflow.version>5.4.7</identity.user.workflow.version>
        <identity.workflow.impl.bps.version>5.4.7</identity.workflow.impl.bps.version>
        <identity.workflow.template.multisteps.version>5.4.3</identity.workflow.template.multisteps.version>


        <!-- Identity User Versions -->
        <identity.user.account.association.version>5.4.3</identity.user.account.association.version>
        <identity.user.ws.version>5.4.5</identity.user.ws.version>

        <!-- Identity Userstore Versions -->
        <identity.userstore.ldap.version>6.2.11</identity.userstore.ldap.version>
        <identity.userstore.remote.version>5.2.5</identity.userstore.remote.version>

        <!-- Identity Data Publisher Versions -->
        <identity.data.publisher.authentication.version>5.3.21</identity.data.publisher.authentication.version>
        <identity.data.publisher.oauth.version>1.3.4</identity.data.publisher.oauth.version>
        <identity.data.publisher.audit.version>1.3.4</identity.data.publisher.audit.version>

        <!-- Identity Event Handler Versions -->
        <identity.event.handler.account.lock.version>1.4.34</identity.event.handler.account.lock.version>
        <identity.event.handler.notification.version>1.3.23</identity.event.handler.notification.version>

        <!--<identity.agent.entitlement.proxy.version>5.1.1</identity.agent.entitlement.proxy.version>-->
        <!--<identity.carbon.auth.signedjwt.version>5.1.1</identity.carbon.auth.signedjwt.version>-->
        <!--<identity.userstore.cassandra.version>5.1.1</identity.userstore.cassandra.version>-->
        <!--<identity.agent-entitlement-filter.version>5.1.1</identity.agent-entitlement-filter.version>-->
        <org.wso2.carbon.identity.remotefetch.version>0.7.25</org.wso2.carbon.identity.remotefetch.version>

        <!-- CallHome version -->
        <callhome.version>4.5.x_1.0.8</callhome.version>

        <!-- Authenticator Versions -->
        <identity.outbound.auth.oidc.version>5.6.12</identity.outbound.auth.oidc.version>
        <identity.outbound.auth.passive.sts.version>5.4.5</identity.outbound.auth.passive.sts.version>
        <identity.outbound.auth.samlsso.version>5.3.28</identity.outbound.auth.samlsso.version>
        <identity.outbound.auth.requestpath.basicauth.version>5.4.3</identity.outbound.auth.requestpath.basicauth.version>
        <identity.outbound.auth.requestpath.oauth.version>5.3.3</identity.outbound.auth.requestpath.oauth.version>

        <!-- Social Authenticator Versions -->
        <social.authenticator.facebook.version>5.1.22</social.authenticator.facebook.version>
        <social.authenticator.google.version>5.1.13</social.authenticator.google.version>
        <social.authenticator.windowslive.version>5.1.7</social.authenticator.windowslive.version>
        <social.authenticator.yahoo.version>5.1.9</social.authenticator.yahoo.version>

        <!-- Provisioning connector Versions -->
        <provisioning.connector.google.version>5.1.11</provisioning.connector.google.version>
        <provisioning.connector.salesforce.version>5.1.10</provisioning.connector.salesforce.version>
        <provisioning.connector.scim.version>5.2.7</provisioning.connector.scim.version>

        <!-- Local Authenticator Versions -->
        <identity.local.auth.basicauth.version>6.3.43</identity.local.auth.basicauth.version>
        <identity.local.auth.fido.version>5.3.8</identity.local.auth.fido.version>
        <identity.local.auth.iwa.version>5.3.16</identity.local.auth.iwa.version>

        <!-- Local Authentication API Connector Version -->
        <identity.local.auth.api.version>2.5.2</identity.local.auth.api.version>

        <!-- OAuth2 Grant Type extensions -->
        <identity.oauth2.jwt.bearer.grant.version>2.0.3</identity.oauth2.jwt.bearer.grant.version>

        <!--SAML Metadata-->
        <identity.metadata.saml.version>1.4.9</identity.metadata.saml.version>

        <!-- Connector Versions -->
        <authenticator.totp.version>3.0.17</authenticator.totp.version>
        <authenticator.office365.version>2.0.4</authenticator.office365.version>
        <authenticator.smsotp.version>3.0.14</authenticator.smsotp.version>
        <authenticator.emailotp.version>4.0.4</authenticator.emailotp.version>
        <authenticator.twitter.version>1.0.11</authenticator.twitter.version>
        <authenticator.x509.version>3.1.1</authenticator.x509.version>
        <identity.extension.utils>1.0.8</identity.extension.utils>

        <!-- Hash Provider Versions-->
        <hashprovider.pbkdf2.version>0.1.2</hashprovider.pbkdf2.version>

        <!-- Identity REST API feature -->
        <identity.api.dispatcher.version>2.0.0</identity.api.dispatcher.version>
        <identity.user.api.version>1.1.30</identity.user.api.version>
        <identity.server.api.version>1.0.250</identity.server.api.version>

        <identity.agent.sso.version>5.5.9</identity.agent.sso.version>
        <identity.tool.samlsso.validator.version>5.4.4</identity.tool.samlsso.validator.version>
        <identity.app.authz.xacml.version>2.2.4</identity.app.authz.xacml.version>
        <identity.oauth.addons.version>2.4.2</identity.oauth.addons.version>
        <org.wso2.carbon.extension.identity.x509certificate.version>1.0.14</org.wso2.carbon.extension.identity.x509certificate.version>
        <conditional.authentication.functions.version>1.1.17</conditional.authentication.functions.version>
        <carbon.identity.oauth.uma.version>1.3.7</carbon.identity.oauth.uma.version>

        <!-- Identity Portal Versions -->
        <identity.apps.version>1.2.492</identity.apps.version>

        <!-- Charon -->
        <charon.version>3.4.1</charon.version>

        <!-- Carbon Kernel -->
        <carbon.kernel.version>4.7.0-m3</carbon.kernel.version>

        <!-- Carbon Repo Versions -->
        <carbon.deployment.version>4.12.5</carbon.deployment.version>
        <carbon.commons.version>4.7.39</carbon.commons.version>
        <carbon.registry.version>4.7.40</carbon.registry.version>
        <carbon.multitenancy.version>4.9.17</carbon.multitenancy.version>
        <carbon.metrics.version>1.3.7</carbon.metrics.version>
        <carbon.business-process.version>4.5.42</carbon.business-process.version>
        <carbon.analytics-common.version>5.2.27</carbon.analytics-common.version>
        <carbon.dashboards.version>2.0.26</carbon.dashboards.version>
        <carbon.database.utils.version>2.0.13</carbon.database.utils.version>
        <carbon.healthcheck.version>1.2.8</carbon.healthcheck.version>

        <!-- Common tool Versions -->
        <cipher-tool.version>1.1.9</cipher-tool.version>
        <securevault.wso2.version>1.1.4</securevault.wso2.version>
        <forgetme.tool.version>1.3.2</forgetme.tool.version>

        <!-- Feature dependency Versions -->
        <stratos.version.221>2.2.1</stratos.version.221>
        <ehcache.version>1.5.0.wso2v3</ehcache.version>
        <bcel.wso2.version>5.2.0.wso2v1</bcel.wso2.version>
        <asm-all.version>5.2</asm-all.version>
        <cglib.wso2.version>2.2.wso2v1</cglib.wso2.version>
        <jibx.wso2.version>1.2.1.wso2v1</jibx.wso2.version>
        <axis2.jibx.wso2.version>1.6.1.wso2v11</axis2.jibx.wso2.version>
        <axis2.jaxb.wso2.version>${axis2.wso2.version}</axis2.jaxb.wso2.version>
        <axis2-transports.version>2.0.0-wso2v42</axis2-transports.version>
        <h2database.wso2.version>1.4.199.wso2v1</h2database.wso2.version>
        <slf4j.version>1.7.28</slf4j.version>

        <!-- UI styles dependency versions -->
        <equinox.http.servlet.version>2.2.2</equinox.http.servlet.version>
        <equinox.http.helper.version>1.0.0</equinox.http.helper.version>
        <equinox.jsp.jasper.version>1.0.1.R33x_v20070816</equinox.jsp.jasper.version>
        <javax.servlet.jsp.version>2.0.0.v200706191603</javax.servlet.jsp.version>

        <!-- Distribution dependencies ends here -->

        <!-- Build dependency Versions -->
        <wso2.json.merge.plugin.version>5.2.5</wso2.json.merge.plugin.version>
        <carbon.p2.plugin.version>5.1.2</carbon.p2.plugin.version>
        <ds-annotations.version>1.2.10</ds-annotations.version>
        <maven.war.plugin.version>3.2.0</maven.war.plugin.version>
        <maven.checkstyle.plugin.version>3.1.1</maven.checkstyle.plugin.version>

        <!-- Sample dependency Versions -->
        <samples.is.version>4.3.5</samples.is.version>
        <sevlet.api.version>2.5</sevlet.api.version>
        <jsp.api.version>2.0</jsp.api.version>
        <neethi.wso2.version>2.0.4.wso2v5</neethi.wso2.version>
        <axiom.impl.version>1.2.12</axiom.impl.version>
        <axiom.version>1.2.11-wso2v6</axiom.version>
        <gdata.core.wso2.version>1.47.0.wso2v1</gdata.core.wso2.version>
        <json.simple.version>1.1.1</json.simple.version>
        <openid4java.consumer.version>1.0.0</openid4java.consumer.version>
        <opensaml.version>2.6.6</opensaml.version>
        <opensaml2.wso2.version>2.6.6.wso2v3</opensaml2.wso2.version>
        <opensaml3.version>3.3.1</opensaml3.version>
        <shibboleth.version>7.3.0</shibboleth.version>
        <joda.wso2.version>2.9.4.wso2v1</joda.wso2.version>
        <wss4j.wso2.version>1.5.11-wso2v21</wss4j.wso2.version>
        <openws.version>1.5.4</openws.version>
        <xalan.version>2.7.1</xalan.version>
        <xalan.wso2.version>2.7.0.wso2v1</xalan.wso2.version>
        <rampart.wso2.version>1.6.1-wso2v43</rampart.wso2.version>
        <orbit.version.commons.httpclient>4.2.5.wso2v1</orbit.version.commons.httpclient>
        <httpcore.wso2.version>4.3.3.wso2v1</httpcore.wso2.version>
        <httpclient.version>4.5.13</httpclient.version>
        <commons.httpclient.version>3.1</commons.httpclient.version>
        <jstl.version>1.1.2</jstl.version>
        <taglibs.version>1.1.2</taglibs.version>
        <google.collect.wso2.version>1.0.0.wso2v2</google.collect.wso2.version>
        <google.code.gson.version>2.3.1</google.code.gson.version>
        <oauth2.client.version>1.0.0</oauth2.client.version>
        <axiom.wso2.version>1.2.11-wso2v16</axiom.wso2.version>
        <commons.lang.version>2.6</commons.lang.version>
        <charon.orbit.version>2.1.8</charon.orbit.version>
        <commons-collections.version>3.2.2</commons-collections.version>
        <axis2.client.version>${axis2.wso2.version}</axis2.client.version>
        <axis2.wso2.version>1.6.1-wso2v42</axis2.wso2.version>
        <nimbusds.version>7.3.0.wso2v1</nimbusds.version>
        <commons-codec.version>1.14.0.wso2v1</commons-codec.version>
        <eclipse.microprofile.version>1.2</eclipse.microprofile.version>
        <xmltooling.version>1.3.1</xmltooling.version>
        <xercesImpl.version>2.12.0</xercesImpl.version>
        <commons.codec.version>1.8</commons.codec.version>
        <XmlSchema.version>1.4.7-wso2v5</XmlSchema.version>
        <wsdl4j.version>1.6.2.wso2v2</wsdl4j.version>
        <commons.pool.wso2.version>1.5.6.wso2v1</commons.pool.wso2.version>
        <liberty.maven.plugin.version>2.2</liberty.maven.plugin.version>
        <pax.logging.api.version>1.10.1</pax.logging.api.version>
        <org.wso2.orbit.org.apache.velocity.version>1.7.0.wso2v1</org.wso2.orbit.org.apache.velocity.version>

        <osgi.framework.imp.pkg.version.range>[1.7.0, 2.0.0)</osgi.framework.imp.pkg.version.range>
        <osgi.service.component.imp.pkg.version.range>[1.2.0, 2.0.0)</osgi.service.component.imp.pkg.version.range>
        <commons.logging.version.range>[1.2.0,2.0.0)</commons.logging.version.range>
        <commons-lang.wso2.version>2.6.0.wso2v1</commons-lang.wso2.version>

        <!--  Test dependencies -->
        <carbon.automation.version>4.4.3</carbon.automation.version>
        <carbon.automationutils.version>4.5.4</carbon.automationutils.version>
        <selenium.version>2.40.0</selenium.version>
        <testng.version>6.1.1</testng.version>
        <junit.version>4.13.1</junit.version>
        <org.apache.tomcat.wso2.version>7.0.52.wso2v5</org.apache.tomcat.wso2.version>
        <msf4j.version>2.6.2</msf4j.version>
        <jacoco.agent.version>0.8.4</jacoco.agent.version>
        <xml.apis.version>1.4.01</xml.apis.version>
        <emma.version>2.1.5320</emma.version>
        <apache.wink.version>1.1.3-incubating</apache.wink.version>
        <apache.ws.security.version>1.6.9</apache.ws.security.version>
        <apache.openejb.version>4.5.2</apache.openejb.version>
        <nimbus.oidc.sdk.version>6.13</nimbus.oidc.sdk.version>
        <!--Rest API test -->
        <rest.assured.version>4.1.2</rest.assured.version>
        <swagger-core-version>1.5.22</swagger-core-version>
        <swagger-request-validator.version>2.6.0</swagger-request-validator.version>
        <!--UI Cypress test -->
        <com.fasterxml.jackson.version>2.10.5</com.fasterxml.jackson.version>
        <com.fasterxml.jackson.databind.version>2.10.5.1</com.fasterxml.jackson.databind.version>
        <jackson-core-asl.version>1.9.13</jackson-core-asl.version>
        <!--ws-trust-client-->
        <org.apache.velocity.version>1.7</org.apache.velocity.version>
        <org.xmlunit.version>2.6.3</org.xmlunit.version>
        <org.apache.logging.log4j.version>2.13.2</org.apache.logging.log4j.version>

        <project.scm.id>my-scm-server</project.scm.id>

    </properties>

    <repositories>
        <!-- Before adding ANYTHING in here, please start a discussion on the dev list.
	Ideally the Axis2 build should only use Maven central (which is available
	by default) and nothing else. We had troubles with other repositories in
	the past. Therefore configuring additional repositories here should be
	considered very carefully. -->
        <repository>
            <id>wso2-nexus</id>
            <name>WSO2 internal Repository</name>
            <url>https://maven.wso2.org/nexus/content/groups/wso2-public/</url>
            <releases>
                <enabled>true</enabled>
                <updatePolicy>daily</updatePolicy>
                <checksumPolicy>ignore</checksumPolicy>
            </releases>
        </repository>

        <repository>
            <id>wso2.releases</id>
            <name>WSO2 internal Repository</name>
            <url>https://maven.wso2.org/nexus/content/repositories/releases/</url>
            <releases>
                <enabled>true</enabled>
                <updatePolicy>daily</updatePolicy>
                <checksumPolicy>ignore</checksumPolicy>
            </releases>
        </repository>

        <repository>
            <id>wso2.snapshots</id>
            <name>WSO2 Snapshot Repository</name>
            <url>https://maven.wso2.org/nexus/content/repositories/snapshots/</url>
            <snapshots>
                <enabled>true</enabled>
                <updatePolicy>daily</updatePolicy>
            </snapshots>
            <releases>
                <enabled>false</enabled>
            </releases>
        </repository>
    </repositories>

    <scm>
        <url>https://github.com/wso2/product-is.git</url>
        <developerConnection>scm:git:https://github.com/wso2/product-is.git</developerConnection>
        <connection>scm:git:https://github.com/wso2/product-is.git</connection>
        <tag>HEAD</tag>
    </scm>


</project><|MERGE_RESOLUTION|>--- conflicted
+++ resolved
@@ -2070,11 +2070,7 @@
     <properties>
 
         <!--Carbon Identity Framework Version-->
-<<<<<<< HEAD
         <carbon.identity.framework.version>5.20.182</carbon.identity.framework.version>
-=======
-        <carbon.identity.framework.version>5.20.180</carbon.identity.framework.version>
->>>>>>> e0a6d636
         <carbon.identity.framework.version.range>[5.14.67, 6.0.0]</carbon.identity.framework.version.range>
 
         <!--SAML Common Utils Version-->
