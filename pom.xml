--- conflicted
+++ resolved
@@ -2548,15 +2548,9 @@
         <identity.extension.utils>1.0.21</identity.extension.utils>
         <authenticator.auth.otp.commons.version>1.0.10</authenticator.auth.otp.commons.version>
 
-<<<<<<< HEAD
         <identity.org.mgt.version>1.4.122</identity.org.mgt.version>
-        <identity.org.mgt.core.version>1.1.23</identity.org.mgt.core.version>
-        <identity.organization.login.version>1.1.42</identity.organization.login.version>
-=======
-        <identity.org.mgt.version>1.4.120</identity.org.mgt.version>
         <identity.org.mgt.core.version>1.1.24</identity.org.mgt.core.version>
         <identity.organization.login.version>1.1.43</identity.organization.login.version>
->>>>>>> de34937a
         <identity.oauth2.grant.organizationswitch.version>1.1.27</identity.oauth2.grant.organizationswitch.version>
 
         <!-- Hash Provider Versions-->
@@ -2578,13 +2572,8 @@
 
         <!-- Identity Portal Versions -->
 
-<<<<<<< HEAD
         <identity.apps.console.version>2.42.0</identity.apps.console.version>
-        <identity.apps.myaccount.version>2.17.44</identity.apps.myaccount.version>
-=======
-        <identity.apps.console.version>2.41.52</identity.apps.console.version>
         <identity.apps.myaccount.version>2.17.53</identity.apps.myaccount.version>
->>>>>>> de34937a
 
         <identity.apps.core.version>2.14.2</identity.apps.core.version>
 
