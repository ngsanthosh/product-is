<?xml version="1.0" encoding="utf-8"?>
<!--
  ~ Copyright (c) 2014-2024, WSO2 LLC. (http://www.wso2.org) All Rights Reserved.
  ~
  ~ Licensed under the Apache License, Version 2.0 (the "License");
  ~ you may not use this file except in compliance with the License.
  ~ You may obtain a copy of the License at
  ~
  ~      http://www.apache.org/licenses/LICENSE-2.0
  ~
  ~ Unless required by applicable law or agreed to in writing, software
  ~ distributed under the License is distributed on an "AS IS" BASIS,
  ~ WITHOUT WARRANTIES OR CONDITIONS OF ANY KIND, either express or implied.
  ~ See the License for the specific language governing permissions and
  ~ limitations under the License.
  -->
<project xmlns="http://maven.apache.org/POM/4.0.0" xmlns:xsi="http://www.w3.org/2001/XMLSchema-instance" xsi:schemaLocation="http://maven.apache.org/POM/4.0.0 http://maven.apache.org/maven-v4_0_0.xsd">

    <parent>
        <groupId>org.wso2</groupId>
        <artifactId>wso2</artifactId>
        <version>1.2</version>
    </parent>


    <modelVersion>4.0.0</modelVersion>
    <groupId>org.wso2.is</groupId>
    <artifactId>identity-server-parent</artifactId>
    <packaging>pom</packaging>
    <description>WSO2 Identity Server</description>
    <version>7.2.0-SNAPSHOT</version>
    <name>WSO2 Identity Server</name>
    <url>http://wso2.org/projects/identity</url>

    <modules>
        <module>modules/features</module>
        <module>modules/p2-profile-gen</module>
        <module>modules/connectors</module>
        <module>modules/api-resources</module>
        <module>modules/authenticators</module>
        <module>modules/social-authenticators</module>
        <module>modules/provisioning-connectors</module>
        <module>modules/local-authenticators</module>
        <module>modules/oauth2-grant-types</module>
        <module>modules/integration-ui-templates</module>
        <module>modules/distribution</module>
        <module>modules/styles</module>
        <module>modules/tests-utils</module>
        <module>modules/integration</module>
    </modules>

    <licenses>
        <license>
            <name>Apache License Version 2.0</name>
            <url>http://www.apache.org/licenses/LICENSE-2.0</url>
        </license>
    </licenses>

    <organization>
        <name>WSO2</name>
        <url>http://www.wso2.org</url>
    </organization>

    <issueManagement>
        <system>JIRA</system>
        <url>http://www.wso2.org/jira/browse/IDENTITY</url>
    </issueManagement>
    <mailingLists>
        <mailingList>
            <name>Identity Server Developers</name>
            <subscribe>identity-dev-subscribe@wso2.org</subscribe>
            <unsubscribe>identity-dev-unsubscribe@wso2.org</unsubscribe>
            <post>identity-dev@wso2.org</post>
            <archive>http://wso2.org/mailarchive/identity-dev/</archive>
        </mailingList>
    </mailingLists>

    <inceptionYear>2007</inceptionYear>

    <developers>
        <developer>
            <name>Ruchith Fernando</name>
            <id>ruchith</id>
            <email>ruchith AT wso2.com</email>
            <organization>WSO2</organization>
        </developer>
        <developer>
            <name>Dimuthu Leelaratne</name>
            <id>dimuthul</id>
            <email>dimuthul AT wso2.com</email>
            <organization>WSO2</organization>
        </developer>
        <developer>
            <name>Dumindu Perera</name>
            <id>dumindu</id>
            <email>dumindu AT wso2.com</email>
            <organization>WSO2</organization>
        </developer>
        <developer>
            <name>Saminda Abeyruwan</name>
            <id>saminda</id>
            <email>saminda AT wso2.com</email>
            <organization>WSO2</organization>
        </developer>
        <developer>
            <name>Nandana Mihindukulasooriya</name>
            <id>nandana</id>
            <email>nandana AT wso2.com</email>
            <organization>WSO2</organization>
        </developer>
        <developer>
            <name>Prabath Siriwardena</name>
            <id>prabath</id>
            <email>prabath AT wso2.com</email>
            <organization>WSO2</organization>
        </developer>
        <developer>
            <name>Thilina Buddhika</name>
            <id>thilina</id>
            <email>thilinab AT wso2.com</email>
            <organization>WSO2</organization>
        </developer>
        <developer>
            <name>Amila Jayasekara</name>
            <id>amilaj</id>
            <email>amilaj AT wso2.com</email>
            <organization>WSO2</organization>
        </developer>
        <developer>
            <name>Asela Pathberiya</name>
            <id>asela</id>
            <email>asela AT wso2.com</email>
            <organization>WSO2</organization>
        </developer>
        <developer>
            <name>Hasini Gunasinghe</name>
            <id>hasini</id>
            <email>hasini AT wso2.com</email>
            <organization>WSO2</organization>
        </developer>
        <developer>
            <name>Manjula Rathnayake</name>
            <id>manjula</id>
            <email>manjular AT wso2.com</email>
            <organization>WSO2</organization>
        </developer>
        <developer>
            <name>Suresh Attanayake</name>
            <id>suresh</id>
            <email>suresh AT wso2.com</email>
            <organization>WSO2</organization>
        </developer>
        <developer>
            <name>Johann Nallathamby</name>
            <id>johann</id>
            <email>johann AT wso2.com</email>
            <organization>WSO2</organization>
        </developer>
        <developer>
            <name>Dulanja Liyanage</name>
            <id>dulanja</id>
            <email>dulanja AT wso2.com</email>
            <organization>WSO2</organization>
        </developer>
        <developer>
            <name>Ishara Karunarathna</name>
            <id>ishara</id>
            <email>isharak AT wso2.com</email>
            <organization>WSO2</organization>
        </developer>
        <developer>
            <name>Darshana Gunawardana</name>
            <id>darshana</id>
            <email>darshana AT wso2.com</email>
            <organization>WSO2</organization>
        </developer>
        <developer>
            <name>Pushpalanka Jayawardana</name>
            <id>pushpalanka</id>
            <email>lanka AT wso2.com</email>
            <organization>WSO2</organization>
        </developer>
        <developer>
            <name>Chamath Gunawardana</name>
            <id>chamath</id>
            <email>chamathg AT wso2.com</email>
            <organization>WSO2</organization>
        </developer>
        <developer>
            <name>Thanuja Jayasinghe</name>
            <id>thanuja</id>
            <email>thanuja AT wso2.com</email>
            <organization>WSO2</organization>
        </developer>
        <developer>
            <name>Isura Karunarathna</name>
            <id>isura</id>
            <email>isura AT wso2.com</email>
            <organization>WSO2</organization>
        </developer>
        <developer>
            <name>Prasad Tissera</name>
            <id>prasad</id>
            <email>prasadt AT wso2.com</email>
            <organization>WSO2</organization>
        </developer>
        <developer>
            <name>Pulasthi Mahawithana</name>
            <id>pulasthi</id>
            <email>pulasthim AT wso2.com</email>
            <organization>WSO2</organization>
        </developer>
        <developer>
            <name>Hasintha Indrajee</name>
            <id>hasintha</id>
            <email>hasintha AT wso2.com</email>
            <organization>WSO2</organization>
        </developer>
        <developer>
            <name>Gayan Gunawardana</name>
            <id>gayan</id>
            <email>gayan AT wso2.com</email>
            <organization>WSO2</organization>
        </developer>
        <developer>
            <name>Tharindu Edirisinghe</name>
            <id>tharindue</id>
            <email>tharindue AT wso2.com</email>
            <organization>WSO2</organization>
        </developer>
        <developer>
            <name>Malithi Edirisinghe</name>
            <id>malithim</id>
            <email>malithim AT wso2.com</email>
            <organization>WSO2</organization>
        </developer>
        <developer>
            <name>Godwin Shrimal</name>
            <id>godwin</id>
            <email>godwin AT wso2.com</email>
            <organization>WSO2</organization>
        </developer>
        <developer>
            <name>Omindu Rathnaweera</name>
            <id>omindu</id>
            <email>omindu AT wso2.com</email>
            <organization>WSO2</organization>
        </developer>
        <developer>
            <name>Nuwandi Wickramasinghe</name>
            <id>nuwandiw</id>
            <email>nuwandiw AT wso2.com</email>
            <organization>WSO2</organization>
        </developer>
        <developer>
            <name>Kasun Bandara</name>
            <id>kasunb</id>
            <email>kasunb AT wso2.com</email>
            <organization>WSO2</organization>
        </developer>
        <developer>
            <name>Indunil Upeksha</name>
            <id>indunil</id>
            <email>indunil AT wso2.com</email>
            <organization>WSO2</organization>
        </developer>
        <developer>
            <name>Hasanthi Dissanayake</name>
            <id>hasanthi</id>
            <email>hasanthi AT wso2.com</email>
            <organization>WSO2</organization>
        </developer>
        <developer>
            <name>Maduranga Siriwardena</name>
            <id>maduranga</id>
            <email>maduranga AT wso2.com</email>
            <organization>WSO2</organization>
        </developer>
        <developer>
            <name>Chamila Wijayarathna</name>
            <id>chamila</id>
            <email>chamila AT wso2.com</email>
            <organization>WSO2</organization>
        </developer>
        <developer>
            <name>Chanaka Jayasena</name>
            <id>chanaka</id>
            <email>chanaka AT wso2.com</email>
            <organization>WSO2</organization>
        </developer>
        <developer>
            <name>Chamara Philips</name>
            <id>chamarap</id>
            <email>chamarap AT wso2.com</email>
            <organization>WSO2</organization>
        </developer>
        <developer>
            <name>Damith Senanayake</name>
            <id>damiths</id>
            <email>damiths AT wso2.com</email>
            <organization>WSO2</organization>
        </developer>
        <developer>
            <name>Jayanga Kaushalya</name>
            <id>jayangak</id>
            <email>jayangak AT wso2.com</email>
            <organization>WSO2</organization>
        </developer>
        <developer>
            <name>Farasath Ahamed</name>
            <id>farasatha</id>
            <email>farasatha AT wso2.com</email>
            <organization>WSO2</organization>
        </developer>
        <developer>
            <name>Dharshana Kasun Warusavitharana</name>
            <id>dharshanaw</id>
            <email>dharshanaw AT wso2.com</email>
            <organization>WSO2</organization>
        </developer>
        <developer>
            <name>Ayesha Dissanayaka</name>
            <id>ayesha</id>
            <email>ayesha AT wso2.com</email>
            <organization>WSO2</organization>
        </developer>
        <developer>
            <name>Ashen Weerathunga</name>
            <id>ashen</id>
            <email>ashen AT wso2.com</email>
            <organization>WSO2</organization>
        </developer>
        <developer>
            <name>Dimuthu De Lanerolle</name>
            <id>dimuthud</id>
            <email>dimuthud AT wso2.com</email>
            <organization>WSO2</organization>
        </developer>
        <developer>
            <name>Ruwan Abeykoon</name>
            <id>ruwana</id>
            <email>ruwana AT wso2.com</email>
            <organization>WSO2</organization>
        </developer>
        <developer>
            <name>Kasun Gajasinghe</name>
            <id>kasung</id>
            <email>kasung AT wso2.com</email>
            <organization>WSO2</organization>
        </developer>
        <developer>
            <name>Dinusha Senanayaka</name>
            <id>dinusha</id>
            <email>dinusha AT wso2.com</email>
            <organization>WSO2</organization>
        </developer>
        <developer>
            <name>Lahiru Manohara</name>
            <id>lahiruma</id>
            <email>lahiruma AT wso2.com</email>
            <organization>WSO2</organization>
        </developer>
        <developer>
            <name>Rushmin Fernando</name>
            <id>rushmin</id>
            <email>rushmin AT wso2.com</email>
            <organization>WSO2</organization>
        </developer>
        <developer>
            <name>Lahiru Ekanayake</name>
            <id>lahirue</id>
            <email>lahirue AT wso2.com</email>
            <organization>WSO2</organization>
        </developer>
        <developer>
            <name>Lahiru Cooray</name>
            <id>lahiruc</id>
            <email>lahiruc AT wso2.com</email>
            <organization>WSO2</organization>
        </developer>
        <developer>
            <name>Dinali Dabarera</name>
            <id>Dinali</id>
            <email>dinali AT wso2.com</email>
            <organization>WSO2</organization>
        </developer>
        <developer>
            <name>Nilasini Thirunavukaarasu</name>
            <id>Nilasini</id>
            <email>nilasini AT wso2.com</email>
            <organization>WSO2</organization>
        </developer>
        <developer>
            <name>Sathya Bandara</name>
            <id>Sathya</id>
            <email>sathya AT wso2.com</email>
            <organization>WSO2</organization>
        </developer>
        <developer>
            <name>Supun Priyadarshana</name>
            <id>Supun</id>
            <email>supunp AT wso2.com</email>
            <organization>WSO2</organization>
        </developer>
        <developer>
            <name>Thilina Madumal</name>
            <id>Thilina</id>
            <email>thilinamad AT wso2.com</email>
            <organization>WSO2</organization>
        </developer>
        <developer>
            <name>Madawa Soysa</name>
            <id>madawas</id>
            <email>madawas AT wso2.com</email>
            <organization>WSO2</organization>
        </developer>
    </developers>


    <pluginRepositories>
        <pluginRepository>
            <id>wso2-maven2-repository</id>
            <url>https://dist.wso2.org/maven2</url>
        </pluginRepository>
        <pluginRepository>
            <id>wso2.releases</id>
            <name>WSO2 internal Repository</name>
            <url>https://maven.wso2.org/nexus/content/repositories/releases/</url>
            <releases>
                <enabled>true</enabled>
                <updatePolicy>daily</updatePolicy>
                <checksumPolicy>ignore</checksumPolicy>
            </releases>
        </pluginRepository>
        <pluginRepository>
            <id>wso2.snapshots</id>
            <name>Apache Snapshot Repository</name>
            <url>https://maven.wso2.org/nexus/content/repositories/snapshots/</url>
            <snapshots>
                <enabled>true</enabled>
                <updatePolicy>daily</updatePolicy>
            </snapshots>
            <releases>
                <enabled>false</enabled>
            </releases>
        </pluginRepository>
        <pluginRepository>
            <id>wso2-nexus</id>
            <name>WSO2 internal Repository</name>
            <url>https://maven.wso2.org/nexus/content/groups/wso2-public/</url>
            <releases>
                <enabled>true</enabled>
                <updatePolicy>daily</updatePolicy>
                <checksumPolicy>ignore</checksumPolicy>
            </releases>
        </pluginRepository>
    </pluginRepositories>

    <build>
        <plugins>
            <plugin>
                <groupId>org.apache.maven.plugins</groupId>
                <artifactId>maven-release-plugin</artifactId>
                <configuration>
                    <preparationGoals>clean install</preparationGoals>
                    <autoVersionSubmodules>true</autoVersionSubmodules>
                </configuration>
            </plugin>
            <plugin>
                <groupId>org.apache.maven.plugins</groupId>
                <artifactId>maven-deploy-plugin</artifactId>
            </plugin>
            <plugin>
                <groupId>org.apache.maven.plugins</groupId>
                <artifactId>maven-compiler-plugin</artifactId>
                <configuration>
                    <encoding>UTF-8</encoding>
                    <source>1.8</source>
                    <target>1.8</target>
                </configuration>
            </plugin>
            <plugin>
                <groupId>org.apache.maven.plugins</groupId>
                <artifactId>maven-surefire-plugin</artifactId>
                <version>2.22.1</version>
            </plugin>
            <plugin>
                <inherited>false</inherited>
                <artifactId>maven-clean-plugin</artifactId>
                <version>2.1</version>
            </plugin>
        </plugins>

        <pluginManagement>
            <plugins>
                <plugin>
                    <groupId>org.apache.felix</groupId>
                    <artifactId>maven-bundle-plugin</artifactId>
                    <version>3.2.0</version>
                    <extensions>true</extensions>
                    <configuration>
                        <obrRepository>NONE</obrRepository>
                    </configuration>
                </plugin>
                <plugin>
                    <groupId>org.apache.maven.plugins</groupId>
                    <artifactId>maven-source-plugin</artifactId>
                    <version>3.0.1</version>
                    <executions>
                        <execution>
                            <id>attach-sources</id>
                            <phase>verify</phase>
                            <goals>
                                <goal>jar-no-fork</goal>
                            </goals>
                        </execution>
                    </executions>
                </plugin>
                <plugin>
                    <groupId>org.apache.maven.plugins</groupId>
                    <artifactId>maven-project-info-reports-plugin</artifactId>
                    <version>2.4</version>
                </plugin>
                <plugin>
                    <groupId>org.apache.maven.plugins</groupId>
                    <artifactId>maven-war-plugin</artifactId>
                    <version>${maven.war.plugin.version}</version>
                </plugin>
                <plugin>
                    <groupId>org.codehaus.mojo</groupId>
                    <artifactId>build-helper-maven-plugin</artifactId>
                    <version>3.0.0</version>
                </plugin>
                <plugin>
                    <groupId>net.wasdev.wlp.maven.plugins</groupId>
                    <artifactId>liberty-maven-plugin</artifactId>
                    <version>${liberty.maven.plugin.version}</version>
                </plugin>
                <plugin>
                    <groupId>org.wso2.maven</groupId>
                    <artifactId>wso2-maven-json-merge-plugin</artifactId>
                    <version>${wso2.json.merge.plugin.version}</version>
                </plugin>
                <plugin>
                    <groupId>org.apache.maven.plugins</groupId>
                    <artifactId>maven-checkstyle-plugin</artifactId>
                    <version>${maven.checkstyle.plugin.version}</version>
                </plugin>
            </plugins>
        </pluginManagement>

    </build>

    <dependencyManagement>
        <dependencies>
            <dependency>
                <groupId>org.wso2.carbon</groupId>
                <artifactId>org.wso2.carbon.ui</artifactId>
                <version>${carbon.kernel.version}</version>
            </dependency>
            <dependency>
                <groupId>org.eclipse.equinox</groupId>
                <artifactId>org.eclipse.equinox.http.servlet</artifactId>
                <version>${equinox.http.servlet.version}</version>
            </dependency>
            <dependency>
                <groupId>org.eclipse.equinox</groupId>
                <artifactId>org.eclipse.equinox.http.helper</artifactId>
                <version>${equinox.http.helper.version}</version>
            </dependency>
            <dependency>
                <groupId>org.eclipse.equinox</groupId>
                <artifactId>org.eclipse.equinox.jsp.jasper</artifactId>
                <version>${equinox.jsp.jasper.version}</version>
            </dependency>
            <dependency>
                <groupId>org.eclipse.equinox</groupId>
                <artifactId>javax.servlet.jsp</artifactId>
                <version>${javax.servlet.jsp.version}</version>
            </dependency>
            <dependency>
                <groupId>org.eclipse.microprofile</groupId>
                <artifactId>microprofile</artifactId>
                <version>${eclipse.microprofile.version}</version>
                <type>pom</type>
            </dependency>
            <dependency>
                <groupId>net.sf.ehcache.wso2</groupId>
                <artifactId>ehcache</artifactId>
                <version>${ehcache.version}</version>
            </dependency>
            <dependency>
                <groupId>org.apache.bcel.wso2</groupId>
                <artifactId>bcel</artifactId>
                <version>${bcel.wso2.version}</version>
            </dependency>
            <dependency>
                <groupId>org.ow2.asm</groupId>
                <artifactId>asm-all</artifactId>
                <version>${asm-all.version}</version>
            </dependency>
            <dependency>
                <groupId>cglib.wso2</groupId>
                <artifactId>cglib</artifactId>
                <version>${cglib.wso2.version}</version>
            </dependency>
            <dependency>
                <groupId>com.google.gdata.wso2</groupId>
                <artifactId>gdata-core</artifactId>
                <version>${gdata.core.wso2.version}</version>
            </dependency>
            <dependency>
                <groupId>com.google.code.gson</groupId>
                <artifactId>gson</artifactId>
                <version>${google.code.gson.version}</version>
            </dependency>
            <dependency>
                <groupId>org.apache.axis2.wso2</groupId>
                <artifactId>axis2-jibx</artifactId>
                <version>${axis2.jibx.wso2.version}</version>
            </dependency>
            <dependency>
                <groupId>org.jibx.wso2</groupId>
                <artifactId>jibx</artifactId>
                <version>${jibx.wso2.version}</version>
            </dependency>
            <dependency>
                <groupId>org.apache.axis2.wso2</groupId>
                <artifactId>axis2-jaxbri</artifactId>
                <version>${axis2.jaxb.wso2.version}</version>
            </dependency>
            <dependency>
                <groupId>org.wso2.carbon</groupId>
                <artifactId>org.wso2.carbon.core</artifactId>
                <version>${carbon.kernel.version}</version>
            </dependency>
            <dependency>
                <groupId>org.wso2.carbon</groupId>
                <artifactId>org.wso2.carbon.registry.core</artifactId>
                <version>${carbon.kernel.version}</version>
            </dependency>
            <dependency>
                <groupId>org.wso2.carbon</groupId>
                <artifactId>org.wso2.carbon.user.api</artifactId>
                <version>${carbon.kernel.version}</version>
            </dependency>
            <dependency>
                <groupId>org.apache.axis2.wso2</groupId>
                <artifactId>axis2</artifactId>
                <version>${axis2.wso2.version}</version>
            </dependency>
            <dependency>
                <groupId>org.apache.ws.commons.axiom.wso2</groupId>
                <artifactId>axiom</artifactId>
                <version>${axiom.wso2.version}</version>
            </dependency>
            <dependency>
                <groupId>org.wso2.carbon.identity.framework</groupId>
                <artifactId>org.wso2.carbon.identity.core</artifactId>
                <version>${carbon.identity.framework.version}</version>
            </dependency>
            <dependency>
                <groupId>org.wso2.carbon.identity.framework</groupId>
                <artifactId>org.wso2.carbon.identity.application.common</artifactId>
                <version>${carbon.identity.framework.version}</version>
            </dependency>
            <dependency>
                <groupId>org.wso2.carbon.registry</groupId>
                <artifactId>org.wso2.carbon.registry.resource.stub</artifactId>
                <version>${carbon.registry.version}</version>
            </dependency>
            <dependency>
                <groupId>org.wso2.identity</groupId>
                <artifactId>org.wso2.identity.integration.ui.pages</artifactId>
                <version>${project.version}</version>
                <scope>test</scope>
            </dependency>
            <dependency>
                <groupId>org.wso2.carbon</groupId>
                <artifactId>org.wso2.carbon.authenticator.stub</artifactId>
                <version>${carbon.kernel.version}</version>
            </dependency>
            <dependency>
                <groupId>org.wso2.carbon.identity.inbound.auth.oauth2</groupId>
                <artifactId>org.wso2.carbon.identity.oauth</artifactId>
                <version>${identity.inbound.auth.oauth.version}</version>
            </dependency>
            <dependency>
                <groupId>org.wso2.carbon.identity.inbound.auth.oauth2</groupId>
                <artifactId>org.wso2.carbon.identity.oauth.stub</artifactId>
                <version>${identity.inbound.auth.oauth.version}</version>
            </dependency>
            <dependency>
                <groupId>junit</groupId>
                <artifactId>junit</artifactId>
                <version>${junit.version}</version>
                <scope>test</scope>
            </dependency>
            <dependency>
                <groupId>javax.servlet</groupId>
                <artifactId>servlet-api</artifactId>
                <version>${sevlet.api.version}</version>
            </dependency>
            <dependency>
                <groupId>javax.servlet</groupId>
                <artifactId>jsp-api</artifactId>
                <version>${jsp.api.version}</version>
            </dependency>
            <dependency>
                <groupId>com.google.common.wso2</groupId>
                <artifactId>google-collect</artifactId>
                <version>${google.collect.wso2.version}</version>
            </dependency>
            <dependency>
                <groupId>org.apache.oltu.oauth2</groupId>
                <artifactId>org.apache.oltu.oauth2.client</artifactId>
                <version>${oauth2.client.version}</version>
            </dependency>
            <dependency>
                <groupId>org.wso2.carbon</groupId>
                <artifactId>org.wso2.carbon.utils</artifactId>
                <version>${carbon.kernel.version}</version>
                <exclusions>
                    <exclusion>
                        <groupId>org.yaml</groupId>
                        <artifactId>snakeyaml</artifactId>
                    </exclusion>
                </exclusions>
            </dependency>
            <dependency>
                <groupId>com.googlecode.json-simple</groupId>
                <artifactId>json-simple</artifactId>
                <version>${json.simple.version}</version>
            </dependency>
            <dependency>
                <groupId>org.openid4java</groupId>
                <artifactId>openid4java-consumer</artifactId>
                <version>${openid4java.consumer.version}</version>
            </dependency>
            <dependency>
                <groupId>javax.servlet</groupId>
                <artifactId>jstl</artifactId>
                <version>${jstl.version}</version>
            </dependency>
            <dependency>
                <groupId>taglibs</groupId>
                <artifactId>standard</artifactId>
                <version>${taglibs.version}</version>
            </dependency>
            <dependency>
                <groupId>commons-lang</groupId>
                <artifactId>commons-lang</artifactId>
                <version>${commons.lang.version}</version>
            </dependency>
            <dependency>
                <groupId>org.wso2.is</groupId>
                <artifactId>org.wso2.identity.passivests.filter</artifactId>
                <version>${project.version}</version>
            </dependency>
            <dependency>
                <groupId>org.apache.ws.commons.axiom</groupId>
                <artifactId>axiom-impl</artifactId>
                <version>${axiom.impl.version}</version>
            </dependency>
            <dependency>
                <groupId>org.apache.ws.commons.axiom</groupId>
                <artifactId>axiom-api</artifactId>
                <version>${axiom.version}</version>
            </dependency>
            <dependency>
                <groupId>org.opensaml</groupId>
                <artifactId>opensaml</artifactId>
                <version>${opensaml.version}</version>
            </dependency>
            <!--OpenSAML3 dependencies-->
            <dependency>
                <groupId>org.opensaml</groupId>
                <artifactId>opensaml-core</artifactId>
                <version>${opensaml3.version}</version>
            </dependency>
            <dependency>
                <groupId>org.opensaml</groupId>
                <artifactId>opensaml-soap-api</artifactId>
                <version>${opensaml3.version}</version>
            </dependency>
            <dependency>
                <groupId>org.opensaml</groupId>
                <artifactId>opensaml-soap-impl</artifactId>
                <version>${opensaml3.version}</version>
            </dependency>
            <dependency>
                <groupId>org.opensaml</groupId>
                <artifactId>opensaml-profile-api</artifactId>
                <version>${opensaml3.version}</version>
            </dependency>
            <dependency>
                <groupId>org.opensaml</groupId>
                <artifactId>opensaml-profile-impl</artifactId>
                <version>${opensaml3.version}</version>
            </dependency>
            <dependency>
                <groupId>org.opensaml</groupId>
                <artifactId>opensaml-saml-api</artifactId>
                <version>${opensaml3.version}</version>
            </dependency>
            <dependency>
                <groupId>org.opensaml</groupId>
                <artifactId>opensaml-saml-impl</artifactId>
                <version>${opensaml3.version}</version>
            </dependency>
            <dependency>
                <groupId>org.opensaml</groupId>
                <artifactId>opensaml-messaging-api</artifactId>
                <version>${opensaml3.version}</version>
            </dependency>
            <dependency>
                <groupId>org.opensaml</groupId>
                <artifactId>opensaml-messaging-impl</artifactId>
                <version>${opensaml3.version}</version>
            </dependency>
            <dependency>
                <groupId>org.opensaml</groupId>
                <artifactId>opensaml-security-api</artifactId>
                <version>${opensaml3.version}</version>
            </dependency>
            <dependency>
                <groupId>org.opensaml</groupId>
                <artifactId>opensaml-security-impl</artifactId>
                <version>${opensaml3.version}</version>
            </dependency>
            <dependency>
                <groupId>org.opensaml</groupId>
                <artifactId>opensaml-storage-api</artifactId>
                <version>${opensaml3.version}</version>
            </dependency>
            <dependency>
                <groupId>org.opensaml</groupId>
                <artifactId>opensaml-storage-impl</artifactId>
                <version>${opensaml3.version}</version>
            </dependency>
            <dependency>
                <groupId>org.opensaml</groupId>
                <artifactId>opensaml-xacml-api</artifactId>
                <version>${opensaml3.version}</version>
            </dependency>
            <dependency>
                <groupId>org.opensaml</groupId>
                <artifactId>opensaml-xacml-impl</artifactId>
                <version>${opensaml3.version}</version>
            </dependency>
            <dependency>
                <groupId>org.opensaml</groupId>
                <artifactId>opensaml-xacml-saml-api</artifactId>
                <version>${opensaml3.version}</version>
            </dependency>
            <dependency>
                <groupId>org.opensaml</groupId>
                <artifactId>opensaml-xacml-saml-impl</artifactId>
                <version>${opensaml3.version}</version>
            </dependency>
            <dependency>
                <groupId>org.opensaml</groupId>
                <artifactId>opensaml-xmlsec-api</artifactId>
                <version>${opensaml3.version}</version>
            </dependency>
            <dependency>
                <groupId>org.opensaml</groupId>
                <artifactId>opensaml-xmlsec-impl</artifactId>
                <version>${opensaml3.version}</version>
            </dependency>
            <dependency>
                <groupId>net.shibboleth.utilities</groupId>
                <artifactId>java-support</artifactId>
                <version>${shibboleth.version}</version>
            </dependency>
            <!--End of OpenSAML3 dependencies-->
            <dependency>
                <groupId>org.wso2.orbit.joda-time</groupId>
                <artifactId>joda-time</artifactId>
                <version>${joda.wso2.version}</version>
            </dependency>
            <dependency>
                <groupId>xalan</groupId>
                <artifactId>xalan</artifactId>
                <version>${xalan.version}</version>
            </dependency>
            <dependency>
                <groupId>xalan.wso2</groupId>
                <artifactId>xalan</artifactId>
                <version>${xalan.wso2.version}</version>
            </dependency>
            <dependency>
                <groupId>xml-apis</groupId>
                <artifactId>xml-apis</artifactId>
                <version>${xml.apis.version}</version>
            </dependency>
            <dependency>
                <groupId>org.wso2.carbon.identity.agent.sso.java</groupId>
                <artifactId>org.wso2.carbon.identity.sso.agent</artifactId>
                <version>${identity.agent.sso.version}</version>
            </dependency>
            <dependency>
                <groupId>org.wso2.orbit.org.apache.neethi</groupId>
                <artifactId>neethi</artifactId>
                <version>${neethi.wso2.version}</version>
            </dependency>
            <dependency>
                <groupId>org.wso2.orbit.org.opensaml</groupId>
                <artifactId>opensaml</artifactId>
                <version>${opensaml2.wso2.version}</version>
            </dependency>
            <dependency>
                <groupId>org.wso2.carbon</groupId>
                <artifactId>org.wso2.carbon.addressing</artifactId>
                <version>${carbon.kernel.version}</version>
            </dependency>
            <dependency>
                <groupId>org.apache.rampart.wso2</groupId>
                <artifactId>rampart-core</artifactId>
                <version>${rampart.wso2.version}</version>
            </dependency>
            <dependency>
                <groupId>org.apache.rampart.wso2</groupId>
                <artifactId>rampart-policy</artifactId>
                <version>${rampart.wso2.version}</version>
            </dependency>
            <dependency>
                <groupId>org.apache.rampart.wso2</groupId>
                <artifactId>rampart-trust</artifactId>
                <version>${rampart.wso2.version}</version>
            </dependency>
            <dependency>
                <groupId>org.apache.ws.security.wso2</groupId>
                <artifactId>wss4j</artifactId>
                <version>${wss4j.wso2.version}</version>
            </dependency>
            <dependency>
                <groupId>org.apache.httpcomponents.wso2</groupId>
                <artifactId>httpcore</artifactId>
                <version>${httpcore.wso2.version}</version>
            </dependency>
            <dependency>
                <groupId>org.wso2.carbon.identity.user.ws</groupId>
                <artifactId>org.wso2.carbon.um.ws.api.stub</artifactId>
                <version>${identity.user.ws.version}</version>
            </dependency>
            <dependency>
                <groupId>org.wso2.carbon.identity.user.ws</groupId>
                <artifactId>org.wso2.carbon.um.ws.api</artifactId>
                <version>${identity.user.ws.version}</version>
            </dependency>
            <dependency>
                <groupId>org.wso2.carbon.identity</groupId>
                <artifactId>org.wso2.carbon.authenticator.stub</artifactId>
                <version>${carbon.kernel.version}</version>
            </dependency>
            <dependency>
                <groupId>org.wso2.securevault</groupId>
                <artifactId>org.wso2.securevault</artifactId>
                <version>${securevault.wso2.version}</version>
            </dependency>
            <dependency>
                <groupId>org.apache.httpcomponents</groupId>
                <artifactId>httpclient</artifactId>
                <version>${httpclient.version}</version>
            </dependency>
            <dependency>
                <groupId>commons-httpclient</groupId>
                <artifactId>commons-httpclient</artifactId>
                <version>${commons.httpclient.version}</version>
            </dependency>
            <dependency>
                <groupId>org.wso2.is</groupId>
                <artifactId>org.wso2.identity.styles</artifactId>
                <version>${project.version}</version>
            </dependency>
            <dependency>
                <groupId>org.wso2.carbon</groupId>
                <artifactId>org.wso2.carbon.core.ui.feature</artifactId>
                <version>${carbon.kernel.version}</version>
                <type>zip</type>
            </dependency>
            <dependency>
                <groupId>org.wso2.carbon</groupId>
                <artifactId>org.wso2.carbon.core.ui.feature</artifactId>
                <version>${carbon.kernel.version}</version>
            </dependency>
            <dependency>
                <groupId>org.wso2.carbon</groupId>
                <artifactId>org.wso2.carbon.hazelcast</artifactId>
                <version>${carbon.kernel.version}</version>
            </dependency>
            <dependency>
                <groupId>org.wso2.identity</groupId>
                <artifactId>org.wso2.stratos.identity.dashboard.ui</artifactId>
                <version>${stratos.version.221}</version>
            </dependency>
            <dependency>
                <groupId>org.testng</groupId>
                <artifactId>testng</artifactId>
                <version>${testng.version}</version>
                <scope>test</scope>
            </dependency>
            <dependency>
                <groupId>org.wso2.carbon.identity.framework</groupId>
                <artifactId>org.wso2.carbon.user.mgt.stub</artifactId>
                <version>${carbon.identity.framework.version}</version>
            </dependency>
            <dependency>
                <groupId>org.wso2.carbon.identity.inbound.auth.sts</groupId>
                <artifactId>org.wso2.carbon.identity.sts.passive.stub</artifactId>
                <version>${identity.inbound.auth.sts.version}</version>
            </dependency>
            <dependency>
                <groupId>org.wso2.carbon</groupId>
                <artifactId>SecVerifier</artifactId>
                <version>${carbon.kernel.version}</version>
                <type>aar</type>
            </dependency>
            <dependency>
                <groupId>emma</groupId>
                <artifactId>emma</artifactId>
                <version>${emma.version}</version>
            </dependency>
            <dependency>
                <groupId>org.wso2.orbit.com.h2database</groupId>
                <artifactId>h2-engine</artifactId>
                <version>${h2database.wso2.version}</version>
            </dependency>
            <dependency>
                <groupId>org.apache.rampart</groupId>
                <artifactId>rampart</artifactId>
                <type>mar</type>
                <version>${rampart.wso2.version}</version>
            </dependency>
            <dependency>
                <groupId>org.wso2.carbon.identity.framework</groupId>
                <artifactId>org.wso2.carbon.identity.application.mgt.stub</artifactId>
                <version>${carbon.identity.framework.version}</version>
                <scope>compile</scope>
            </dependency>
            <dependency>
                <groupId>org.wso2.carbon.identity.framework</groupId>
                <artifactId>org.wso2.carbon.identity.application.default.auth.sequence.mgt.stub</artifactId>
                <version>${carbon.identity.framework.version}</version>
                <scope>compile</scope>
            </dependency>
            <dependency>
                <groupId>org.wso2.carbon.identity.framework</groupId>
                <artifactId>org.wso2.carbon.identity.functions.library.mgt.stub</artifactId>
                <version>${carbon.identity.framework.version}</version>
                <scope>compile</scope>
            </dependency>
            <dependency>
                <groupId>org.wso2.carbon.identity.framework</groupId>
                <artifactId>org.wso2.carbon.idp.mgt.stub</artifactId>
                <version>${carbon.identity.framework.version}</version>
                <scope>compile</scope>
            </dependency>
            <dependency>
                <groupId>org.wso2.identity</groupId>
                <artifactId>org.wso2.identity.integration.common.clients</artifactId>
                <version>${project.version}</version>
                <scope>compile</scope>
            </dependency>
            <dependency>
                <groupId>org.wso2.identity</groupId>
                <artifactId>org.wso2.identity.integration.common.utils</artifactId>
                <version>${project.version}</version>
                <scope>compile</scope>
            </dependency>
            <dependency>
                <groupId>org.wso2.carbon.identity.inbound.provisioning.scim</groupId>
                <artifactId>org.wso2.carbon.identity.scim.common.stub</artifactId>
                <version>${identity.inbound.provisioning.scim.version}</version>
                <scope>compile</scope>
            </dependency>
            <dependency>
                <groupId>org.wso2.carbon.identity.inbound.provisioning.scim2</groupId>
                <artifactId>org.wso2.carbon.identity.scim2.common</artifactId>
                <version>${identity.inbound.provisioning.scim2.version}</version>
                <scope>compile</scope>
            </dependency>
            <dependency>
                <groupId>org.wso2.carbon.identity.framework</groupId>
                <artifactId>org.wso2.carbon.identity.user.store.configuration.stub</artifactId>
                <version>${carbon.identity.framework.version}</version>
                <scope>compile</scope>
            </dependency>
            <dependency>
                <groupId>org.wso2.carbon.identity.framework</groupId>
                <artifactId>org.wso2.carbon.identity.user.store.count.stub</artifactId>
                <version>${carbon.identity.framework.version}</version>
                <scope>compile</scope>
            </dependency>
            <dependency>
                <groupId>org.wso2.carbon</groupId>
                <artifactId>org.wso2.carbon.user.core</artifactId>
                <version>${carbon.kernel.version}</version>
                <scope>compile</scope>
            </dependency>
            <dependency>
                <groupId>org.wso2.carbon.identity.framework</groupId>
                <artifactId>org.wso2.carbon.identity.mgt</artifactId>
                <version>${carbon.identity.framework.version}</version>
            </dependency>
            <dependency>
                <groupId>org.wso2.carbon.identity.framework</groupId>
                <artifactId>org.wso2.carbon.identity.mgt.stub</artifactId>
                <version>${carbon.identity.framework.version}</version>
                <scope>compile</scope>
            </dependency>
            <dependency>
                <groupId>org.wso2.carbon.identity.framework</groupId>
                <artifactId>org.wso2.carbon.identity.template.mgt</artifactId>
                <version>${carbon.identity.framework.version}</version>
            </dependency>
            <dependency>
                <groupId>org.wso2.carbon.identity.framework</groupId>
                <artifactId>org.wso2.carbon.identity.template.mgt.ui</artifactId>
                <version>${carbon.identity.framework.version}</version>
            </dependency>
            <dependency>
                <groupId>org.wso2.carbon.identity.inbound.auth.saml2</groupId>
                <artifactId>org.wso2.carbon.identity.sso.saml.stub</artifactId>
                <version>${identity.inbound.auth.saml.version}</version>
                <scope>compile</scope>
            </dependency>
            <dependency>
                <groupId>org.wso2.carbon.identity.framework</groupId>
                <artifactId>org.wso2.carbon.claim.mgt.stub</artifactId>
                <version>${carbon.identity.framework.version}</version>
                <scope>compile</scope>
            </dependency>
            <dependency>
                <groupId>org.wso2.carbon.identity.framework</groupId>
                <artifactId>org.wso2.carbon.identity.claim.metadata.mgt.stub</artifactId>
                <version>${carbon.identity.framework.version}</version>
                <scope>compile</scope>
            </dependency>
            <dependency>
                <groupId>org.wso2.carbon.identity.framework</groupId>
                <artifactId>org.wso2.carbon.identity.claim.metadata.mgt</artifactId>
                <version>${carbon.identity.framework.version}</version>
                <scope>compile</scope>
            </dependency>
            <dependency>
                <groupId>org.wso2.carbon.identity.inbound.auth.openid</groupId>
                <artifactId>org.wso2.carbon.identity.provider.openid.stub</artifactId>
                <version>${identity.inbound.auth.openid.version}</version>
                <scope>compile</scope>
            </dependency>
            <dependency>
                <groupId>org.wso2.carbon.identity.association.account</groupId>
                <artifactId>org.wso2.carbon.identity.user.account.association.stub</artifactId>
                <version>${identity.user.account.association.version}</version>
            </dependency>
            <dependency>
                <groupId>org.wso2.carbon.identity.framework</groupId>
                <artifactId>org.wso2.carbon.identity.governance.stub</artifactId>
                <version>${carbon.identity.framework.version}</version>
            </dependency>
            <dependency>
                <groupId>org.wso2.carbon.identity.governance</groupId>
                <artifactId>org.wso2.carbon.identity.recovery</artifactId>
                <version>${identity.governance.version}</version>
            </dependency>
            <dependency>
                <groupId>org.wso2.carbon.deployment</groupId>
                <artifactId>org.wso2.carbon.service.mgt.stub</artifactId>
                <version>${carbon.deployment.version}</version>
                <scope>test</scope>
            </dependency>
            <dependency>
                <groupId>org.wso2.carbon.deployment</groupId>
                <artifactId>org.wso2.carbon.webapp.mgt.stub</artifactId>
                <version>${carbon.deployment.version}</version>
                <scope>test</scope>
            </dependency>
            <dependency>
                <groupId>org.wso2.carbon.automation</groupId>
                <artifactId>org.wso2.carbon.automation.test.utils</artifactId>
                <version>${carbon.automation.version}</version>
            </dependency>
            <dependency>
                <groupId>org.wso2.carbon.automation</groupId>
                <artifactId>org.wso2.carbon.automation.engine</artifactId>
                <version>${carbon.automation.version}</version>
            </dependency>
            <dependency>
                <groupId>org.wso2.carbon.automation</groupId>
                <artifactId>org.wso2.carbon.automation.extensions</artifactId>
                <version>${carbon.automation.version}</version>
                <exclusions>
                    <exclusion>
                        <groupId>com.saucelabs.selenium</groupId> <!-- Exclude Project-E from Project-B -->
                        <artifactId>sauce-ondemand-driver</artifactId>
                    </exclusion>
                    <exclusion>
                        <groupId>com.saucelabs.selenium</groupId> <!-- Exclude Project-E from Project-B -->
                        <artifactId>selenium-client-factory</artifactId>
                    </exclusion>
                </exclusions>
            </dependency>
            <dependency>
                <groupId>org.wso2.carbon.automationutils</groupId>
                <artifactId>org.wso2.carbon.integration.common.extensions</artifactId>
                <version>${carbon.automationutils.version}</version>
            </dependency>
            <dependency>
                <groupId>org.wso2.carbon.automationutils</groupId>
                <artifactId>org.wso2.carbon.integration.common.utils</artifactId>
                <version>${carbon.automationutils.version}</version>
            </dependency>
            <dependency>
                <groupId>org.wso2.carbon.automationutils</groupId>
                <artifactId>org.wso2.carbon.integration.common.admin.client</artifactId>
                <version>${carbon.automationutils.version}</version>
            </dependency>
            <dependency>
                <groupId>org.wso2.is</groupId>
                <artifactId>org.wso2.identity.integration.common.clients</artifactId>
                <version>${project.version}</version>
                <scope>compile</scope>
            </dependency>
            <dependency>
                <groupId>org.wso2.is</groupId>
                <artifactId>org.wso2.identity.integration.common.utils</artifactId>
                <version>${project.version}</version>
                <scope>compile</scope>
            </dependency>
            <dependency>
                <groupId>org.wso2.charon</groupId>
                <artifactId>org.wso2.charon.core</artifactId>
                <version>${charon.orbit.version}</version>
            </dependency>
            <dependency>
                <groupId>org.apache.wink</groupId>
                <artifactId>wink-client</artifactId>
                <version>${apache.wink.version}</version>
            </dependency>
            <dependency>
                <groupId>org.apache.ws.security</groupId>
                <artifactId>wss4j</artifactId>
                <version>${apache.ws.security.version}</version>
            </dependency>
            <dependency>
                <groupId>commons-collections</groupId>
                <artifactId>commons-collections</artifactId>
                <version>${commons-collections.version}</version>
            </dependency>
            <dependency>
                <groupId>org.slf4j</groupId>
                <artifactId>slf4j-simple</artifactId>
                <version>${slf4j.version}</version>
            </dependency>

            <dependency>
                <groupId>org.slf4j</groupId>
                <artifactId>slf4j-log4j12</artifactId>
                <version>${slf4j.version}</version>
            </dependency>
            <dependency>
                <groupId>org.apache.openejb</groupId>
                <artifactId>openejb-core</artifactId>
                <version>${apache.openejb.version}</version>
                <scope>test</scope>
            </dependency>
            <dependency>
                <groupId>org.wso2.orbit.org.apache.httpcomponents</groupId>
                <artifactId>httpclient</artifactId>
                <version>${orbit.version.commons.httpclient}</version>
            </dependency>
            <dependency>
                <groupId>org.apache.axis2.wso2</groupId>
                <artifactId>axis2-client</artifactId>
                <version>${axis2.client.version}</version>
            </dependency>
            <dependency>
                <groupId>org.wso2.orbit.com.nimbusds</groupId>
                <artifactId>nimbus-jose-jwt</artifactId>
                <version>${nimbusds.version}</version>
            </dependency>
            <dependency>
                <groupId>com.nimbusds</groupId>
                <artifactId>oauth2-oidc-sdk</artifactId>
                <version>${nimbus.oidc.sdk.version}</version>
            </dependency>
            <dependency>
                <groupId>org.wso2.orbit.commons-codec</groupId>
                <artifactId>commons-codec</artifactId>
                <version>${commons-codec.version}</version>
            </dependency>
            <dependency>
                <groupId>org.wso2.carbon.identity.framework</groupId>
                <artifactId>org.wso2.carbon.identity.user.registration.stub</artifactId>
                <version>${carbon.identity.framework.version}</version>
            </dependency>
            <dependency>
                <groupId>org.wso2.carbon.identity.framework</groupId>
                <artifactId>org.wso2.carbon.identity.user.profile.stub</artifactId>
                <version>${carbon.identity.framework.version}</version>
            </dependency>
            <dependency>
                <groupId>com.googlecode.javaewah</groupId>
                <artifactId>JavaEWAH</artifactId>
                <version>${javaewah.version}</version>
            </dependency>
            <dependency>
                <groupId>org.wso2.is</groupId>
                <artifactId>org.wso2.carbon.identity.test.integration.service.stubs</artifactId>
                <version>${project.version}</version>
            </dependency>
            <dependency>
                <groupId>org.wso2.carbon.identity.framework</groupId>
                <artifactId>org.wso2.carbon.security.mgt.stub</artifactId>
                <version>${carbon.identity.framework.version}</version>
            </dependency>
            <dependency>
                <groupId>org.jacoco</groupId>
                <artifactId>org.jacoco.agent</artifactId>
                <version>${jacoco.agent.version}</version>
            </dependency>
            <dependency>
                <groupId>org.wso2.carbon</groupId>
                <artifactId>org.wso2.carbon.core.services</artifactId>
                <version>${carbon.kernel.version}</version>
            </dependency>
            <dependency>
                <groupId>org.apache.tomcat.wso2</groupId>
                <artifactId>tomcat</artifactId>
                <version>${org.apache.tomcat.wso2.version}</version>
            </dependency>
            <dependency>
                <groupId>org.opensaml</groupId>
                <artifactId>xmltooling</artifactId>
                <version>${xmltooling.version}</version>
            </dependency>
            <dependency>
                <groupId>org.opensaml</groupId>
                <artifactId>openws</artifactId>
                <version>${openws.version}</version>
            </dependency>
            <dependency>
                <groupId>org.wso2.carbon.identity.framework</groupId>
                <artifactId>org.wso2.carbon.identity.application.mgt</artifactId>
                <version>${carbon.identity.framework.version}</version>
            </dependency>
            <dependency>
                <groupId>org.wso2.carbon.identity.framework</groupId>
                <artifactId>org.wso2.carbon.identity.functions.library.mgt</artifactId>
                <version>${carbon.identity.framework.version}</version>
            </dependency>
            <dependency>
                <groupId>org.wso2.carbon.identity.framework</groupId>
                <artifactId>org.wso2.carbon.identity.user.functionality.mgt</artifactId>
                <version>${carbon.identity.framework.version}</version>
            </dependency>
            <dependency>
                <groupId>xerces</groupId>
                <artifactId>xercesImpl</artifactId>
                <version>${xercesImpl.version}</version>
            </dependency>
            <dependency>
                <groupId>org.wso2.carbon.identity.framework</groupId>
                <artifactId>org.wso2.carbon.identity.application.authentication.framework</artifactId>
                <version>${carbon.identity.framework.version}</version>
            </dependency>
            <dependency>
                <groupId>org.wso2.carbon.identity.framework</groupId>
                <artifactId>org.wso2.carbon.user.mgt.common</artifactId>
                <version>${carbon.identity.framework.version}</version>
            </dependency>
            <dependency>
                <groupId>org.wso2.carbon.identity.framework</groupId>
                <artifactId>org.wso2.carbon.identity.role.mgt.core</artifactId>
                <version>${carbon.identity.framework.version}</version>
            </dependency>
            <dependency>
                <groupId>org.wso2.carbon.identity.framework</groupId>
                <artifactId>org.wso2.carbon.identity.secret.mgt.core</artifactId>
                <version>${carbon.identity.framework.version}</version>
            </dependency>
            <dependency>
                <groupId>org.wso2.carbon.identity.framework</groupId>
                <artifactId>org.wso2.carbon.identity.api.resource.mgt</artifactId>
                <version>${carbon.identity.framework.version}</version>
            </dependency>
            <dependency>
                <groupId>org.wso2.carbon.identity.framework</groupId>
                <artifactId>org.wso2.carbon.identity.user.registration.mgt</artifactId>
                <version>${carbon.identity.framework.version}</version>
            </dependency>
            <dependency>
                <groupId>org.wso2.carbon.identity.saml.common</groupId>
                <artifactId>org.wso2.carbon.identity.saml.common.util</artifactId>
                <version>${saml.common.util.version}</version>
            </dependency>
            <dependency>
                <groupId>commons-codec</groupId>
                <artifactId>commons-codec</artifactId>
                <version>${commons.codec.version}</version>
            </dependency>
            <dependency>
                <groupId>org.apache.ws.commons.schema.wso2</groupId>
                <artifactId>XmlSchema</artifactId>
                <version>${XmlSchema.version}</version>
            </dependency>
            <dependency>
                <groupId>wsdl4j.wso2</groupId>
                <artifactId>wsdl4j</artifactId>
                <version>${wsdl4j.version}</version>
            </dependency>
            <dependency>
                <groupId>org.wso2.carbon.analytics-common</groupId>
                <artifactId>org.wso2.carbon.databridge.commons</artifactId>
                <scope>test</scope>
                <version>${carbon.analytics-common.version}</version>
            </dependency>
            <dependency>
                <groupId>org.wso2.carbon.analytics-common</groupId>
                <artifactId>org.wso2.carbon.databridge.core</artifactId>
                <scope>test</scope>
                <version>${carbon.analytics-common.version}</version>
            </dependency>
            <dependency>
                <groupId>org.wso2.carbon.analytics-common</groupId>
                <artifactId>org.wso2.carbon.databridge.receiver.thrift</artifactId>
                <scope>test</scope>
                <version>${carbon.analytics-common.version}</version>
            </dependency>
            <dependency>
                <groupId>org.wso2.carbon.multitenancy</groupId>
                <artifactId>org.wso2.carbon.tenant.mgt.stub</artifactId>
                <version>${carbon.multitenancy.version}</version>
            </dependency>
            <dependency>
                <groupId>commons-pool.wso2</groupId>
                <artifactId>commons-pool</artifactId>
                <version>${commons.pool.wso2.version}</version>
            </dependency>

            <!-- Outbound Authenticators -->
            <dependency>
                <groupId>org.wso2.carbon.identity.outbound.auth.oidc</groupId>
                <artifactId>org.wso2.carbon.identity.application.authenticator.oidc</artifactId>
                <version>${identity.outbound.auth.oidc.version}</version>
            </dependency>
            <dependency>
                <groupId>org.wso2.carbon.identity.outbound.auth.oauth2</groupId>
                <artifactId>org.wso2.carbon.identity.application.authenticator.oauth2</artifactId>
                <version>${identity.outbound.auth.oauth2.version}</version>
            </dependency>
            <dependency>
                <groupId>org.wso2.carbon.identity.outbound.auth.sts.passive</groupId>
                <artifactId>org.wso2.carbon.identity.application.authenticator.passive.sts</artifactId>
                <version>${identity.outbound.auth.passive.sts.version}</version>
            </dependency>
            <dependency>
                <groupId>org.wso2.carbon.identity.outbound.auth.saml2</groupId>
                <artifactId>org.wso2.carbon.identity.application.authenticator.samlsso</artifactId>
                <version>${identity.outbound.auth.samlsso.version}</version>
            </dependency>

            <!-- Social Authenticators -->
            <dependency>
                <groupId>org.wso2.carbon.identity.outbound.auth.facebook</groupId>
                <artifactId>org.wso2.carbon.identity.application.authenticator.facebook</artifactId>
                <version>${social.authenticator.facebook.version}</version>
            </dependency>
            <dependency>
                <groupId>org.wso2.carbon.identity.outbound.auth.google</groupId>
                <artifactId>org.wso2.carbon.identity.application.authenticator.google</artifactId>
                <version>${social.authenticator.google.version}</version>
            </dependency>
            <dependency>
                <groupId>org.wso2.carbon.identity.outbound.auth.live</groupId>
                <artifactId>org.wso2.carbon.identity.application.authenticator.live</artifactId>
                <version>${social.authenticator.windowslive.version}</version>
            </dependency>
            <dependency>
                <groupId>org.wso2.carbon.identity.outbound.auth.apple</groupId>
                <artifactId>org.wso2.carbon.identity.application.authenticator.apple</artifactId>
                <version>${social.authenticator.apple.version}</version>
            </dependency>

            <!-- Provisioning Connectors -->
            <dependency>
                <groupId>org.wso2.carbon.identity.outbound.provisioning.google</groupId>
                <artifactId>org.wso2.carbon.identity.provisioning.connector.google</artifactId>
                <version>${provisioning.connector.google.version}</version>
            </dependency>
            <dependency>
                <groupId>org.wso2.carbon.identity.outbound.provisioning.salesforce</groupId>
                <artifactId>org.wso2.carbon.identity.provisioning.connector.salesforce</artifactId>
                <version>${provisioning.connector.salesforce.version}</version>
            </dependency>
            <dependency>
                <groupId>org.wso2.carbon.identity.outbound.provisioning.scim</groupId>
                <artifactId>org.wso2.carbon.identity.provisioning.connector.scim</artifactId>
                <version>${provisioning.connector.scim.version}</version>
            </dependency>
            <dependency>
                <groupId>org.wso2.carbon.identity.outbound.provisioning.scim2</groupId>
                <artifactId>org.wso2.carbon.identity.provisioning.connector.scim2</artifactId>
                <version>${provisioning.connector.scim2.version}</version>
            </dependency>
            <dependency>
                <groupId>org.wso2.carbon.extension.identity.verification</groupId>
                <artifactId>org.wso2.carbon.extension.identity.verification.mgt.feature</artifactId>
                <version>${identity.verification.version}</version>
            </dependency>
            <dependency>
                <groupId>org.wso2.carbon.extension.identity.verification</groupId>
                <artifactId>org.wso2.carbon.extension.identity.verification.provider.feature</artifactId>
                <version>${identity.verification.version}</version>
            </dependency>
            <dependency>
                <groupId>org.wso2.carbon.extension.identity.verification</groupId>
                <artifactId>org.wso2.carbon.extension.identity.verification.ui.feature</artifactId>
                <version>${identity.verification.version}</version>
            </dependency>

            <!-- Local Authenticators -->
            <dependency>
                <groupId>org.wso2.carbon.identity.application.auth.basic</groupId>
                <artifactId>org.wso2.carbon.identity.application.authenticator.basicauth</artifactId>
                <version>${identity.local.auth.basicauth.version}</version>
            </dependency>
            <dependency>
                <groupId>org.wso2.carbon.identity.local.auth.iwa</groupId>
                <artifactId>org.wso2.carbon.identity.application.authenticator.iwa</artifactId>
                <version>${identity.local.auth.iwa.version}</version>
            </dependency>
            <dependency>
                <groupId>org.wso2.carbon.identity.local.auth.fido</groupId>
                <artifactId>org.wso2.carbon.identity.application.authenticator.fido</artifactId>
                <version>${identity.local.auth.fido.version}</version>
            </dependency>
            <dependency>
                <groupId>org.wso2.carbon.identity.local.auth.fido</groupId>
                <artifactId>org.wso2.carbon.identity.application.authenticator.fido2</artifactId>
                <version>${identity.local.auth.fido.version}</version>
            </dependency>
            <dependency>
                <groupId>org.wso2.carbon.identity.local.auth.fido</groupId>
                <artifactId>org.wso2.carbon.identity.application.authenticator.fido2.server.feature</artifactId>
                <version>${identity.local.auth.fido.version}</version>
            </dependency>
            <dependency>
                <groupId>org.wso2.carbon.identity.application.auth.basic</groupId>
                <artifactId>org.wso2.carbon.identity.application.authenticator.basicauth.jwt</artifactId>
                <version>${identity.local.auth.basicauth.version}</version>
            </dependency>
            <dependency>
                <groupId>org.wso2.carbon.identity.application.auth.basic</groupId>
                <artifactId>org.wso2.carbon.identity.application.authentication.handler.identifier</artifactId>
                <version>${identity.local.auth.basicauth.version}</version>
            </dependency>
            <dependency>
                <groupId>org.wso2.carbon.identity.application.auth.basic</groupId>
                <artifactId>org.wso2.carbon.identity.application.authentication.handler.session</artifactId>
                <version>${identity.local.auth.basicauth.version}</version>
            </dependency>
            <dependency>
                <groupId>org.wso2.carbon.extension.identity.oauth.addons</groupId>
                <artifactId>org.wso2.carbon.identity.oauth2.token.handler.clientauth.mutualtls</artifactId>
                <version>${identity.oauth.addons.version}</version>
            </dependency>

            <!-- Local Authentication API Connector -->
            <dependency>
                <groupId>org.wso2.carbon.identity.local.auth.api</groupId>
                <artifactId>org.wso2.carbon.identity.local.auth.api.core</artifactId>
                <version>${identity.local.auth.api.version}</version>
            </dependency>

            <!-- OAuth2 Grant Type extensions -->
            <dependency>
                <groupId>org.wso2.carbon.extension.identity.oauth2.grantType.jwt</groupId>
                <artifactId>org.wso2.carbon.identity.oauth2.grant.jwt</artifactId>
                <version>${identity.oauth2.jwt.bearer.grant.version}</version>
            </dependency>
            <dependency>
                <groupId>org.wso2.carbon.extension.identity.oauth2.grantType.token.exchange</groupId>
                <artifactId>org.wso2.carbon.identity.oauth2.grant.token.exchange</artifactId>
                <version>${identity.oauth2.token.exchange.grant.version}</version>
            </dependency>

            <!--Conditional authenticator functions-->
            <dependency>
                <groupId>org.wso2.carbon.identity.conditional.auth.functions</groupId>
                <artifactId>org.wso2.carbon.identity.conditional.auth.functions.user</artifactId>
                <version>${conditional.authentication.functions.version}</version>
            </dependency>
            <dependency>
                <groupId>org.wso2.carbon.identity.conditional.auth.functions</groupId>
                <artifactId>org.wso2.carbon.identity.conditional.auth.functions.notification</artifactId>
                <version>${conditional.authentication.functions.version}</version>
            </dependency>
            <dependency>
                <groupId>org.wso2.carbon.identity.conditional.auth.functions</groupId>
                <artifactId>org.wso2.carbon.identity.conditional.auth.functions.analytics</artifactId>
                <version>${conditional.authentication.functions.version}</version>
            </dependency>
            <dependency>
                <groupId>org.wso2.carbon.identity.conditional.auth.functions</groupId>
                <artifactId>org.wso2.carbon.identity.conditional.auth.functions.choreo</artifactId>
                <version>${conditional.authentication.functions.version}</version>
            </dependency>
            <!-- Other Connectors packed with IS -->
            <dependency>
                <groupId>org.wso2.carbon.extension.identity.authenticator.outbound.emailotp</groupId>
                <artifactId>org.wso2.carbon.identity.authenticator.emailotp</artifactId>
                <version>${authenticator.emailotp.version}</version>
            </dependency>
            <dependency>
                <groupId>org.wso2.carbon.extension.identity.authenticator.outbound.smsotp</groupId>
                <artifactId>org.wso2.carbon.extension.identity.authenticator.smsotp.connector</artifactId>
                <version>${authenticator.smsotp.version}</version>
            </dependency>
            <dependency>
                <groupId>org.wso2.carbon.identity.local.auth.magiclink</groupId>
                <artifactId>org.wso2.carbon.identity.application.authenticator.magiclink</artifactId>
                <version>${authenticator.magiclink.version}</version>
            </dependency>
            <dependency>
                <groupId>org.wso2.carbon.identity.local.auth.magiclink</groupId>
                <artifactId>org.wso2.carbon.identity.local.auth.magiclink.server.feature</artifactId>
                <version>${authenticator.magiclink.version}</version>
            </dependency>
            <dependency>
                <groupId>org.wso2.carbon.identity.local.auth.emailotp</groupId>
                <artifactId>org.wso2.carbon.identity.local.auth.emailotp</artifactId>
                <version>${authenticator.local.auth.emailotp.version}</version>
            </dependency>
            <dependency>
                <groupId>org.wso2.carbon.identity.local.auth.smsotp</groupId>
                <artifactId>org.wso2.carbon.identity.local.auth.smsotp.feature</artifactId>
                <version>${authenticator.local.auth.smsotp.version}</version>
            </dependency>
            <dependency>
                <groupId>org.wso2.carbon.identity.local.auth.emailotp</groupId>
                <artifactId>org.wso2.carbon.identity.local.auth.emailotp.server.feature</artifactId>
                <version>${authenticator.local.auth.emailotp.version}</version>
            </dependency>
            <dependency>
                <groupId>org.wso2.carbon.identity.auth.otp.commons</groupId>
                <artifactId>org.wso2.carbon.identity.auth.otp.core</artifactId>
                <version>${authenticator.auth.otp.commons.version}</version>
            </dependency>
            <dependency>
                <groupId>org.wso2.carbon.identity.auth.otp.commons</groupId>
                <artifactId>org.wso2.carbon.identity.auth.otp.core.server.feature</artifactId>
                <version>${authenticator.auth.otp.commons.version}</version>
            </dependency>
            <dependency>
                <groupId>org.wso2.carbon.extension.identity.authenticator.outbound.twitter</groupId>
                <artifactId>org.wso2.carbon.extension.identity.authenticator.twitter.connector</artifactId>
                <version>${authenticator.twitter.version}</version>
            </dependency>
            <dependency>
                <groupId>org.wso2.carbon.extension.identity.authenticator.outbound.office365</groupId>
                <artifactId>org.wso2.carbon.extension.identity.authenticator.office3620connector</artifactId>
                <version>${authenticator.office365.version}</version>
            </dependency>
            <dependency>
                <groupId>org.wso2.carbon.extension.identity.authenticator.outbound.totp</groupId>
                <artifactId>org.wso2.carbon.extension.identity.authenticator.totp.connector</artifactId>
                <version>${authenticator.totp.version}</version>
            </dependency>
            <dependency>
                <groupId>org.wso2.carbon.extension.identity.authenticator.outbound.backupcode</groupId>
                <artifactId>org.wso2.carbon.extension.identity.authenticator.backupcode.connector</artifactId>
                <version>${authenticator.backupcode.version}</version>
            </dependency>
            <dependency>
                <groupId>org.wso2.carbon.extension.identity.authenticator.outbound.x509Certificate</groupId>
                <artifactId>org.wso2.carbon.extension.identity.authenticator.x509Certificate.connector</artifactId>
                <version>${authenticator.x509.version}</version>
            </dependency>

            <!--Hash providers-->
            <dependency>
                <groupId>org.wso2.carbon.identity.hash.provider.pbkdf2</groupId>
                <artifactId>org.wso2.carbon.identity.hash.provider.pbkdf2.server.feature</artifactId>
                <version>${hashprovider.pbkdf2.version}</version>
            </dependency>

            <!-- API server and API user common dependencies -->
            <dependency>
                <groupId>org.wso2.carbon.identity.server.api</groupId>
                <artifactId>org.wso2.carbon.identity.api.server.common</artifactId>
                <version>${identity.server.api.version}</version>
            </dependency>
            <dependency>
                <groupId>org.wso2.carbon.identity.user.api</groupId>
                <artifactId>org.wso2.carbon.identity.api.user.common</artifactId>
                <version>${identity.user.api.version}</version>
            </dependency>

            <!--
                Dependencies from this point is used in p2 profile gen, added here to get them updated along with
                versions plugin (version plugin only reads the dependencies in dependencyManagement,
                and dependencies section)
            -->
            <dependency>
                <groupId>org.wso2.carbon.healthcheck</groupId>
                <artifactId>org.wso2.carbon.healthcheck.server.feature</artifactId>
                <version>${carbon.healthcheck.version}</version>
            </dependency>
            <dependency>
                <groupId>org.wso2.carbon.identity.carbon.auth.saml2</groupId>
                <artifactId>org.wso2.carbon.identity.authenticator.saml2.sso.feature</artifactId>
                <version>${identity.carbon.auth.saml2.version}</version>
                <type>zip</type>
            </dependency>
            <dependency>
                <groupId>org.wso2.carbon.identity.local.auth.requestpath.basic</groupId>
                <artifactId>org.wso2.carbon.identity.application.authenticator.requestpath.basicauth.server.feature
                </artifactId>
                <version>${identity.outbound.auth.requestpath.basicauth.version}</version>
            </dependency>
            <dependency>
                <groupId>org.wso2.carbon.identity.carbon.auth.mutualssl</groupId>
                <artifactId>org.wso2.carbon.identity.authenticator.mutualssl.feature</artifactId>
                <version>${identity.carbon.auth.mutual.ssl.version}</version>
            </dependency>
            <dependency>
                <groupId>org.wso2.carbon.identity.userstore.remote</groupId>
                <artifactId>org.wso2.carbon.identity.user.store.remote.feature</artifactId>
                <version>${identity.userstore.remote.version}</version>
            </dependency>
            <dependency>
                <groupId>org.wso2.carbon.identity.carbon.auth.iwa</groupId>
                <artifactId>org.wso2.carbon.identity.authenticator.iwa.feature</artifactId>
                <version>${identity.carbon.auth.iwa.version}</version>
            </dependency>
            <dependency>
                <groupId>org.wso2.carbon.identity.local.auth.requestpath.oauth</groupId>
                <artifactId>org.wso2.carbon.identity.application.authenticator.requestpath.oauth.server.feature
                </artifactId>
                <version>${identity.outbound.auth.requestpath.oauth.version}</version>
            </dependency>
            <dependency>
                <groupId>org.wso2.carbon.identity.tool.validator.sso.saml2</groupId>
                <artifactId>org.wso2.carbon.identity.tools.saml.validator.feature</artifactId>
                <version>${identity.tool.samlsso.validator.version}</version>
            </dependency>
            <dependency>
                <groupId>org.wso2.carbon.identity.datapublisher.authentication</groupId>
                <artifactId>org.wso2.carbon.identity.data.publisher.application.authentication.server.feature
                </artifactId>
                <version>${identity.data.publisher.authentication.version}</version>
            </dependency>
            <dependency>
                <groupId>org.wso2.carbon.identity.data.publisher.oauth</groupId>
                <artifactId>org.wso2.carbon.identity.data.publisher.oauth.server.feature</artifactId>
                <version>${identity.data.publisher.oauth.version}</version>
            </dependency>
            <dependency>
                <groupId>org.wso2.carbon.identity.data.publisher.audit</groupId>
                <artifactId>org.wso2.carbon.identity.data.publisher.audit.user.operation.server.feature</artifactId>
                <version>${identity.data.publisher.audit.version}</version>
            </dependency>
            <dependency>
                <groupId>org.wso2.carbon.identity.auth.rest</groupId>
                <artifactId>org.wso2.carbon.identity.auth.server.feature</artifactId>
                <version>${identity.carbon.auth.rest.version}</version>
            </dependency>
            <dependency>
                <groupId>org.wso2.carbon.identity.auth.rest</groupId>
                <artifactId>org.wso2.carbon.identity.cors.server.feature</artifactId>
                <version>${identity.carbon.auth.rest.version}</version>
            </dependency>
            <dependency>
                <groupId>org.wso2.carbon.identity.event.handler.accountlock</groupId>
                <artifactId>org.wso2.carbon.identity.handler.event.account.lock.feature</artifactId>
                <version>${identity.event.handler.account.lock.version}</version>
            </dependency>
            <dependency>
                <groupId>org.wso2.carbon.identity.event.handler.notification</groupId>
                <artifactId>org.wso2.carbon.email.mgt.feature</artifactId>
                <version>${identity.event.handler.notification.version}</version>
            </dependency>
            <dependency>
                <groupId>org.wso2.carbon.identity.metadata.saml2</groupId>
                <artifactId>org.wso2.carbon.identity.idp.metadata.saml2.server.feature</artifactId>
                <version>${identity.metadata.saml.version}</version>
            </dependency>
            <dependency>
                <groupId>org.wso2.carbon.identity.saml.common</groupId>
                <artifactId>org.wso2.carbon.identity.saml.common.util.feature</artifactId>
                <version>${saml.common.util.version}</version>
            </dependency>
            <dependency>
                <groupId>org.wso2.identity.apps</groupId>
                <artifactId>org.wso2.identity.apps.common.server.feature</artifactId>
                <version>${identity.apps.core.version}</version>
            </dependency>
            <dependency>
                <groupId>org.wso2.identity.apps</groupId>
                <artifactId>org.wso2.identity.apps.console.server.feature</artifactId>
                <version>${identity.apps.console.version}</version>
            </dependency>
            <dependency>
                <groupId>org.wso2.identity.apps</groupId>
                <artifactId>org.wso2.identity.apps.myaccount.server.feature</artifactId>
                <version>${identity.apps.myaccount.version}</version>
            </dependency>
            <dependency>
                <groupId>org.wso2.identity.apps</groupId>
                <artifactId>org.wso2.identity.apps.authentication.portal.server.feature</artifactId>
                <version>${identity.apps.core.version}</version>
            </dependency>
            <dependency>
                <groupId>org.wso2.identity.apps</groupId>
                <artifactId>org.wso2.identity.apps.recovery.portal.server.feature</artifactId>
                <version>${identity.apps.core.version}</version>
            </dependency>
            <dependency>
                <groupId>org.wso2.identity.apps</groupId>
                <artifactId>org.wso2.identity.apps.x509certificate.portal.server.feature</artifactId>
                <version>${identity.apps.core.version}</version>
            </dependency>
            <dependency>
                <groupId>org.wso2.carbon.identity.outbound.auth.oauth2</groupId>
                <artifactId>org.wso2.carbon.identity.outbound.auth.oauth2.server.feature</artifactId>
                <version>${identity.outbound.auth.oauth2.version}</version>
            </dependency>
            <dependency>
                <groupId>org.apache.felix</groupId>
                <artifactId>org.apache.felix.scr.ds-annotations</artifactId>
                <version>${ds-annotations.version}</version>
            </dependency>
            <dependency>
                <groupId>org.wso2.carbon.consent.mgt</groupId>
                <artifactId>org.wso2.carbon.consent.mgt.feature</artifactId>
                <version>${carbon.consent.mgt.version}</version>
            </dependency>
            <dependency>
                <groupId>org.wso2.carbon.identity.framework</groupId>
                <artifactId>org.wso2.carbon.identity.consent.mgt</artifactId>
                <version>${carbon.identity.framework.version}</version>
            </dependency>
            <dependency>
                <groupId>org.wso2.carbon.registry</groupId>
                <artifactId>org.wso2.carbon.registry.properties.stub</artifactId>
                <version>${carbon.registry.version}</version>
            </dependency>
            <dependency>
                <groupId>org.wso2.carbon.extension.identity.x509certificate</groupId>
                <artifactId>org.wso2.carbon.extension.identity.x509Certificate.validation.server.feature</artifactId>
                <version>${org.wso2.carbon.extension.identity.x509certificate.version}</version>
            </dependency>
            <dependency>
                <groupId>org.wso2.carbon.extension.identity.x509certificate</groupId>
                <artifactId>org.wso2.carbon.extension.identity.x509Certificate.valve</artifactId>
                <version>${org.wso2.carbon.extension.identity.x509certificate.version}</version>
            </dependency>
            <dependency>
                <groupId>org.wso2.carbon.identity.conditional.auth.functions</groupId>
                <artifactId>org.wso2.carbon.identity.conditional.auth.functions.server.feature</artifactId>
                <version>${conditional.authentication.functions.version}</version>
            </dependency>
            <dependency>
                <groupId>org.wso2.carbon.identity.framework</groupId>
                <artifactId>org.wso2.carbon.identity.template.mgt.server.feature</artifactId>
                <version>${carbon.identity.framework.version}</version>
            </dependency>
            <dependency>
                <groupId>org.wso2.carbon.identity.framework</groupId>
                <artifactId>org.wso2.carbon.identity.template.mgt.feature</artifactId>
                <version>${carbon.identity.framework.version}</version>
            </dependency>
            <dependency>
                <groupId>org.wso2.carbon.identity.framework</groupId>
                <artifactId>org.wso2.carbon.identity.cors.mgt.server.feature</artifactId>
                <version>${carbon.identity.framework.version}</version>
            </dependency>
            <dependency>
                <groupId>org.wso2.carbon.identity.framework</groupId>
                <artifactId>org.wso2.carbon.identity.user.functionality.mgt.feature</artifactId>
                <version>${carbon.identity.framework.version}</version>
            </dependency>
            <dependency>
                <groupId>org.wso2.carbon.identity.framework</groupId>
                <artifactId>org.wso2.carbon.identity.multi.attribute.login.mgt.server.feature</artifactId>
                <version>${carbon.identity.framework.version}</version>
            </dependency>
            <dependency>
                <groupId>org.wso2.carbon.identity.framework</groupId>
                <artifactId>org.wso2.carbon.identity.unique.claim.mgt.server.feature</artifactId>
                <version>${carbon.identity.framework.version}</version>
            </dependency>
            <dependency>
                <groupId>org.wso2.carbon.identity.framework</groupId>
                <artifactId>org.wso2.carbon.identity.api.resource.mgt.server.feature</artifactId>
                <version>${carbon.identity.framework.version}</version>
            </dependency>
            <dependency>
                <groupId>org.wso2.carbon.identity.framework</groupId>
                <artifactId>org.wso2.carbon.identity.registration.framework.feature</artifactId>
                <version>${carbon.identity.framework.version}</version>
            </dependency>
            <dependency>
                <groupId>org.wso2.carbon.identity.governance</groupId>
                <artifactId>org.wso2.carbon.identity.multi.attribute.login.service.server.feature</artifactId>
                <version>${identity.governance.version}</version>
            </dependency>
            <dependency>
                <groupId>org.wso2.carbon.identity.framework</groupId>
                <artifactId>org.wso2.carbon.identity.central.log.mgt</artifactId>
                <version>${carbon.identity.framework.version}</version>
            </dependency>
            <dependency>
                <groupId>org.wso2.carbon.identity.branding.preference.management</groupId>
                <artifactId>org.wso2.carbon.identity.branding.preference.management.core</artifactId>
                <version>${identity.branding.preference.management.version}</version>
            </dependency>
            <dependency>
                <groupId>org.wso2.carbon.identity.framework</groupId>
                <artifactId>org.wso2.carbon.identity.input.validation.mgt</artifactId>
                <version>${carbon.identity.framework.version}</version>
            </dependency>
            <dependency>
                <groupId>org.wso2.carbon.identity.framework</groupId>
                <artifactId>org.wso2.carbon.identity.input.validation.mgt.server.feature</artifactId>
                <version>${carbon.identity.framework.version}</version>
            </dependency>
            <dependency>
                <groupId>org.wso2.carbon.identity.framework</groupId>
                <artifactId>org.wso2.carbon.identity.client.attestation.mgt</artifactId>
                <version>${carbon.identity.framework.version}</version>
            </dependency>
            <dependency>
                <groupId>org.wso2.carbon.identity.framework</groupId>
                <artifactId>org.wso2.carbon.identity.client.attestation.mgt.server.feature</artifactId>
                <version>${carbon.identity.framework.version}</version>
            </dependency>
            <dependency>
                <groupId>org.wso2.carbon.identity.notification.push</groupId>
                <artifactId>org.wso2.carbon.identity.notification.push.provider</artifactId>
                <version>${identity.notification.push.version}</version>
            </dependency>
            <dependency>
                <groupId>org.wso2.carbon.identity.notification.push</groupId>
                <artifactId>org.wso2.carbon.identity.notification.push.common</artifactId>
                <version>${identity.notification.push.version}</version>
            </dependency>
            <dependency>
                <groupId>org.wso2.carbon.identity.notification.push</groupId>
                <artifactId>org.wso2.carbon.identity.notification.push.device.handler</artifactId>
                <version>${identity.notification.push.version}</version>
            </dependency>
            <dependency>
                <groupId>org.wso2.carbon.identity.notification.push</groupId>
                <artifactId>org.wso2.carbon.identity.notification.push.feature</artifactId>
                <version>${identity.notification.push.version}</version>
            </dependency>
            <dependency>
                <groupId>org.wso2.carbon.identity.local.auth.push</groupId>
                <artifactId>org.wso2.carbon.identity.local.auth.push.authenticator</artifactId>
                <version>${identity.local.auth.push.version}</version>
            </dependency>
            <dependency>
                <groupId>org.wso2.carbon.identity.local.auth.push</groupId>
                <artifactId>org.wso2.carbon.identity.local.auth.push.servlet</artifactId>
                <version>${identity.local.auth.push.version}</version>
            </dependency>
            <dependency>
                <groupId>org.wso2.carbon.identity.local.auth.push</groupId>
                <artifactId>org.wso2.carbon.identity.local.auth.push.feature</artifactId>
                <version>${identity.local.auth.push.version}</version>
            </dependency>
            <dependency>
                <groupId>org.wso2.carbon.identity.framework</groupId>
                <artifactId>org.wso2.carbon.identity.trusted.app.mgt</artifactId>
                <version>${carbon.identity.framework.version}</version>
            </dependency>
            <dependency>
                <groupId>org.wso2.carbon.identity.framework</groupId>
                <artifactId>org.wso2.carbon.identity.trusted.app.mgt.server.feature</artifactId>
                <version>${carbon.identity.framework.version}</version>
            </dependency>
            <dependency>
                <groupId>org.wso2.carbon.identity.framework</groupId>
                <artifactId>org.wso2.carbon.identity.consent.server.configs.mgt</artifactId>
                <version>${carbon.identity.framework.version}</version>
            </dependency>
            <dependency>
                <groupId>org.wso2.carbon.identity.framework</groupId>
                <artifactId>org.wso2.carbon.identity.consent.server.configs.mgt.server.feature</artifactId>
                <version>${carbon.identity.framework.version}</version>
            </dependency>
            <dependency>
                <groupId>org.wso2.carbon.identity.framework</groupId>
                <artifactId>org.wso2.carbon.identity.ai.service.mgt</artifactId>
                <version>${carbon.identity.framework.version}</version>
            </dependency>
            <dependency>
                <groupId>org.wso2.carbon.identity.framework</groupId>
                <artifactId>org.wso2.carbon.identity.servlet.mgt</artifactId>
                <version>${carbon.identity.framework.version}</version>
            </dependency>
            <dependency>
                <groupId>org.wso2.carbon.identity.framework</groupId>
                <artifactId>org.wso2.carbon.identity.ai.service.mgt.server.feature</artifactId>
                <version>${carbon.identity.framework.version}</version>
            </dependency>
            <dependency>
                <groupId>org.wso2.carbon.identity.framework</groupId>
                <artifactId>org.wso2.carbon.identity.servlet.mgt.server.feature</artifactId>
                <version>${carbon.identity.framework.version}</version>
            </dependency>
            <dependency>
                <groupId>org.wso2.carbon.identity.framework</groupId>
                <artifactId>org.wso2.carbon.identity.system.config.mgt</artifactId>
                <version>${carbon.identity.framework.version}</version>
            </dependency>
            <dependency>
                <groupId>org.wso2.carbon.identity.framework</groupId>
                <artifactId>org.wso2.carbon.identity.system.config.mgt.server.feature</artifactId>
                <version>${carbon.identity.framework.version}</version>
            </dependency>
            <dependency>
                <groupId>org.wso2.carbon.identity.organization.management</groupId>
                <artifactId>org.wso2.carbon.identity.organization.management.server.feature</artifactId>
                <version>${identity.org.mgt.version}</version>
            </dependency>
            <dependency>
                <groupId>org.wso2.carbon.identity.organization.management.core</groupId>
                <artifactId>org.wso2.carbon.identity.organization.management.core.server.feature</artifactId>
                <version>${identity.org.mgt.core.version}</version>
            </dependency>
            <dependency>
                <groupId>org.wso2.carbon.identity.auth.organization.login</groupId>
                <artifactId>org.wso2.carbon.identity.auth.organization.login.server.feature</artifactId>
                <version>${identity.organization.login.version}</version>
            </dependency>
            <dependency>
                <groupId>org.wso2.carbon.extension.identity.oauth2.grantType.organizationswitch</groupId>
                <artifactId>org.wso2.carbon.identity.oauth2.grant.organizationswitch.server.feature</artifactId>
                <version>${identity.oauth2.grant.organizationswitch.version}</version>
            </dependency>
            <dependency>
                <groupId>org.wso2.carbon.identity.outbound.provisioning.scim2</groupId>
                <artifactId>org.wso2.carbon.identity.provisioning.connector.scim2.server.feature</artifactId>
                <version>${provisioning.connector.scim2.version}</version>
            </dependency>
            <dependency>
                <groupId>org.wso2.carbon.extension.identity.verification</groupId>
                <artifactId>org.wso2.carbon.extension.identity.verification.mgt</artifactId>
                <version>${identity.verification.version}</version>
            </dependency>
            <dependency>
                <groupId>org.wso2.carbon.extension.identity.verification</groupId>
                <artifactId>org.wso2.carbon.extension.identity.verification.provider</artifactId>
                <version>${identity.verification.version}</version>
            </dependency>
            <dependency>
                <groupId>org.wso2.carbon.extension.identity.verification</groupId>
                <artifactId>org.wso2.carbon.extension.identity.verification.ui</artifactId>
                <version>${identity.verification.version}</version>
            </dependency>
            <dependency>
                <groupId>org.wso2.carbon.extension.identity.oauth.addons</groupId>
                <artifactId>org.wso2.carbon.identity.oauth2.token.handler.clientauth.jwt</artifactId>
                <version>${identity.oauth.addons.version}</version>
            </dependency>
            <dependency>
                <groupId>org.wso2.carbon.identity.framework</groupId>
                <artifactId>org.wso2.carbon.identity.authorization.framework</artifactId>
                <version>${carbon.identity.framework.version}</version>
            </dependency>
            <dependency>
                <groupId>org.wso2.carbon.identity.framework</groupId>
                <artifactId>org.wso2.carbon.identity.authorization.framework.server.feature</artifactId>
                <version>${carbon.identity.framework.version}</version>
            </dependency>

            <dependency>
                <groupId>org.wso2.msf4j</groupId>
                <artifactId>msf4j-core</artifactId>
                <version>${msf4j.version}</version>
            </dependency>
            <dependency>
                <groupId>org.wso2.msf4j</groupId>
                <artifactId>msf4j-microservice</artifactId>
                <version>${msf4j.version}</version>
            </dependency>
            <dependency>
                <groupId>org.apache.velocity</groupId>
                <artifactId>velocity</artifactId>
                <version>${org.apache.velocity.version}</version>
            </dependency>
            <dependency>
                <groupId>io.rest-assured</groupId>
                <artifactId>rest-assured</artifactId>
                <version>${rest.assured.version}</version>
                <scope>test</scope>
            </dependency>
            <dependency>
                <groupId>io.rest-assured</groupId>
                <artifactId>json-path</artifactId>
                <version>${rest.assured.version}</version>
                <scope>test</scope>
            </dependency>
            <dependency>
                <groupId>io.rest-assured</groupId>
                <artifactId>xml-path</artifactId>
                <version>${rest.assured.version}</version>
                <scope>test</scope>
            </dependency>
            <dependency>
                <groupId>io.rest-assured</groupId>
                <artifactId>rest-assured-all</artifactId>
                <version>${rest.assured.version}</version>
                <scope>test</scope>
            </dependency>
            <dependency>
                <groupId>org.wiremock</groupId>
                <artifactId>wiremock</artifactId>
                <version>${wiremock.version}</version>
                <scope>test</scope>
            </dependency>
            <dependency>
                <groupId>org.yaml</groupId>
                <artifactId>snakeyaml</artifactId>
                <version>${snakeyaml.version}</version>
                <scope>test</scope>
            </dependency>
            <dependency>
                <groupId>io.swagger</groupId>
                <artifactId>swagger-annotations</artifactId>
                <version>${swagger-core-version}</version>
                <scope>test</scope>
            </dependency>
            <dependency>
                <groupId>com.atlassian.oai</groupId>
                <artifactId>swagger-request-validator-restassured</artifactId>
                <version>${swagger-request-validator.version}</version>
                <scope>test</scope>
            </dependency>
            <dependency>
                <groupId>org.xmlunit</groupId>
                <artifactId>xmlunit-core</artifactId>
                <version>${org.xmlunit.version}</version>
                <scope>test</scope>
            </dependency>
            <dependency>
                <groupId>org.wso2.identity.apps</groupId>
                <artifactId>identity-apps-cypress-tests</artifactId>
                <version>${identity.apps.tests.version}</version>
            </dependency>
            <dependency>
                <groupId>org.codehaus.jackson</groupId>
                <artifactId>jackson-core-asl</artifactId>
                <version>${jackson-core-asl.version}</version>
                <scope>compile</scope>
            </dependency>
            <dependency>
                <groupId>com.fasterxml.jackson.core</groupId>
                <artifactId>jackson-core</artifactId>
                <version>${com.fasterxml.jackson.version}</version>
            </dependency>
            <dependency>
                <groupId>com.fasterxml.jackson.core</groupId>
                <artifactId>jackson-annotations</artifactId>
                <version>${com.fasterxml.jackson.version}</version>
            </dependency>
            <dependency>
                <groupId>com.fasterxml.jackson.core</groupId>
                <artifactId>jackson-databind</artifactId>
                <version>${com.fasterxml.jackson.databind.version}</version>
            </dependency>
            <dependency>
                <groupId>org.apache.log4j.wso2</groupId>
                <artifactId>log4j</artifactId>
                <version>${org.apache.log4j.wso2.version}</version>
                <exclusions>
                    <exclusion>
                        <groupId>log4j</groupId>
                        <artifactId>log4j</artifactId>
                    </exclusion>
                </exclusions>
            </dependency>
            <!-- Pax Logging -->
            <dependency>
                <groupId>org.wso2.org.ops4j.pax.logging</groupId>
                <artifactId>pax-logging-api</artifactId>
                <version>${pax.logging.api.version}</version>
            </dependency>
            <dependency>
                <groupId>org.apache.logging.log4j</groupId>
                <artifactId>log4j-jul</artifactId>
                <version>${org.apache.logging.log4j.version}</version>
                <scope>test</scope>
            </dependency>
            <dependency>
                <groupId>org.apache.logging.log4j</groupId>
                <artifactId>log4j-core</artifactId>
                <version>${org.apache.logging.log4j.version}</version>
                <scope>test</scope>
            </dependency>
            <dependency>
                <groupId>commons-logging</groupId>
                <artifactId>commons-logging</artifactId>
                <version>1.2</version>
                <scope>test</scope>
            </dependency>
            <dependency>
                <groupId>commons-lang.wso2</groupId>
                <artifactId>commons-lang</artifactId>
                <version>${commons-lang.wso2.version}</version>
                <scope>test</scope>
            </dependency>
            <dependency>
                <groupId>org.wso2.is</groupId>
                <artifactId>org.wso2.carbon.identity.test.integration.service</artifactId>
                <version>${project.version}</version>
            </dependency>
            <dependency>
                <groupId>org.apache.directory.server</groupId>
                <artifactId>apacheds-core-constants</artifactId>
                <version>${apacheds.core.version}</version>
                <scope>test</scope>
            </dependency>
            <dependency>
                <groupId>org.apache.directory.server</groupId>
                <artifactId>apacheds-core</artifactId>
                <version>${apacheds.core.version}</version>
                <scope>test</scope>
            </dependency>
            <dependency>
                <groupId>org.apache.directory.server</groupId>
                <artifactId>apacheds-core-api</artifactId>
                <version>${apacheds.core.version}</version>
                <scope>test</scope>
            </dependency>
            <dependency>
                <groupId>org.apache.directory.server</groupId>
                <artifactId>apacheds-jdbm-partition</artifactId>
                <version>${apacheds.core.version}</version>
                <scope>test</scope>
            </dependency>
            <dependency>
                <groupId>org.apache.directory.server</groupId>
                <artifactId>apacheds-ldif-partition</artifactId>
                <version>${apacheds.core.version}</version>
                <scope>test</scope>
            </dependency>
            <dependency>
                <groupId>org.apache.directory.server</groupId>
                <artifactId>apacheds-protocol-ldap</artifactId>
                <version>${apacheds.core.version}</version>
                <scope>test</scope>
            </dependency>
            <dependency>
                <groupId>org.apache.directory.server</groupId>
                <artifactId>apacheds-protocol-shared</artifactId>
                <version>${apacheds.core.version}</version>
                <scope>test</scope>
            </dependency>
            <dependency>
                <groupId>org.apache.directory.server</groupId>
                <artifactId>apacheds-xdbm-partition</artifactId>
                <version>${apacheds.core.version}</version>
                <scope>test</scope>
            </dependency>
            <dependency>
                <groupId>org.apache.directory.api</groupId>
                <artifactId>api-all</artifactId>
                <version>${apacheds.api.version}</version>
                <scope>test</scope>
            </dependency>
            <dependency>
                <groupId>com.icegreen</groupId>
                <artifactId>greenmail</artifactId>
                <version>${greenmail.version}</version>
                <scope>test</scope>
            </dependency>
            <dependency>
                <groupId>com.sun.mail</groupId>
                <artifactId>jakarta.mail</artifactId>
                <version>${jakarta.mail.version}</version>
                <scope>test</scope>
            </dependency>
            <dependency>
                <groupId>org.jsoup</groupId>
                <artifactId>jsoup</artifactId>
                <version>${jsoup.version}</version>
                <scope>test</scope>
            </dependency>

            <dependency>
                <groupId>org.wso2.carbon.identity.governance</groupId>
                <artifactId>org.wso2.carbon.identity.user.onboard.core.service</artifactId>
                <version>${identity.governance.version}</version>
            </dependency>
            <dependency>
                <groupId>org.wso2.carbon.extension.identity.authenticator.utils</groupId>
                <artifactId>org.wso2.carbon.extension.identity.helper</artifactId>
                <version>${identity.extension.utils}</version>
            </dependency>
            <dependency>
                <groupId>com.nimbusds</groupId>
                <artifactId>nimbus-jose-jwt</artifactId>
                <version>${nimbus-jose-jwt.version}</version>
            </dependency>
            <dependency>
                <groupId>org.wso2.carbon.identity.outbound.auth.adapter</groupId>
                <artifactId>identity-outbound-auth-adapter</artifactId>
                <version>${identity.outbound.auth.adapter.version}</version>
            </dependency>

            <!-- Integration UI Templates -->
            <dependency>
                <groupId>org.wso2.carbon.identity.integration.ui.templates</groupId>
                <artifactId>org.wso2.carbon.identity.integration.ui.templates.applications.custom-application</artifactId>
                <version>${identity.integration.ui.templates.version}</version>
                <type>zip</type>
            </dependency>
            <dependency>
                <groupId>org.wso2.carbon.identity.integration.ui.templates</groupId>
                <artifactId>org.wso2.carbon.identity.integration.ui.templates.applications.custom-protocol-application</artifactId>
                <version>${identity.integration.ui.templates.version}</version>
                <type>zip</type>
            </dependency>
            <dependency>
                <groupId>org.wso2.carbon.identity.integration.ui.templates</groupId>
                <artifactId>org.wso2.carbon.identity.integration.ui.templates.applications.m2m-application</artifactId>
                <version>${identity.integration.ui.templates.version}</version>
                <type>zip</type>
            </dependency>
            <dependency>
                <groupId>org.wso2.carbon.identity.integration.ui.templates</groupId>
                <artifactId>org.wso2.carbon.identity.integration.ui.templates.applications.mcp-client-application</artifactId>
                <version>${identity.integration.ui.templates.version}</version>
                <type>zip</type>
            </dependency>
            <dependency>
                <groupId>org.wso2.carbon.identity.integration.ui.templates</groupId>
                <artifactId>org.wso2.carbon.identity.integration.ui.templates.applications.mobile-application</artifactId>
                <version>${identity.integration.ui.templates.version}</version>
                <type>zip</type>
            </dependency>
            <dependency>
                <groupId>org.wso2.carbon.identity.integration.ui.templates</groupId>
                <artifactId>org.wso2.carbon.identity.integration.ui.templates.applications.single-page-application</artifactId>
                <version>${identity.integration.ui.templates.version}</version>
                <type>zip</type>
            </dependency>
            <dependency>
                <groupId>org.wso2.carbon.identity.integration.ui.templates</groupId>
                <artifactId>org.wso2.carbon.identity.integration.ui.templates.applications.traditional-web-application</artifactId>
                <version>${identity.integration.ui.templates.version}</version>
                <type>zip</type>
            </dependency>
            <dependency>
                <groupId>org.wso2.carbon.identity.integration.ui.templates</groupId>
                <artifactId>org.wso2.carbon.identity.integration.ui.templates.applications.salesforce</artifactId>
                <version>${identity.integration.ui.templates.version}</version>
                <type>zip</type>
            </dependency>
            <dependency>
                <groupId>org.wso2.carbon.identity.integration.ui.templates</groupId>
                <artifactId>org.wso2.carbon.identity.integration.ui.templates.applications.google</artifactId>
                <version>${identity.integration.ui.templates.version}</version>
                <type>zip</type>
            </dependency>
            <dependency>
                <groupId>org.wso2.carbon.identity.integration.ui.templates</groupId>
                <artifactId>org.wso2.carbon.identity.integration.ui.templates.applications.microsoft-365</artifactId>
                <version>${identity.integration.ui.templates.version}</version>
                <type>zip</type>
            </dependency>
            <dependency>
                <groupId>org.wso2.carbon.identity.integration.ui.templates</groupId>
                <artifactId>org.wso2.carbon.identity.integration.ui.templates.applications.zoom</artifactId>
                <version>${identity.integration.ui.templates.version}</version>
                <type>zip</type>
            </dependency>
            <dependency>
                <groupId>org.wso2.carbon.identity.integration.ui.templates</groupId>
                <artifactId>org.wso2.carbon.identity.integration.ui.templates.applications.slack</artifactId>
                <version>${identity.integration.ui.templates.version}</version>
                <type>zip</type>
            </dependency>
            <dependency>
                <groupId>org.wso2.carbon.identity.integration.ui.templates</groupId>
                <artifactId>org.wso2.carbon.identity.integration.ui.templates.notification.providers.firebase</artifactId>
                <version>${identity.integration.ui.templates.version}</version>
                <type>zip</type>
            </dependency>
        </dependencies>
    </dependencyManagement>

    <profiles>
        <profile>
            <id>Sign-Artifacts</id>
            <activation>
                <property>
                    <name>sign</name>
                </property>
            </activation>
            <build>
                <plugins>
                    <plugin>
                        <groupId>org.apache.maven.plugins</groupId>
                        <artifactId>maven-gpg-plugin</artifactId>
                        <version>1.0-alpha-3</version>
                        <executions>
                            <execution>
                                <id>sign-artifacts</id>
                                <phase>verify</phase>
                                <goals>
                                    <goal>sign</goal>
                                </goals>
                            </execution>
                        </executions>
                    </plugin>
                </plugins>
            </build>
        </profile>
        <profile>
            <id>wso2-release</id>
            <build>
                <plugins>
                    <plugin>
                        <groupId>org.apache.maven.plugins</groupId>
                        <artifactId>maven-javadoc-plugin</artifactId>
                        <version>2.10.1</version>
                        <executions>
                            <execution>
                                <id>attach-javadocs</id>
                                <goals>
                                    <goal>jar</goal>
                                </goals>
                                <configuration> <!-- add this to disable checking -->
                                    <additionalparam>-Xdoclint:none</additionalparam>
                                    <source>8</source>
                                </configuration>
                            </execution>
                        </executions>
                    </plugin>
                </plugins>
            </build>
        </profile>

    </profiles>

    <properties>

        <!--Carbon Identity Framework Version-->
        <carbon.identity.framework.version>7.8.110</carbon.identity.framework.version>
        <carbon.identity.framework.version.range>[5.14.67, 8.0.0)</carbon.identity.framework.version.range>

        <identity.notification.push.version>1.0.6</identity.notification.push.version>
        <identity.notification.push.version.range>[1.0.0,2.0.0)</identity.notification.push.version.range>

        <identity.local.auth.push.version>1.0.8</identity.local.auth.push.version>
        <identity.local.auth.push.version.range>[1.0.0,2.0.0)</identity.local.auth.push.version.range>

        <!--SAML Common Utils Version-->
        <saml.common.util.version>1.4.2</saml.common.util.version>
        <saml.common.util.version.range>[1.0.0,2.0.0)</saml.common.util.version.range>

        <!--Carbon Consent Version-->
        <carbon.consent.mgt.version>2.6.8</carbon.consent.mgt.version>

        <!--Identity Governance Version-->
        <identity.governance.version>1.11.63</identity.governance.version>

        <!--Identity Carbon Versions-->
        <identity.carbon.auth.saml2.version>5.9.9</identity.carbon.auth.saml2.version>
        <identity.carbon.auth.mutual.ssl.version>5.5.0</identity.carbon.auth.mutual.ssl.version>
        <identity.carbon.auth.iwa.version>5.5.2</identity.carbon.auth.iwa.version>
        <identity.carbon.auth.rest.version>1.9.23</identity.carbon.auth.rest.version>


        <!-- Identity Inbound Versions   -->
        <identity.inbound.auth.oauth.version>7.0.277</identity.inbound.auth.oauth.version>
        <identity.inbound.auth.saml.version>5.11.54</identity.inbound.auth.saml.version>
        <identity.inbound.auth.openid.version>5.10.2</identity.inbound.auth.openid.version>
        <identity.inbound.auth.sts.version>5.12.8</identity.inbound.auth.sts.version>
        <identity.inbound.provisioning.scim.version>5.7.8</identity.inbound.provisioning.scim.version>
        <identity.inbound.provisioning.scim2.version>3.4.141</identity.inbound.provisioning.scim2.version>

        <!-- Identity User Versions -->
        <identity.user.account.association.version>5.5.11</identity.user.account.association.version>
        <identity.user.ws.version>5.8.7</identity.user.ws.version>

        <!-- Identity Userstore Versions -->
        <identity.userstore.remote.version>5.2.5</identity.userstore.remote.version>

        <!-- Identity Data Publisher Versions -->
        <identity.data.publisher.authentication.version>5.7.6</identity.data.publisher.authentication.version>
        <identity.data.publisher.oauth.version>1.7.4</identity.data.publisher.oauth.version>
        <identity.data.publisher.audit.version>1.4.8</identity.data.publisher.audit.version>

        <!-- Identity Event Handler Versions -->
        <identity.event.handler.account.lock.version>1.9.14</identity.event.handler.account.lock.version>
        <identity.event.handler.notification.version>1.9.48</identity.event.handler.notification.version>

        <!--<identity.agent.entitlement.proxy.version>5.1.1</identity.agent.entitlement.proxy.version>-->
        <!--<identity.carbon.auth.signedjwt.version>5.1.1</identity.carbon.auth.signedjwt.version>-->
        <!--<identity.userstore.cassandra.version>5.1.1</identity.userstore.cassandra.version>-->
        <!--<identity.agent-entitlement-filter.version>5.1.1</identity.agent-entitlement-filter.version>-->

        <!-- Authenticator Versions -->
        <identity.outbound.auth.oidc.version>5.12.24</identity.outbound.auth.oidc.version>
        <identity.outbound.auth.oauth2.version>1.0.12</identity.outbound.auth.oauth2.version>
        <identity.outbound.auth.passive.sts.version>5.5.3</identity.outbound.auth.passive.sts.version>
        <identity.outbound.auth.samlsso.version>5.9.7</identity.outbound.auth.samlsso.version>
        <identity.outbound.auth.requestpath.basicauth.version>5.5.7</identity.outbound.auth.requestpath.basicauth.version>
        <identity.outbound.auth.requestpath.oauth.version>5.5.8</identity.outbound.auth.requestpath.oauth.version>

        <!-- Social Authenticator Versions -->
        <social.authenticator.facebook.version>5.2.18</social.authenticator.facebook.version>
        <social.authenticator.google.version>5.2.17</social.authenticator.google.version>
        <social.authenticator.windowslive.version>5.2.5</social.authenticator.windowslive.version>
        <social.authenticator.apple.version>1.0.6</social.authenticator.apple.version>
        <social.authenticator.github.version>1.1.17</social.authenticator.github.version>

        <!-- Provisioning connector Versions -->
        <provisioning.connector.google.version>5.2.6</provisioning.connector.google.version>
        <provisioning.connector.salesforce.version>5.2.9</provisioning.connector.salesforce.version>
        <provisioning.connector.scim.version>5.3.5</provisioning.connector.scim.version>
        <provisioning.connector.scim2.version>2.0.10</provisioning.connector.scim2.version>

        <!-- Local Authenticator Versions -->
        <identity.local.auth.basicauth.version>6.8.27</identity.local.auth.basicauth.version>
        <identity.local.auth.fido.version>5.4.18</identity.local.auth.fido.version>
        <identity.local.auth.iwa.version>5.4.8</identity.local.auth.iwa.version>

        <!-- Custom Authenticator extension adapter -->
        <identity.outbound.auth.adapter.version>1.0.22</identity.outbound.auth.adapter.version>

        <!-- Local Authentication API Connector Version -->
        <identity.local.auth.api.version>3.0.8</identity.local.auth.api.version>

        <!-- OAuth2 Grant Type extensions -->
        <identity.oauth2.jwt.bearer.grant.version>2.3.5</identity.oauth2.jwt.bearer.grant.version>
        <identity.oauth2.token.exchange.grant.version>1.1.13</identity.oauth2.token.exchange.grant.version>

        <!--SAML Metadata-->
        <identity.metadata.saml.version>1.8.5</identity.metadata.saml.version>

        <!-- Connector Versions -->
        <authenticator.totp.version>3.3.37</authenticator.totp.version>
        <authenticator.backupcode.version>0.0.20</authenticator.backupcode.version>
        <authenticator.office365.version>2.1.3</authenticator.office365.version>
        <authenticator.smsotp.version>3.3.37</authenticator.smsotp.version>
        <authenticator.magiclink.version>1.1.31</authenticator.magiclink.version>
        <authenticator.emailotp.version>4.1.33</authenticator.emailotp.version>
        <authenticator.local.auth.emailotp.version>1.0.41</authenticator.local.auth.emailotp.version>
        <authenticator.local.auth.smsotp.version>1.0.25</authenticator.local.auth.smsotp.version>
        <authenticator.twitter.version>1.1.2</authenticator.twitter.version>
        <authenticator.x509.version>3.1.33</authenticator.x509.version>
        <identity.extension.utils>1.0.21</identity.extension.utils>
        <authenticator.auth.otp.commons.version>1.0.10</authenticator.auth.otp.commons.version>

        <identity.org.mgt.version>1.4.132</identity.org.mgt.version>
        <identity.org.mgt.core.version>1.1.25</identity.org.mgt.core.version>
        <identity.organization.login.version>1.1.45</identity.organization.login.version>
        <identity.oauth2.grant.organizationswitch.version>1.1.27</identity.oauth2.grant.organizationswitch.version>

        <!-- Hash Provider Versions-->
        <hashprovider.pbkdf2.version>0.1.7</hashprovider.pbkdf2.version>

        <!-- Identity Branding Preference Management Versions -->
        <identity.branding.preference.management.version>1.1.20</identity.branding.preference.management.version>

        <!-- Identity REST API feature -->
        <identity.api.dispatcher.version>2.0.17</identity.api.dispatcher.version>
        <identity.server.api.version>1.3.94</identity.server.api.version>
        <identity.user.api.version>1.3.61</identity.user.api.version>

        <identity.agent.sso.version>5.5.9</identity.agent.sso.version>
        <identity.tool.samlsso.validator.version>5.5.10</identity.tool.samlsso.validator.version>
        <identity.oauth.addons.version>2.5.23</identity.oauth.addons.version>
        <org.wso2.carbon.extension.identity.x509certificate.version>1.1.27</org.wso2.carbon.extension.identity.x509certificate.version>
        <conditional.authentication.functions.version>1.2.77</conditional.authentication.functions.version>

        <!-- Identity Portal Versions -->

<<<<<<< HEAD
        <identity.apps.console.version>2.52.14</identity.apps.console.version>
=======
        <identity.apps.console.version>2.52.12</identity.apps.console.version>
>>>>>>> 21aeb456
        <identity.apps.myaccount.version>2.19.5</identity.apps.myaccount.version>

        <identity.apps.core.version>2.23.4</identity.apps.core.version>

        <identity.apps.tests.version>1.6.381</identity.apps.tests.version>

        <!-- Charon -->
        <charon.version>3.4.1</charon.version>

        <!-- Carbon Kernel -->
        <carbon.kernel.version>4.10.45</carbon.kernel.version>

        <!-- Identity Verification -->
        <identity.verification.version>1.0.16</identity.verification.version>

        <!-- Carbon Repo Versions -->
        <carbon.deployment.version>4.13.1</carbon.deployment.version>
        <carbon.commons.version>4.10.19</carbon.commons.version>
        <carbon.registry.version>4.8.43</carbon.registry.version>
        <carbon.multitenancy.version>4.11.34</carbon.multitenancy.version>
        <carbon.metrics.version>1.3.12</carbon.metrics.version>
        <carbon.analytics-common.version>5.2.61</carbon.analytics-common.version>
        <carbon.dashboards.version>2.0.27</carbon.dashboards.version>
        <carbon.healthcheck.version>1.3.2</carbon.healthcheck.version>

        <!-- Common tool Versions -->
        <cipher-tool.version>1.1.26</cipher-tool.version>
        <securevault.wso2.version>1.1.10</securevault.wso2.version>

        <!-- Feature dependency Versions -->
        <stratos.version.221>2.2.1</stratos.version.221>
        <ehcache.version>1.5.0.wso2v3</ehcache.version>
        <bcel.wso2.version>6.7.0.wso2v1</bcel.wso2.version>
        <asm-all.version>5.2</asm-all.version>
        <cglib.wso2.version>2.2.wso2v1</cglib.wso2.version>
        <jibx.wso2.version>1.2.1.wso2v1</jibx.wso2.version>
        <axis2.jibx.wso2.version>1.6.1.wso2v11</axis2.jibx.wso2.version>
        <axis2.jaxb.wso2.version>${axis2.wso2.version}</axis2.jaxb.wso2.version>
        <axis2-transports.version>2.0.0-wso2v42</axis2-transports.version>
        <h2database.wso2.version>2.2.224.wso2v2</h2database.wso2.version>
        <slf4j.version>1.7.28</slf4j.version>

        <!-- UI styles dependency versions -->
        <equinox.http.servlet.version>2.2.2</equinox.http.servlet.version>
        <equinox.http.helper.version>1.0.0</equinox.http.helper.version>
        <equinox.jsp.jasper.version>1.0.1.R33x_v20070816</equinox.jsp.jasper.version>
        <javax.servlet.jsp.version>2.0.0.v200706191603</javax.servlet.jsp.version>

        <!-- Distribution dependencies ends here -->

        <!-- Build dependency Versions -->
        <wso2.json.merge.plugin.version>5.2.5</wso2.json.merge.plugin.version>
        <carbon.p2.plugin.version>5.1.2</carbon.p2.plugin.version>
        <ds-annotations.version>1.2.10</ds-annotations.version>
        <maven.war.plugin.version>3.2.0</maven.war.plugin.version>
        <maven.checkstyle.plugin.version>3.1.1</maven.checkstyle.plugin.version>

        <!-- Sample dependency Versions -->
        <samples.is.version>4.3.13</samples.is.version>
        <sevlet.api.version>2.5</sevlet.api.version>
        <jsp.api.version>2.0</jsp.api.version>
        <neethi.wso2.version>2.0.4.wso2v5</neethi.wso2.version>
        <axiom.impl.version>1.2.12</axiom.impl.version>
        <axiom.version>1.2.11-wso2v6</axiom.version>
        <gdata.core.wso2.version>1.47.0.wso2v1</gdata.core.wso2.version>
        <json.simple.version>1.1.1</json.simple.version>
        <openid4java.consumer.version>1.0.0</openid4java.consumer.version>
        <opensaml.version>2.6.6</opensaml.version>
        <opensaml2.wso2.version>2.6.6.wso2v3</opensaml2.wso2.version>
        <opensaml3.version>3.3.1</opensaml3.version>
        <shibboleth.version>7.3.0</shibboleth.version>
        <joda.wso2.version>2.9.4.wso2v1</joda.wso2.version>
        <wss4j.wso2.version>1.6.0-wso2v7</wss4j.wso2.version>
        <openws.version>1.5.4</openws.version>
        <xalan.version>2.7.2</xalan.version>
        <xalan.wso2.version>2.7.0.wso2v1</xalan.wso2.version>
        <rampart.wso2.version>1.6.1-wso2v43</rampart.wso2.version>
        <orbit.version.commons.httpclient>4.5.13.wso2v1</orbit.version.commons.httpclient>
        <httpcore.wso2.version>4.4.15.wso2v1</httpcore.wso2.version>
        <httpclient.version>4.5.13</httpclient.version>
        <commons.httpclient.version>3.1</commons.httpclient.version>
        <jstl.version>1.1.2</jstl.version>
        <taglibs.version>1.1.2</taglibs.version>
        <google.collect.wso2.version>1.0.0.wso2v2</google.collect.wso2.version>
        <google.code.gson.version>2.9.0</google.code.gson.version>
        <oauth2.client.version>1.0.0</oauth2.client.version>
        <axiom.wso2.version>1.2.11-wso2v16</axiom.wso2.version>
        <commons.lang.version>2.6</commons.lang.version>
        <charon.orbit.version>2.1.8</charon.orbit.version>
        <commons-collections.version>3.2.2</commons-collections.version>
        <axis2.client.version>${axis2.wso2.version}</axis2.client.version>
        <axis2.wso2.version>1.6.1-wso2v42</axis2.wso2.version>
        <nimbusds.version>7.3.0.wso2v1</nimbusds.version>
        <commons-codec.version>1.14.0.wso2v1</commons-codec.version>
        <eclipse.microprofile.version>1.2</eclipse.microprofile.version>
        <xmltooling.version>1.3.1</xmltooling.version>
        <xercesImpl.version>2.12.2</xercesImpl.version>
        <commons.codec.version>1.8</commons.codec.version>
        <XmlSchema.version>1.4.7-wso2v5</XmlSchema.version>
        <wsdl4j.version>1.6.2.wso2v2</wsdl4j.version>
        <commons.pool.wso2.version>1.5.6.wso2v1</commons.pool.wso2.version>
        <liberty.maven.plugin.version>2.2</liberty.maven.plugin.version>
        <pax.logging.api.version>2.1.0-wso2v4</pax.logging.api.version>
        <org.wso2.orbit.org.apache.velocity.version>1.7.0.wso2v1</org.wso2.orbit.org.apache.velocity.version>

        <osgi.framework.imp.pkg.version.range>[1.7.0, 2.0.0)</osgi.framework.imp.pkg.version.range>
        <osgi.service.component.imp.pkg.version.range>[1.2.0, 2.0.0)</osgi.service.component.imp.pkg.version.range>
        <commons.logging.version.range>[1.2.0,2.0.0)</commons.logging.version.range>
        <commons-lang.wso2.version>2.6.0.wso2v1</commons-lang.wso2.version>

        <!--  Test dependencies -->
        <carbon.automation.version>4.4.13</carbon.automation.version>
        <carbon.automationutils.version>4.5.4</carbon.automationutils.version>
        <selenium.version>2.40.0</selenium.version>
        <testng.version>6.1.1</testng.version>
        <junit.version>4.13.1</junit.version>
        <org.apache.tomcat.wso2.version>7.0.52.wso2v5</org.apache.tomcat.wso2.version>
        <msf4j.version>2.6.2</msf4j.version>
        <jacoco.agent.version>0.8.4</jacoco.agent.version>
        <xml.apis.version>1.4.01</xml.apis.version>
        <emma.version>2.1.5320</emma.version>
        <apache.wink.version>1.1.3-incubating</apache.wink.version>
        <apache.ws.security.version>1.6.19</apache.ws.security.version>
        <apache.openejb.version>4.5.2</apache.openejb.version>
        <nimbus.oidc.sdk.version>6.13</nimbus.oidc.sdk.version>
        <apacheds.core.version>2.0.0.AM26</apacheds.core.version>
        <apacheds.api.version>2.0.0.AM4</apacheds.api.version>
        <wiremock.version>3.9.1</wiremock.version>
        <snakeyaml.version>2.2</snakeyaml.version>
        <!--Rest API test -->
        <rest.assured.version>5.0.0</rest.assured.version>
        <swagger-core-version>1.5.22</swagger-core-version>
        <swagger-request-validator.version>2.6.0</swagger-request-validator.version>
        <!--UI Cypress test -->
        <com.fasterxml.jackson.version>2.16.1</com.fasterxml.jackson.version>
        <com.fasterxml.jackson.databind.version>2.16.1</com.fasterxml.jackson.databind.version>
        <jackson-core-asl.version>1.9.13</jackson-core-asl.version>
        <!--ws-trust-client-->
        <org.apache.velocity.version>1.7</org.apache.velocity.version>
        <org.xmlunit.version>2.6.3</org.xmlunit.version>
        <org.apache.logging.log4j.version>2.17.1</org.apache.logging.log4j.version>
        <org.apache.log4j.wso2.version>1.2.17.wso2v1</org.apache.log4j.wso2.version>

        <project.scm.id>my-scm-server</project.scm.id>

        <!-- Integration UI Templates Version -->
        <identity.integration.ui.templates.version>1.0.17</identity.integration.ui.templates.version>

        <greenmail.version>2.0.1</greenmail.version>
        <jakarta.mail.version>2.0.1</jakarta.mail.version>
        <jsoup.version>1.15.3</jsoup.version>
        <nimbus-jose-jwt.version>9.41.2</nimbus-jose-jwt.version>
    </properties>

    <repositories>
        <!-- Before adding ANYTHING in here, please start a discussion on the dev list.
	Ideally the Axis2 build should only use Maven central (which is available
	by default) and nothing else. We had troubles with other repositories in
	the past. Therefore configuring additional repositories here should be
	considered very carefully. -->
        <repository>
            <id>wso2-nexus</id>
            <name>WSO2 internal Repository</name>
            <url>https://maven.wso2.org/nexus/content/groups/wso2-public/</url>
            <releases>
                <enabled>true</enabled>
                <updatePolicy>daily</updatePolicy>
                <checksumPolicy>ignore</checksumPolicy>
            </releases>
        </repository>

        <repository>
            <id>wso2.releases</id>
            <name>WSO2 internal Repository</name>
            <url>https://maven.wso2.org/nexus/content/repositories/releases/</url>
            <releases>
                <enabled>true</enabled>
                <updatePolicy>daily</updatePolicy>
                <checksumPolicy>ignore</checksumPolicy>
            </releases>
        </repository>

        <repository>
            <id>wso2.snapshots</id>
            <name>WSO2 Snapshot Repository</name>
            <url>https://maven.wso2.org/nexus/content/repositories/snapshots/</url>
            <snapshots>
                <enabled>true</enabled>
                <updatePolicy>daily</updatePolicy>
            </snapshots>
            <releases>
                <enabled>false</enabled>
            </releases>
        </repository>
    </repositories>

    <scm>
        <url>https://github.com/wso2/product-is.git</url>
        <developerConnection>scm:git:https://github.com/wso2/product-is.git</developerConnection>
        <connection>scm:git:https://github.com/wso2/product-is.git</connection>
        <tag>HEAD</tag>
    </scm>


</project><|MERGE_RESOLUTION|>--- conflicted
+++ resolved
@@ -2585,11 +2585,7 @@
 
         <!-- Identity Portal Versions -->
 
-<<<<<<< HEAD
         <identity.apps.console.version>2.52.14</identity.apps.console.version>
-=======
-        <identity.apps.console.version>2.52.12</identity.apps.console.version>
->>>>>>> 21aeb456
         <identity.apps.myaccount.version>2.19.5</identity.apps.myaccount.version>
 
         <identity.apps.core.version>2.23.4</identity.apps.core.version>
