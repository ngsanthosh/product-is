--- conflicted
+++ resolved
@@ -2478,11 +2478,7 @@
 
         <!-- Identity REST API feature -->
         <identity.api.dispatcher.version>2.0.17</identity.api.dispatcher.version>
-<<<<<<< HEAD
         <identity.server.api.version>1.3.28</identity.server.api.version>
-=======
-        <identity.server.api.version>1.3.27</identity.server.api.version>
->>>>>>> f6603e3c
         <identity.user.api.version>1.3.49</identity.user.api.version>
 
         <identity.agent.sso.version>5.5.9</identity.agent.sso.version>
