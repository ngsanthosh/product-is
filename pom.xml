--- conflicted
+++ resolved
@@ -2514,11 +2514,7 @@
 
         <!--Carbon Identity Framework Version-->
 
-<<<<<<< HEAD
-        <carbon.identity.framework.version>7.8.303-SNAPSHOT</carbon.identity.framework.version>
-=======
-        <carbon.identity.framework.version>7.8.303</carbon.identity.framework.version>
->>>>>>> 841c6664
+        <carbon.identity.framework.version>7.8.304-SNAPSHOT</carbon.identity.framework.version>
 
         <carbon.identity.framework.version.range>[5.14.67, 8.0.0)</carbon.identity.framework.version.range>
 
@@ -2649,11 +2645,7 @@
 
         <!-- Identity REST API feature -->
         <identity.api.dispatcher.version>2.0.17</identity.api.dispatcher.version>
-<<<<<<< HEAD
         <identity.server.api.version>1.3.151-SNAPSHOT</identity.server.api.version>
-=======
-        <identity.server.api.version>1.3.150</identity.server.api.version>
->>>>>>> 841c6664
         <identity.user.api.version>1.3.66</identity.user.api.version>
 
         <identity.agent.sso.version>5.5.9</identity.agent.sso.version>
