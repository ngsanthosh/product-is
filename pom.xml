<?xml version="1.0" encoding="utf-8"?>
<!--
  ~ Copyright (c) 2014-2024, WSO2 LLC. (http://www.wso2.org) All Rights Reserved.
  ~
  ~ Licensed under the Apache License, Version 2.0 (the "License");
  ~ you may not use this file except in compliance with the License.
  ~ You may obtain a copy of the License at
  ~
  ~      http://www.apache.org/licenses/LICENSE-2.0
  ~
  ~ Unless required by applicable law or agreed to in writing, software
  ~ distributed under the License is distributed on an "AS IS" BASIS,
  ~ WITHOUT WARRANTIES OR CONDITIONS OF ANY KIND, either express or implied.
  ~ See the License for the specific language governing permissions and
  ~ limitations under the License.
  -->
<project xmlns="http://maven.apache.org/POM/4.0.0" xmlns:xsi="http://www.w3.org/2001/XMLSchema-instance" xsi:schemaLocation="http://maven.apache.org/POM/4.0.0 http://maven.apache.org/maven-v4_0_0.xsd">

    <parent>
        <groupId>org.wso2</groupId>
        <artifactId>wso2</artifactId>
        <version>1.2</version>
    </parent>


    <modelVersion>4.0.0</modelVersion>
    <groupId>org.wso2.is</groupId>
    <artifactId>identity-server-parent</artifactId>
    <packaging>pom</packaging>
    <description>WSO2 Identity Server</description>
    <version>7.1.0-m6-SNAPSHOT</version>
    <name>WSO2 Identity Server</name>
    <url>http://wso2.org/projects/identity</url>

    <modules>
        <module>modules/features</module>
        <module>modules/p2-profile-gen</module>
        <module>modules/connectors</module>
        <module>modules/api-resources</module>
        <module>modules/authenticators</module>
        <module>modules/social-authenticators</module>
        <module>modules/provisioning-connectors</module>
        <module>modules/local-authenticators</module>
        <module>modules/oauth2-grant-types</module>
        <module>modules/integration-ui-templates</module>
        <module>modules/distribution</module>
        <module>modules/styles</module>
        <module>modules/tests-utils</module>
        <module>modules/integration</module>
    </modules>

    <licenses>
        <license>
            <name>Apache License Version 2.0</name>
            <url>http://www.apache.org/licenses/LICENSE-2.0</url>
        </license>
    </licenses>

    <organization>
        <name>WSO2</name>
        <url>http://www.wso2.org</url>
    </organization>

    <issueManagement>
        <system>JIRA</system>
        <url>http://www.wso2.org/jira/browse/IDENTITY</url>
    </issueManagement>
    <mailingLists>
        <mailingList>
            <name>Identity Server Developers</name>
            <subscribe>identity-dev-subscribe@wso2.org</subscribe>
            <unsubscribe>identity-dev-unsubscribe@wso2.org</unsubscribe>
            <post>identity-dev@wso2.org</post>
            <archive>http://wso2.org/mailarchive/identity-dev/</archive>
        </mailingList>
    </mailingLists>

    <inceptionYear>2007</inceptionYear>

    <developers>
        <developer>
            <name>Ruchith Fernando</name>
            <id>ruchith</id>
            <email>ruchith AT wso2.com</email>
            <organization>WSO2</organization>
        </developer>
        <developer>
            <name>Dimuthu Leelaratne</name>
            <id>dimuthul</id>
            <email>dimuthul AT wso2.com</email>
            <organization>WSO2</organization>
        </developer>
        <developer>
            <name>Dumindu Perera</name>
            <id>dumindu</id>
            <email>dumindu AT wso2.com</email>
            <organization>WSO2</organization>
        </developer>
        <developer>
            <name>Saminda Abeyruwan</name>
            <id>saminda</id>
            <email>saminda AT wso2.com</email>
            <organization>WSO2</organization>
        </developer>
        <developer>
            <name>Nandana Mihindukulasooriya</name>
            <id>nandana</id>
            <email>nandana AT wso2.com</email>
            <organization>WSO2</organization>
        </developer>
        <developer>
            <name>Prabath Siriwardena</name>
            <id>prabath</id>
            <email>prabath AT wso2.com</email>
            <organization>WSO2</organization>
        </developer>
        <developer>
            <name>Thilina Buddhika</name>
            <id>thilina</id>
            <email>thilinab AT wso2.com</email>
            <organization>WSO2</organization>
        </developer>
        <developer>
            <name>Amila Jayasekara</name>
            <id>amilaj</id>
            <email>amilaj AT wso2.com</email>
            <organization>WSO2</organization>
        </developer>
        <developer>
            <name>Asela Pathberiya</name>
            <id>asela</id>
            <email>asela AT wso2.com</email>
            <organization>WSO2</organization>
        </developer>
        <developer>
            <name>Hasini Gunasinghe</name>
            <id>hasini</id>
            <email>hasini AT wso2.com</email>
            <organization>WSO2</organization>
        </developer>
        <developer>
            <name>Manjula Rathnayake</name>
            <id>manjula</id>
            <email>manjular AT wso2.com</email>
            <organization>WSO2</organization>
        </developer>
        <developer>
            <name>Suresh Attanayake</name>
            <id>suresh</id>
            <email>suresh AT wso2.com</email>
            <organization>WSO2</organization>
        </developer>
        <developer>
            <name>Johann Nallathamby</name>
            <id>johann</id>
            <email>johann AT wso2.com</email>
            <organization>WSO2</organization>
        </developer>
        <developer>
            <name>Dulanja Liyanage</name>
            <id>dulanja</id>
            <email>dulanja AT wso2.com</email>
            <organization>WSO2</organization>
        </developer>
        <developer>
            <name>Ishara Karunarathna</name>
            <id>ishara</id>
            <email>isharak AT wso2.com</email>
            <organization>WSO2</organization>
        </developer>
        <developer>
            <name>Darshana Gunawardana</name>
            <id>darshana</id>
            <email>darshana AT wso2.com</email>
            <organization>WSO2</organization>
        </developer>
        <developer>
            <name>Pushpalanka Jayawardana</name>
            <id>pushpalanka</id>
            <email>lanka AT wso2.com</email>
            <organization>WSO2</organization>
        </developer>
        <developer>
            <name>Chamath Gunawardana</name>
            <id>chamath</id>
            <email>chamathg AT wso2.com</email>
            <organization>WSO2</organization>
        </developer>
        <developer>
            <name>Thanuja Jayasinghe</name>
            <id>thanuja</id>
            <email>thanuja AT wso2.com</email>
            <organization>WSO2</organization>
        </developer>
        <developer>
            <name>Isura Karunarathna</name>
            <id>isura</id>
            <email>isura AT wso2.com</email>
            <organization>WSO2</organization>
        </developer>
        <developer>
            <name>Prasad Tissera</name>
            <id>prasad</id>
            <email>prasadt AT wso2.com</email>
            <organization>WSO2</organization>
        </developer>
        <developer>
            <name>Pulasthi Mahawithana</name>
            <id>pulasthi</id>
            <email>pulasthim AT wso2.com</email>
            <organization>WSO2</organization>
        </developer>
        <developer>
            <name>Hasintha Indrajee</name>
            <id>hasintha</id>
            <email>hasintha AT wso2.com</email>
            <organization>WSO2</organization>
        </developer>
        <developer>
            <name>Gayan Gunawardana</name>
            <id>gayan</id>
            <email>gayan AT wso2.com</email>
            <organization>WSO2</organization>
        </developer>
        <developer>
            <name>Tharindu Edirisinghe</name>
            <id>tharindue</id>
            <email>tharindue AT wso2.com</email>
            <organization>WSO2</organization>
        </developer>
        <developer>
            <name>Malithi Edirisinghe</name>
            <id>malithim</id>
            <email>malithim AT wso2.com</email>
            <organization>WSO2</organization>
        </developer>
        <developer>
            <name>Godwin Shrimal</name>
            <id>godwin</id>
            <email>godwin AT wso2.com</email>
            <organization>WSO2</organization>
        </developer>
        <developer>
            <name>Omindu Rathnaweera</name>
            <id>omindu</id>
            <email>omindu AT wso2.com</email>
            <organization>WSO2</organization>
        </developer>
        <developer>
            <name>Nuwandi Wickramasinghe</name>
            <id>nuwandiw</id>
            <email>nuwandiw AT wso2.com</email>
            <organization>WSO2</organization>
        </developer>
        <developer>
            <name>Kasun Bandara</name>
            <id>kasunb</id>
            <email>kasunb AT wso2.com</email>
            <organization>WSO2</organization>
        </developer>
        <developer>
            <name>Indunil Upeksha</name>
            <id>indunil</id>
            <email>indunil AT wso2.com</email>
            <organization>WSO2</organization>
        </developer>
        <developer>
            <name>Hasanthi Dissanayake</name>
            <id>hasanthi</id>
            <email>hasanthi AT wso2.com</email>
            <organization>WSO2</organization>
        </developer>
        <developer>
            <name>Maduranga Siriwardena</name>
            <id>maduranga</id>
            <email>maduranga AT wso2.com</email>
            <organization>WSO2</organization>
        </developer>
        <developer>
            <name>Chamila Wijayarathna</name>
            <id>chamila</id>
            <email>chamila AT wso2.com</email>
            <organization>WSO2</organization>
        </developer>
        <developer>
            <name>Chanaka Jayasena</name>
            <id>chanaka</id>
            <email>chanaka AT wso2.com</email>
            <organization>WSO2</organization>
        </developer>
        <developer>
            <name>Chamara Philips</name>
            <id>chamarap</id>
            <email>chamarap AT wso2.com</email>
            <organization>WSO2</organization>
        </developer>
        <developer>
            <name>Damith Senanayake</name>
            <id>damiths</id>
            <email>damiths AT wso2.com</email>
            <organization>WSO2</organization>
        </developer>
        <developer>
            <name>Jayanga Kaushalya</name>
            <id>jayangak</id>
            <email>jayangak AT wso2.com</email>
            <organization>WSO2</organization>
        </developer>
        <developer>
            <name>Farasath Ahamed</name>
            <id>farasatha</id>
            <email>farasatha AT wso2.com</email>
            <organization>WSO2</organization>
        </developer>
        <developer>
            <name>Dharshana Kasun Warusavitharana</name>
            <id>dharshanaw</id>
            <email>dharshanaw AT wso2.com</email>
            <organization>WSO2</organization>
        </developer>
        <developer>
            <name>Ayesha Dissanayaka</name>
            <id>ayesha</id>
            <email>ayesha AT wso2.com</email>
            <organization>WSO2</organization>
        </developer>
        <developer>
            <name>Ashen Weerathunga</name>
            <id>ashen</id>
            <email>ashen AT wso2.com</email>
            <organization>WSO2</organization>
        </developer>
        <developer>
            <name>Dimuthu De Lanerolle</name>
            <id>dimuthud</id>
            <email>dimuthud AT wso2.com</email>
            <organization>WSO2</organization>
        </developer>
        <developer>
            <name>Ruwan Abeykoon</name>
            <id>ruwana</id>
            <email>ruwana AT wso2.com</email>
            <organization>WSO2</organization>
        </developer>
        <developer>
            <name>Kasun Gajasinghe</name>
            <id>kasung</id>
            <email>kasung AT wso2.com</email>
            <organization>WSO2</organization>
        </developer>
        <developer>
            <name>Dinusha Senanayaka</name>
            <id>dinusha</id>
            <email>dinusha AT wso2.com</email>
            <organization>WSO2</organization>
        </developer>
        <developer>
            <name>Lahiru Manohara</name>
            <id>lahiruma</id>
            <email>lahiruma AT wso2.com</email>
            <organization>WSO2</organization>
        </developer>
        <developer>
            <name>Rushmin Fernando</name>
            <id>rushmin</id>
            <email>rushmin AT wso2.com</email>
            <organization>WSO2</organization>
        </developer>
        <developer>
            <name>Lahiru Ekanayake</name>
            <id>lahirue</id>
            <email>lahirue AT wso2.com</email>
            <organization>WSO2</organization>
        </developer>
        <developer>
            <name>Lahiru Cooray</name>
            <id>lahiruc</id>
            <email>lahiruc AT wso2.com</email>
            <organization>WSO2</organization>
        </developer>
        <developer>
            <name>Dinali Dabarera</name>
            <id>Dinali</id>
            <email>dinali AT wso2.com</email>
            <organization>WSO2</organization>
        </developer>
        <developer>
            <name>Nilasini Thirunavukaarasu</name>
            <id>Nilasini</id>
            <email>nilasini AT wso2.com</email>
            <organization>WSO2</organization>
        </developer>
        <developer>
            <name>Sathya Bandara</name>
            <id>Sathya</id>
            <email>sathya AT wso2.com</email>
            <organization>WSO2</organization>
        </developer>
        <developer>
            <name>Supun Priyadarshana</name>
            <id>Supun</id>
            <email>supunp AT wso2.com</email>
            <organization>WSO2</organization>
        </developer>
        <developer>
            <name>Thilina Madumal</name>
            <id>Thilina</id>
            <email>thilinamad AT wso2.com</email>
            <organization>WSO2</organization>
        </developer>
        <developer>
            <name>Madawa Soysa</name>
            <id>madawas</id>
            <email>madawas AT wso2.com</email>
            <organization>WSO2</organization>
        </developer>
    </developers>


    <pluginRepositories>
        <pluginRepository>
            <id>wso2-maven2-repository</id>
            <url>https://dist.wso2.org/maven2</url>
        </pluginRepository>
        <pluginRepository>
            <id>wso2.releases</id>
            <name>WSO2 internal Repository</name>
            <url>https://maven.wso2.org/nexus/content/repositories/releases/</url>
            <releases>
                <enabled>true</enabled>
                <updatePolicy>daily</updatePolicy>
                <checksumPolicy>ignore</checksumPolicy>
            </releases>
        </pluginRepository>
        <pluginRepository>
            <id>wso2.snapshots</id>
            <name>Apache Snapshot Repository</name>
            <url>https://maven.wso2.org/nexus/content/repositories/snapshots/</url>
            <snapshots>
                <enabled>true</enabled>
                <updatePolicy>daily</updatePolicy>
            </snapshots>
            <releases>
                <enabled>false</enabled>
            </releases>
        </pluginRepository>
        <pluginRepository>
            <id>wso2-nexus</id>
            <name>WSO2 internal Repository</name>
            <url>https://maven.wso2.org/nexus/content/groups/wso2-public/</url>
            <releases>
                <enabled>true</enabled>
                <updatePolicy>daily</updatePolicy>
                <checksumPolicy>ignore</checksumPolicy>
            </releases>
        </pluginRepository>
    </pluginRepositories>

    <build>
        <plugins>
            <plugin>
                <groupId>org.apache.maven.plugins</groupId>
                <artifactId>maven-release-plugin</artifactId>
                <configuration>
                    <preparationGoals>clean install</preparationGoals>
                    <autoVersionSubmodules>true</autoVersionSubmodules>
                </configuration>
            </plugin>
            <plugin>
                <groupId>org.apache.maven.plugins</groupId>
                <artifactId>maven-deploy-plugin</artifactId>
            </plugin>
            <plugin>
                <groupId>org.apache.maven.plugins</groupId>
                <artifactId>maven-compiler-plugin</artifactId>
                <configuration>
                    <encoding>UTF-8</encoding>
                    <source>1.8</source>
                    <target>1.8</target>
                </configuration>
            </plugin>
            <plugin>
                <groupId>org.apache.maven.plugins</groupId>
                <artifactId>maven-surefire-plugin</artifactId>
                <version>2.22.1</version>
            </plugin>
            <plugin>
                <inherited>false</inherited>
                <artifactId>maven-clean-plugin</artifactId>
                <version>2.1</version>
            </plugin>
        </plugins>

        <pluginManagement>
            <plugins>
                <plugin>
                    <groupId>org.apache.felix</groupId>
                    <artifactId>maven-bundle-plugin</artifactId>
                    <version>3.2.0</version>
                    <extensions>true</extensions>
                    <configuration>
                        <obrRepository>NONE</obrRepository>
                    </configuration>
                </plugin>
                <plugin>
                    <groupId>org.apache.maven.plugins</groupId>
                    <artifactId>maven-source-plugin</artifactId>
                    <version>3.0.1</version>
                    <executions>
                        <execution>
                            <id>attach-sources</id>
                            <phase>verify</phase>
                            <goals>
                                <goal>jar-no-fork</goal>
                            </goals>
                        </execution>
                    </executions>
                </plugin>
                <plugin>
                    <groupId>org.apache.maven.plugins</groupId>
                    <artifactId>maven-project-info-reports-plugin</artifactId>
                    <version>2.4</version>
                </plugin>
                <plugin>
                    <groupId>org.apache.maven.plugins</groupId>
                    <artifactId>maven-war-plugin</artifactId>
                    <version>${maven.war.plugin.version}</version>
                </plugin>
                <plugin>
                    <groupId>org.codehaus.mojo</groupId>
                    <artifactId>build-helper-maven-plugin</artifactId>
                    <version>3.0.0</version>
                </plugin>
                <plugin>
                    <groupId>net.wasdev.wlp.maven.plugins</groupId>
                    <artifactId>liberty-maven-plugin</artifactId>
                    <version>${liberty.maven.plugin.version}</version>
                </plugin>
                <plugin>
                    <groupId>org.wso2.maven</groupId>
                    <artifactId>wso2-maven-json-merge-plugin</artifactId>
                    <version>${wso2.json.merge.plugin.version}</version>
                </plugin>
                <plugin>
                    <groupId>org.apache.maven.plugins</groupId>
                    <artifactId>maven-checkstyle-plugin</artifactId>
                    <version>${maven.checkstyle.plugin.version}</version>
                </plugin>
            </plugins>
        </pluginManagement>

    </build>

    <dependencyManagement>
        <dependencies>
            <dependency>
                <groupId>org.wso2.carbon</groupId>
                <artifactId>org.wso2.carbon.ui</artifactId>
                <version>${carbon.kernel.version}</version>
            </dependency>
            <dependency>
                <groupId>org.eclipse.equinox</groupId>
                <artifactId>org.eclipse.equinox.http.servlet</artifactId>
                <version>${equinox.http.servlet.version}</version>
            </dependency>
            <dependency>
                <groupId>org.eclipse.equinox</groupId>
                <artifactId>org.eclipse.equinox.http.helper</artifactId>
                <version>${equinox.http.helper.version}</version>
            </dependency>
            <dependency>
                <groupId>org.eclipse.equinox</groupId>
                <artifactId>org.eclipse.equinox.jsp.jasper</artifactId>
                <version>${equinox.jsp.jasper.version}</version>
            </dependency>
            <dependency>
                <groupId>org.eclipse.equinox</groupId>
                <artifactId>javax.servlet.jsp</artifactId>
                <version>${javax.servlet.jsp.version}</version>
            </dependency>
            <dependency>
                <groupId>org.eclipse.microprofile</groupId>
                <artifactId>microprofile</artifactId>
                <version>${eclipse.microprofile.version}</version>
                <type>pom</type>
            </dependency>
            <dependency>
                <groupId>net.sf.ehcache.wso2</groupId>
                <artifactId>ehcache</artifactId>
                <version>${ehcache.version}</version>
            </dependency>
            <dependency>
                <groupId>org.apache.bcel.wso2</groupId>
                <artifactId>bcel</artifactId>
                <version>${bcel.wso2.version}</version>
            </dependency>
            <dependency>
                <groupId>org.ow2.asm</groupId>
                <artifactId>asm-all</artifactId>
                <version>${asm-all.version}</version>
            </dependency>
            <dependency>
                <groupId>cglib.wso2</groupId>
                <artifactId>cglib</artifactId>
                <version>${cglib.wso2.version}</version>
            </dependency>
            <dependency>
                <groupId>com.google.gdata.wso2</groupId>
                <artifactId>gdata-core</artifactId>
                <version>${gdata.core.wso2.version}</version>
            </dependency>
            <dependency>
                <groupId>com.google.code.gson</groupId>
                <artifactId>gson</artifactId>
                <version>${google.code.gson.version}</version>
            </dependency>
            <dependency>
                <groupId>org.apache.axis2.wso2</groupId>
                <artifactId>axis2-jibx</artifactId>
                <version>${axis2.jibx.wso2.version}</version>
            </dependency>
            <dependency>
                <groupId>org.jibx.wso2</groupId>
                <artifactId>jibx</artifactId>
                <version>${jibx.wso2.version}</version>
            </dependency>
            <dependency>
                <groupId>org.apache.axis2.wso2</groupId>
                <artifactId>axis2-jaxbri</artifactId>
                <version>${axis2.jaxb.wso2.version}</version>
            </dependency>
            <dependency>
                <groupId>org.wso2.carbon</groupId>
                <artifactId>org.wso2.carbon.core</artifactId>
                <version>${carbon.kernel.version}</version>
            </dependency>
            <dependency>
                <groupId>org.wso2.carbon</groupId>
                <artifactId>org.wso2.carbon.registry.core</artifactId>
                <version>${carbon.kernel.version}</version>
            </dependency>
            <dependency>
                <groupId>org.wso2.carbon</groupId>
                <artifactId>org.wso2.carbon.user.api</artifactId>
                <version>${carbon.kernel.version}</version>
            </dependency>
            <dependency>
                <groupId>org.apache.axis2.wso2</groupId>
                <artifactId>axis2</artifactId>
                <version>${axis2.wso2.version}</version>
            </dependency>
            <dependency>
                <groupId>org.apache.ws.commons.axiom.wso2</groupId>
                <artifactId>axiom</artifactId>
                <version>${axiom.wso2.version}</version>
            </dependency>
            <dependency>
                <groupId>org.wso2.carbon.identity.framework</groupId>
                <artifactId>org.wso2.carbon.identity.core</artifactId>
                <version>${carbon.identity.framework.version}</version>
            </dependency>
            <dependency>
                <groupId>org.wso2.carbon.identity.framework</groupId>
                <artifactId>org.wso2.carbon.identity.application.common</artifactId>
                <version>${carbon.identity.framework.version}</version>
            </dependency>
            <dependency>
                <groupId>org.wso2.carbon.registry</groupId>
                <artifactId>org.wso2.carbon.registry.resource.stub</artifactId>
                <version>${carbon.registry.version}</version>
            </dependency>
            <dependency>
                <groupId>org.wso2.identity</groupId>
                <artifactId>org.wso2.identity.integration.ui.pages</artifactId>
                <version>${project.version}</version>
                <scope>test</scope>
            </dependency>
            <dependency>
                <groupId>org.wso2.carbon</groupId>
                <artifactId>org.wso2.carbon.authenticator.stub</artifactId>
                <version>${carbon.kernel.version}</version>
            </dependency>
            <dependency>
                <groupId>org.wso2.carbon.identity.inbound.auth.oauth2</groupId>
                <artifactId>org.wso2.carbon.identity.oauth</artifactId>
                <version>${identity.inbound.auth.oauth.version}</version>
            </dependency>
            <dependency>
                <groupId>org.wso2.carbon.identity.inbound.auth.oauth2</groupId>
                <artifactId>org.wso2.carbon.identity.oauth.stub</artifactId>
                <version>${identity.inbound.auth.oauth.version}</version>
            </dependency>
            <dependency>
                <groupId>junit</groupId>
                <artifactId>junit</artifactId>
                <version>${junit.version}</version>
                <scope>test</scope>
            </dependency>
            <dependency>
                <groupId>javax.servlet</groupId>
                <artifactId>servlet-api</artifactId>
                <version>${sevlet.api.version}</version>
            </dependency>
            <dependency>
                <groupId>javax.servlet</groupId>
                <artifactId>jsp-api</artifactId>
                <version>${jsp.api.version}</version>
            </dependency>
            <dependency>
                <groupId>com.google.common.wso2</groupId>
                <artifactId>google-collect</artifactId>
                <version>${google.collect.wso2.version}</version>
            </dependency>
            <dependency>
                <groupId>org.apache.oltu.oauth2</groupId>
                <artifactId>org.apache.oltu.oauth2.client</artifactId>
                <version>${oauth2.client.version}</version>
            </dependency>
            <dependency>
                <groupId>org.wso2.carbon</groupId>
                <artifactId>org.wso2.carbon.utils</artifactId>
                <version>${carbon.kernel.version}</version>
                <exclusions>
                    <exclusion>
                        <groupId>org.yaml</groupId>
                        <artifactId>snakeyaml</artifactId>
                    </exclusion>
                </exclusions>
            </dependency>
            <dependency>
                <groupId>com.googlecode.json-simple</groupId>
                <artifactId>json-simple</artifactId>
                <version>${json.simple.version}</version>
            </dependency>
            <dependency>
                <groupId>org.openid4java</groupId>
                <artifactId>openid4java-consumer</artifactId>
                <version>${openid4java.consumer.version}</version>
            </dependency>
            <dependency>
                <groupId>javax.servlet</groupId>
                <artifactId>jstl</artifactId>
                <version>${jstl.version}</version>
            </dependency>
            <dependency>
                <groupId>taglibs</groupId>
                <artifactId>standard</artifactId>
                <version>${taglibs.version}</version>
            </dependency>
            <dependency>
                <groupId>commons-lang</groupId>
                <artifactId>commons-lang</artifactId>
                <version>${commons.lang.version}</version>
            </dependency>
            <dependency>
                <groupId>org.wso2.is</groupId>
                <artifactId>org.wso2.identity.passivests.filter</artifactId>
                <version>${project.version}</version>
            </dependency>
            <dependency>
                <groupId>org.apache.ws.commons.axiom</groupId>
                <artifactId>axiom-impl</artifactId>
                <version>${axiom.impl.version}</version>
            </dependency>
            <dependency>
                <groupId>org.apache.ws.commons.axiom</groupId>
                <artifactId>axiom-api</artifactId>
                <version>${axiom.version}</version>
            </dependency>
            <dependency>
                <groupId>org.opensaml</groupId>
                <artifactId>opensaml</artifactId>
                <version>${opensaml.version}</version>
            </dependency>
            <!--OpenSAML3 dependencies-->
            <dependency>
                <groupId>org.opensaml</groupId>
                <artifactId>opensaml-core</artifactId>
                <version>${opensaml3.version}</version>
            </dependency>
            <dependency>
                <groupId>org.opensaml</groupId>
                <artifactId>opensaml-soap-api</artifactId>
                <version>${opensaml3.version}</version>
            </dependency>
            <dependency>
                <groupId>org.opensaml</groupId>
                <artifactId>opensaml-soap-impl</artifactId>
                <version>${opensaml3.version}</version>
            </dependency>
            <dependency>
                <groupId>org.opensaml</groupId>
                <artifactId>opensaml-profile-api</artifactId>
                <version>${opensaml3.version}</version>
            </dependency>
            <dependency>
                <groupId>org.opensaml</groupId>
                <artifactId>opensaml-profile-impl</artifactId>
                <version>${opensaml3.version}</version>
            </dependency>
            <dependency>
                <groupId>org.opensaml</groupId>
                <artifactId>opensaml-saml-api</artifactId>
                <version>${opensaml3.version}</version>
            </dependency>
            <dependency>
                <groupId>org.opensaml</groupId>
                <artifactId>opensaml-saml-impl</artifactId>
                <version>${opensaml3.version}</version>
            </dependency>
            <dependency>
                <groupId>org.opensaml</groupId>
                <artifactId>opensaml-messaging-api</artifactId>
                <version>${opensaml3.version}</version>
            </dependency>
            <dependency>
                <groupId>org.opensaml</groupId>
                <artifactId>opensaml-messaging-impl</artifactId>
                <version>${opensaml3.version}</version>
            </dependency>
            <dependency>
                <groupId>org.opensaml</groupId>
                <artifactId>opensaml-security-api</artifactId>
                <version>${opensaml3.version}</version>
            </dependency>
            <dependency>
                <groupId>org.opensaml</groupId>
                <artifactId>opensaml-security-impl</artifactId>
                <version>${opensaml3.version}</version>
            </dependency>
            <dependency>
                <groupId>org.opensaml</groupId>
                <artifactId>opensaml-storage-api</artifactId>
                <version>${opensaml3.version}</version>
            </dependency>
            <dependency>
                <groupId>org.opensaml</groupId>
                <artifactId>opensaml-storage-impl</artifactId>
                <version>${opensaml3.version}</version>
            </dependency>
            <dependency>
                <groupId>org.opensaml</groupId>
                <artifactId>opensaml-xacml-api</artifactId>
                <version>${opensaml3.version}</version>
            </dependency>
            <dependency>
                <groupId>org.opensaml</groupId>
                <artifactId>opensaml-xacml-impl</artifactId>
                <version>${opensaml3.version}</version>
            </dependency>
            <dependency>
                <groupId>org.opensaml</groupId>
                <artifactId>opensaml-xacml-saml-api</artifactId>
                <version>${opensaml3.version}</version>
            </dependency>
            <dependency>
                <groupId>org.opensaml</groupId>
                <artifactId>opensaml-xacml-saml-impl</artifactId>
                <version>${opensaml3.version}</version>
            </dependency>
            <dependency>
                <groupId>org.opensaml</groupId>
                <artifactId>opensaml-xmlsec-api</artifactId>
                <version>${opensaml3.version}</version>
            </dependency>
            <dependency>
                <groupId>org.opensaml</groupId>
                <artifactId>opensaml-xmlsec-impl</artifactId>
                <version>${opensaml3.version}</version>
            </dependency>
            <dependency>
                <groupId>net.shibboleth.utilities</groupId>
                <artifactId>java-support</artifactId>
                <version>${shibboleth.version}</version>
            </dependency>
            <!--End of OpenSAML3 dependencies-->
            <dependency>
                <groupId>org.wso2.orbit.joda-time</groupId>
                <artifactId>joda-time</artifactId>
                <version>${joda.wso2.version}</version>
            </dependency>
            <dependency>
                <groupId>xalan</groupId>
                <artifactId>xalan</artifactId>
                <version>${xalan.version}</version>
            </dependency>
            <dependency>
                <groupId>xalan.wso2</groupId>
                <artifactId>xalan</artifactId>
                <version>${xalan.wso2.version}</version>
            </dependency>
            <dependency>
                <groupId>xml-apis</groupId>
                <artifactId>xml-apis</artifactId>
                <version>${xml.apis.version}</version>
            </dependency>
            <dependency>
                <groupId>org.wso2.carbon.identity.agent.sso.java</groupId>
                <artifactId>org.wso2.carbon.identity.sso.agent</artifactId>
                <version>${identity.agent.sso.version}</version>
            </dependency>
            <dependency>
                <groupId>org.wso2.orbit.org.apache.neethi</groupId>
                <artifactId>neethi</artifactId>
                <version>${neethi.wso2.version}</version>
            </dependency>
            <dependency>
                <groupId>org.wso2.orbit.org.opensaml</groupId>
                <artifactId>opensaml</artifactId>
                <version>${opensaml2.wso2.version}</version>
            </dependency>
            <dependency>
                <groupId>org.wso2.carbon</groupId>
                <artifactId>org.wso2.carbon.addressing</artifactId>
                <version>${carbon.kernel.version}</version>
            </dependency>
            <dependency>
                <groupId>org.apache.rampart.wso2</groupId>
                <artifactId>rampart-core</artifactId>
                <version>${rampart.wso2.version}</version>
            </dependency>
            <dependency>
                <groupId>org.apache.rampart.wso2</groupId>
                <artifactId>rampart-policy</artifactId>
                <version>${rampart.wso2.version}</version>
            </dependency>
            <dependency>
                <groupId>org.apache.rampart.wso2</groupId>
                <artifactId>rampart-trust</artifactId>
                <version>${rampart.wso2.version}</version>
            </dependency>
            <dependency>
                <groupId>org.apache.ws.security.wso2</groupId>
                <artifactId>wss4j</artifactId>
                <version>${wss4j.wso2.version}</version>
            </dependency>
            <dependency>
                <groupId>org.apache.httpcomponents.wso2</groupId>
                <artifactId>httpcore</artifactId>
                <version>${httpcore.wso2.version}</version>
            </dependency>
            <dependency>
                <groupId>org.wso2.carbon.identity.user.ws</groupId>
                <artifactId>org.wso2.carbon.um.ws.api.stub</artifactId>
                <version>${identity.user.ws.version}</version>
            </dependency>
            <dependency>
                <groupId>org.wso2.carbon.identity.user.ws</groupId>
                <artifactId>org.wso2.carbon.um.ws.api</artifactId>
                <version>${identity.user.ws.version}</version>
            </dependency>
            <dependency>
                <groupId>org.wso2.carbon.identity</groupId>
                <artifactId>org.wso2.carbon.authenticator.stub</artifactId>
                <version>${carbon.kernel.version}</version>
            </dependency>
            <dependency>
                <groupId>org.wso2.securevault</groupId>
                <artifactId>org.wso2.securevault</artifactId>
                <version>${securevault.wso2.version}</version>
            </dependency>
            <dependency>
                <groupId>org.apache.httpcomponents</groupId>
                <artifactId>httpclient</artifactId>
                <version>${httpclient.version}</version>
            </dependency>
            <dependency>
                <groupId>commons-httpclient</groupId>
                <artifactId>commons-httpclient</artifactId>
                <version>${commons.httpclient.version}</version>
            </dependency>
            <dependency>
                <groupId>org.wso2.is</groupId>
                <artifactId>org.wso2.identity.styles</artifactId>
                <version>${project.version}</version>
            </dependency>
            <dependency>
                <groupId>org.wso2.carbon</groupId>
                <artifactId>org.wso2.carbon.core.ui.feature</artifactId>
                <version>${carbon.kernel.version}</version>
                <type>zip</type>
            </dependency>
            <dependency>
                <groupId>org.wso2.carbon</groupId>
                <artifactId>org.wso2.carbon.core.ui.feature</artifactId>
                <version>${carbon.kernel.version}</version>
            </dependency>
            <dependency>
                <groupId>org.wso2.carbon</groupId>
                <artifactId>org.wso2.carbon.hazelcast</artifactId>
                <version>${carbon.kernel.version}</version>
            </dependency>
            <dependency>
                <groupId>org.wso2.identity</groupId>
                <artifactId>org.wso2.stratos.identity.dashboard.ui</artifactId>
                <version>${stratos.version.221}</version>
            </dependency>
            <dependency>
                <groupId>org.testng</groupId>
                <artifactId>testng</artifactId>
                <version>${testng.version}</version>
                <scope>test</scope>
            </dependency>
            <dependency>
                <groupId>org.wso2.carbon.identity.framework</groupId>
                <artifactId>org.wso2.carbon.user.mgt.stub</artifactId>
                <version>${carbon.identity.framework.version}</version>
            </dependency>
            <dependency>
                <groupId>org.wso2.carbon.identity.inbound.auth.sts</groupId>
                <artifactId>org.wso2.carbon.identity.sts.passive.stub</artifactId>
                <version>${identity.inbound.auth.sts.version}</version>
            </dependency>
            <dependency>
                <groupId>org.wso2.carbon</groupId>
                <artifactId>SecVerifier</artifactId>
                <version>${carbon.kernel.version}</version>
                <type>aar</type>
            </dependency>
            <dependency>
                <groupId>emma</groupId>
                <artifactId>emma</artifactId>
                <version>${emma.version}</version>
            </dependency>
            <dependency>
                <groupId>org.wso2.orbit.com.h2database</groupId>
                <artifactId>h2-engine</artifactId>
                <version>${h2database.wso2.version}</version>
            </dependency>
            <dependency>
                <groupId>org.apache.rampart</groupId>
                <artifactId>rampart</artifactId>
                <type>mar</type>
                <version>${rampart.wso2.version}</version>
            </dependency>
            <dependency>
                <groupId>org.wso2.carbon.identity.framework</groupId>
                <artifactId>org.wso2.carbon.identity.application.mgt.stub</artifactId>
                <version>${carbon.identity.framework.version}</version>
                <scope>compile</scope>
            </dependency>
            <dependency>
                <groupId>org.wso2.carbon.identity.framework</groupId>
                <artifactId>org.wso2.carbon.identity.application.default.auth.sequence.mgt.stub</artifactId>
                <version>${carbon.identity.framework.version}</version>
                <scope>compile</scope>
            </dependency>
            <dependency>
                <groupId>org.wso2.carbon.identity.framework</groupId>
                <artifactId>org.wso2.carbon.identity.functions.library.mgt.stub</artifactId>
                <version>${carbon.identity.framework.version}</version>
                <scope>compile</scope>
            </dependency>
            <dependency>
                <groupId>org.wso2.carbon.identity.framework</groupId>
                <artifactId>org.wso2.carbon.idp.mgt.stub</artifactId>
                <version>${carbon.identity.framework.version}</version>
                <scope>compile</scope>
            </dependency>
            <dependency>
                <groupId>org.wso2.identity</groupId>
                <artifactId>org.wso2.identity.integration.common.clients</artifactId>
                <version>${project.version}</version>
                <scope>compile</scope>
            </dependency>
            <dependency>
                <groupId>org.wso2.identity</groupId>
                <artifactId>org.wso2.identity.integration.common.utils</artifactId>
                <version>${project.version}</version>
                <scope>compile</scope>
            </dependency>
            <dependency>
                <groupId>org.wso2.carbon.identity.inbound.provisioning.scim</groupId>
                <artifactId>org.wso2.carbon.identity.scim.common.stub</artifactId>
                <version>${identity.inbound.provisioning.scim.version}</version>
                <scope>compile</scope>
            </dependency>
            <dependency>
                <groupId>org.wso2.carbon.identity.inbound.provisioning.scim2</groupId>
                <artifactId>org.wso2.carbon.identity.scim2.common</artifactId>
                <version>${identity.inbound.provisioning.scim2.version}</version>
                <scope>compile</scope>
            </dependency>
            <dependency>
                <groupId>org.wso2.carbon.identity.framework</groupId>
                <artifactId>org.wso2.carbon.identity.user.store.configuration.stub</artifactId>
                <version>${carbon.identity.framework.version}</version>
                <scope>compile</scope>
            </dependency>
            <dependency>
                <groupId>org.wso2.carbon.identity.framework</groupId>
                <artifactId>org.wso2.carbon.identity.user.store.count.stub</artifactId>
                <version>${carbon.identity.framework.version}</version>
                <scope>compile</scope>
            </dependency>
            <dependency>
                <groupId>org.wso2.carbon</groupId>
                <artifactId>org.wso2.carbon.user.core</artifactId>
                <version>${carbon.kernel.version}</version>
                <scope>compile</scope>
            </dependency>
            <dependency>
                <groupId>org.wso2.carbon.identity.framework</groupId>
                <artifactId>org.wso2.carbon.identity.mgt</artifactId>
                <version>${carbon.identity.framework.version}</version>
            </dependency>
            <dependency>
                <groupId>org.wso2.carbon.identity.framework</groupId>
                <artifactId>org.wso2.carbon.identity.mgt.stub</artifactId>
                <version>${carbon.identity.framework.version}</version>
                <scope>compile</scope>
            </dependency>
            <dependency>
                <groupId>org.wso2.carbon.identity.framework</groupId>
                <artifactId>org.wso2.carbon.identity.template.mgt</artifactId>
                <version>${carbon.identity.framework.version}</version>
            </dependency>
            <dependency>
                <groupId>org.wso2.carbon.identity.framework</groupId>
                <artifactId>org.wso2.carbon.identity.template.mgt.ui</artifactId>
                <version>${carbon.identity.framework.version}</version>
            </dependency>
            <dependency>
                <groupId>org.wso2.carbon.identity.inbound.auth.saml2</groupId>
                <artifactId>org.wso2.carbon.identity.sso.saml.stub</artifactId>
                <version>${identity.inbound.auth.saml.version}</version>
                <scope>compile</scope>
            </dependency>
            <dependency>
                <groupId>org.wso2.carbon.identity.framework</groupId>
                <artifactId>org.wso2.carbon.claim.mgt.stub</artifactId>
                <version>${carbon.identity.framework.version}</version>
                <scope>compile</scope>
            </dependency>
            <dependency>
                <groupId>org.wso2.carbon.identity.framework</groupId>
                <artifactId>org.wso2.carbon.identity.claim.metadata.mgt.stub</artifactId>
                <version>${carbon.identity.framework.version}</version>
                <scope>compile</scope>
            </dependency>
            <dependency>
                <groupId>org.wso2.carbon.identity.framework</groupId>
                <artifactId>org.wso2.carbon.identity.claim.metadata.mgt</artifactId>
                <version>${carbon.identity.framework.version}</version>
                <scope>compile</scope>
            </dependency>
            <dependency>
                <groupId>org.wso2.carbon.identity.inbound.auth.openid</groupId>
                <artifactId>org.wso2.carbon.identity.provider.openid.stub</artifactId>
                <version>${identity.inbound.auth.openid.version}</version>
                <scope>compile</scope>
            </dependency>
            <dependency>
                <groupId>org.wso2.carbon.identity.association.account</groupId>
                <artifactId>org.wso2.carbon.identity.user.account.association.stub</artifactId>
                <version>${identity.user.account.association.version}</version>
            </dependency>
            <dependency>
                <groupId>org.wso2.carbon.identity.framework</groupId>
                <artifactId>org.wso2.carbon.identity.governance.stub</artifactId>
                <version>${carbon.identity.framework.version}</version>
            </dependency>
            <dependency>
                <groupId>org.wso2.carbon.identity.governance</groupId>
                <artifactId>org.wso2.carbon.identity.recovery</artifactId>
                <version>${identity.governance.version}</version>
            </dependency>
            <dependency>
                <groupId>org.wso2.carbon.deployment</groupId>
                <artifactId>org.wso2.carbon.service.mgt.stub</artifactId>
                <version>${carbon.deployment.version}</version>
                <scope>test</scope>
            </dependency>
            <dependency>
                <groupId>org.wso2.carbon.deployment</groupId>
                <artifactId>org.wso2.carbon.webapp.mgt.stub</artifactId>
                <version>${carbon.deployment.version}</version>
                <scope>test</scope>
            </dependency>
            <dependency>
                <groupId>org.wso2.carbon.automation</groupId>
                <artifactId>org.wso2.carbon.automation.test.utils</artifactId>
                <version>${carbon.automation.version}</version>
            </dependency>
            <dependency>
                <groupId>org.wso2.carbon.automation</groupId>
                <artifactId>org.wso2.carbon.automation.engine</artifactId>
                <version>${carbon.automation.version}</version>
            </dependency>
            <dependency>
                <groupId>org.wso2.carbon.automation</groupId>
                <artifactId>org.wso2.carbon.automation.extensions</artifactId>
                <version>${carbon.automation.version}</version>
                <exclusions>
                    <exclusion>
                        <groupId>com.saucelabs.selenium</groupId> <!-- Exclude Project-E from Project-B -->
                        <artifactId>sauce-ondemand-driver</artifactId>
                    </exclusion>
                    <exclusion>
                        <groupId>com.saucelabs.selenium</groupId> <!-- Exclude Project-E from Project-B -->
                        <artifactId>selenium-client-factory</artifactId>
                    </exclusion>
                </exclusions>
            </dependency>
            <dependency>
                <groupId>org.wso2.carbon.automationutils</groupId>
                <artifactId>org.wso2.carbon.integration.common.extensions</artifactId>
                <version>${carbon.automationutils.version}</version>
            </dependency>
            <dependency>
                <groupId>org.wso2.carbon.automationutils</groupId>
                <artifactId>org.wso2.carbon.integration.common.utils</artifactId>
                <version>${carbon.automationutils.version}</version>
            </dependency>
            <dependency>
                <groupId>org.wso2.carbon.automationutils</groupId>
                <artifactId>org.wso2.carbon.integration.common.admin.client</artifactId>
                <version>${carbon.automationutils.version}</version>
            </dependency>
            <dependency>
                <groupId>org.wso2.is</groupId>
                <artifactId>org.wso2.identity.integration.common.clients</artifactId>
                <version>${project.version}</version>
                <scope>compile</scope>
            </dependency>
            <dependency>
                <groupId>org.wso2.is</groupId>
                <artifactId>org.wso2.identity.integration.common.utils</artifactId>
                <version>${project.version}</version>
                <scope>compile</scope>
            </dependency>
            <dependency>
                <groupId>org.wso2.charon</groupId>
                <artifactId>org.wso2.charon.core</artifactId>
                <version>${charon.orbit.version}</version>
            </dependency>
            <dependency>
                <groupId>org.apache.wink</groupId>
                <artifactId>wink-client</artifactId>
                <version>${apache.wink.version}</version>
            </dependency>
            <dependency>
                <groupId>org.apache.ws.security</groupId>
                <artifactId>wss4j</artifactId>
                <version>${apache.ws.security.version}</version>
            </dependency>
            <dependency>
                <groupId>commons-collections</groupId>
                <artifactId>commons-collections</artifactId>
                <version>${commons-collections.version}</version>
            </dependency>
            <dependency>
                <groupId>org.slf4j</groupId>
                <artifactId>slf4j-simple</artifactId>
                <version>${slf4j.version}</version>
            </dependency>

            <dependency>
                <groupId>org.slf4j</groupId>
                <artifactId>slf4j-log4j12</artifactId>
                <version>${slf4j.version}</version>
            </dependency>
            <dependency>
                <groupId>org.apache.openejb</groupId>
                <artifactId>openejb-core</artifactId>
                <version>${apache.openejb.version}</version>
                <scope>test</scope>
            </dependency>
            <dependency>
                <groupId>org.wso2.orbit.org.apache.httpcomponents</groupId>
                <artifactId>httpclient</artifactId>
                <version>${orbit.version.commons.httpclient}</version>
            </dependency>
            <dependency>
                <groupId>org.apache.axis2.wso2</groupId>
                <artifactId>axis2-client</artifactId>
                <version>${axis2.client.version}</version>
            </dependency>
            <dependency>
                <groupId>org.wso2.orbit.com.nimbusds</groupId>
                <artifactId>nimbus-jose-jwt</artifactId>
                <version>${nimbusds.version}</version>
            </dependency>
            <dependency>
                <groupId>com.nimbusds</groupId>
                <artifactId>oauth2-oidc-sdk</artifactId>
                <version>${nimbus.oidc.sdk.version}</version>
            </dependency>
            <dependency>
                <groupId>org.wso2.orbit.commons-codec</groupId>
                <artifactId>commons-codec</artifactId>
                <version>${commons-codec.version}</version>
            </dependency>
            <dependency>
                <groupId>org.wso2.carbon.identity.framework</groupId>
                <artifactId>org.wso2.carbon.identity.user.registration.stub</artifactId>
                <version>${carbon.identity.framework.version}</version>
            </dependency>
            <dependency>
                <groupId>org.wso2.carbon.identity.framework</groupId>
                <artifactId>org.wso2.carbon.identity.user.profile.stub</artifactId>
                <version>${carbon.identity.framework.version}</version>
            </dependency>
            <dependency>
                <groupId>com.googlecode.javaewah</groupId>
                <artifactId>JavaEWAH</artifactId>
                <version>${javaewah.version}</version>
            </dependency>
            <dependency>
                <groupId>org.wso2.is</groupId>
                <artifactId>org.wso2.carbon.identity.test.integration.service.stubs</artifactId>
                <version>${project.version}</version>
            </dependency>
            <dependency>
                <groupId>org.wso2.carbon.identity.framework</groupId>
                <artifactId>org.wso2.carbon.security.mgt.stub</artifactId>
                <version>${carbon.identity.framework.version}</version>
            </dependency>
            <dependency>
                <groupId>org.jacoco</groupId>
                <artifactId>org.jacoco.agent</artifactId>
                <version>${jacoco.agent.version}</version>
            </dependency>
            <dependency>
                <groupId>org.wso2.carbon</groupId>
                <artifactId>org.wso2.carbon.core.services</artifactId>
                <version>${carbon.kernel.version}</version>
            </dependency>
            <dependency>
                <groupId>org.apache.tomcat.wso2</groupId>
                <artifactId>tomcat</artifactId>
                <version>${org.apache.tomcat.wso2.version}</version>
            </dependency>
            <dependency>
                <groupId>org.opensaml</groupId>
                <artifactId>xmltooling</artifactId>
                <version>${xmltooling.version}</version>
            </dependency>
            <dependency>
                <groupId>org.opensaml</groupId>
                <artifactId>openws</artifactId>
                <version>${openws.version}</version>
            </dependency>
            <dependency>
                <groupId>org.wso2.carbon.identity.framework</groupId>
                <artifactId>org.wso2.carbon.identity.application.mgt</artifactId>
                <version>${carbon.identity.framework.version}</version>
            </dependency>
            <dependency>
                <groupId>org.wso2.carbon.identity.framework</groupId>
                <artifactId>org.wso2.carbon.identity.functions.library.mgt</artifactId>
                <version>${carbon.identity.framework.version}</version>
            </dependency>
            <dependency>
                <groupId>org.wso2.carbon.identity.framework</groupId>
                <artifactId>org.wso2.carbon.identity.user.functionality.mgt</artifactId>
                <version>${carbon.identity.framework.version}</version>
            </dependency>
            <dependency>
                <groupId>xerces</groupId>
                <artifactId>xercesImpl</artifactId>
                <version>${xercesImpl.version}</version>
            </dependency>
            <dependency>
                <groupId>org.wso2.carbon.identity.framework</groupId>
                <artifactId>org.wso2.carbon.identity.application.authentication.framework</artifactId>
                <version>${carbon.identity.framework.version}</version>
            </dependency>
            <dependency>
                <groupId>org.wso2.carbon.identity.framework</groupId>
                <artifactId>org.wso2.carbon.user.mgt.common</artifactId>
                <version>${carbon.identity.framework.version}</version>
            </dependency>
            <dependency>
                <groupId>org.wso2.carbon.identity.framework</groupId>
                <artifactId>org.wso2.carbon.identity.role.mgt.core</artifactId>
                <version>${carbon.identity.framework.version}</version>
            </dependency>
            <dependency>
                <groupId>org.wso2.carbon.identity.framework</groupId>
                <artifactId>org.wso2.carbon.identity.secret.mgt.core</artifactId>
                <version>${carbon.identity.framework.version}</version>
            </dependency>
            <dependency>
                <groupId>org.wso2.carbon.identity.framework</groupId>
                <artifactId>org.wso2.carbon.identity.api.resource.mgt</artifactId>
                <version>${carbon.identity.framework.version}</version>
            </dependency>
            <dependency>
                <groupId>org.wso2.carbon.identity.saml.common</groupId>
                <artifactId>org.wso2.carbon.identity.saml.common.util</artifactId>
                <version>${saml.common.util.version}</version>
            </dependency>
            <dependency>
                <groupId>commons-codec</groupId>
                <artifactId>commons-codec</artifactId>
                <version>${commons.codec.version}</version>
            </dependency>
            <dependency>
                <groupId>org.apache.ws.commons.schema.wso2</groupId>
                <artifactId>XmlSchema</artifactId>
                <version>${XmlSchema.version}</version>
            </dependency>
            <dependency>
                <groupId>wsdl4j.wso2</groupId>
                <artifactId>wsdl4j</artifactId>
                <version>${wsdl4j.version}</version>
            </dependency>
            <dependency>
                <groupId>org.wso2.carbon.analytics-common</groupId>
                <artifactId>org.wso2.carbon.databridge.commons</artifactId>
                <scope>test</scope>
                <version>${carbon.analytics-common.version}</version>
            </dependency>
            <dependency>
                <groupId>org.wso2.carbon.analytics-common</groupId>
                <artifactId>org.wso2.carbon.databridge.core</artifactId>
                <scope>test</scope>
                <version>${carbon.analytics-common.version}</version>
            </dependency>
            <dependency>
                <groupId>org.wso2.carbon.analytics-common</groupId>
                <artifactId>org.wso2.carbon.databridge.receiver.thrift</artifactId>
                <scope>test</scope>
                <version>${carbon.analytics-common.version}</version>
            </dependency>
            <dependency>
                <groupId>org.wso2.carbon.multitenancy</groupId>
                <artifactId>org.wso2.carbon.tenant.mgt.stub</artifactId>
                <version>${carbon.multitenancy.version}</version>
            </dependency>
            <dependency>
                <groupId>commons-pool.wso2</groupId>
                <artifactId>commons-pool</artifactId>
                <version>${commons.pool.wso2.version}</version>
            </dependency>

            <!-- Outbound Authenticators -->
            <dependency>
                <groupId>org.wso2.carbon.identity.outbound.auth.oidc</groupId>
                <artifactId>org.wso2.carbon.identity.application.authenticator.oidc</artifactId>
                <version>${identity.outbound.auth.oidc.version}</version>
            </dependency>
            <dependency>
                <groupId>org.wso2.carbon.identity.outbound.auth.oauth2</groupId>
                <artifactId>org.wso2.carbon.identity.application.authenticator.oauth2</artifactId>
                <version>${identity.outbound.auth.oauth2.version}</version>
            </dependency>
            <dependency>
                <groupId>org.wso2.carbon.identity.outbound.auth.sts.passive</groupId>
                <artifactId>org.wso2.carbon.identity.application.authenticator.passive.sts</artifactId>
                <version>${identity.outbound.auth.passive.sts.version}</version>
            </dependency>
            <dependency>
                <groupId>org.wso2.carbon.identity.outbound.auth.saml2</groupId>
                <artifactId>org.wso2.carbon.identity.application.authenticator.samlsso</artifactId>
                <version>${identity.outbound.auth.samlsso.version}</version>
            </dependency>

            <!-- Social Authenticators -->
            <dependency>
                <groupId>org.wso2.carbon.identity.outbound.auth.facebook</groupId>
                <artifactId>org.wso2.carbon.identity.application.authenticator.facebook</artifactId>
                <version>${social.authenticator.facebook.version}</version>
            </dependency>
            <dependency>
                <groupId>org.wso2.carbon.identity.outbound.auth.google</groupId>
                <artifactId>org.wso2.carbon.identity.application.authenticator.google</artifactId>
                <version>${social.authenticator.google.version}</version>
            </dependency>
            <dependency>
                <groupId>org.wso2.carbon.identity.outbound.auth.live</groupId>
                <artifactId>org.wso2.carbon.identity.application.authenticator.live</artifactId>
                <version>${social.authenticator.windowslive.version}</version>
            </dependency>
            <dependency>
                <groupId>org.wso2.carbon.identity.outbound.auth.apple</groupId>
                <artifactId>org.wso2.carbon.identity.application.authenticator.apple</artifactId>
                <version>${social.authenticator.apple.version}</version>
            </dependency>

            <!-- Provisioning Connectors -->
            <dependency>
                <groupId>org.wso2.carbon.identity.outbound.provisioning.google</groupId>
                <artifactId>org.wso2.carbon.identity.provisioning.connector.google</artifactId>
                <version>${provisioning.connector.google.version}</version>
            </dependency>
            <dependency>
                <groupId>org.wso2.carbon.identity.outbound.provisioning.salesforce</groupId>
                <artifactId>org.wso2.carbon.identity.provisioning.connector.salesforce</artifactId>
                <version>${provisioning.connector.salesforce.version}</version>
            </dependency>
            <dependency>
                <groupId>org.wso2.carbon.identity.outbound.provisioning.scim</groupId>
                <artifactId>org.wso2.carbon.identity.provisioning.connector.scim</artifactId>
                <version>${provisioning.connector.scim.version}</version>
            </dependency>
            <dependency>
                <groupId>org.wso2.carbon.identity.outbound.provisioning.scim2</groupId>
                <artifactId>org.wso2.carbon.identity.provisioning.connector.scim2</artifactId>
                <version>${provisioning.connector.scim2.version}</version>
            </dependency>
            <dependency>
                <groupId>org.wso2.carbon.extension.identity.verification</groupId>
                <artifactId>org.wso2.carbon.extension.identity.verification.mgt.feature</artifactId>
                <version>${identity.verification.version}</version>
            </dependency>
            <dependency>
                <groupId>org.wso2.carbon.extension.identity.verification</groupId>
                <artifactId>org.wso2.carbon.extension.identity.verification.provider.feature</artifactId>
                <version>${identity.verification.version}</version>
            </dependency>
            <dependency>
                <groupId>org.wso2.carbon.extension.identity.verification</groupId>
                <artifactId>org.wso2.carbon.extension.identity.verification.ui.feature</artifactId>
                <version>${identity.verification.version}</version>
            </dependency>

            <!-- Local Authenticators -->
            <dependency>
                <groupId>org.wso2.carbon.identity.application.auth.basic</groupId>
                <artifactId>org.wso2.carbon.identity.application.authenticator.basicauth</artifactId>
                <version>${identity.local.auth.basicauth.version}</version>
            </dependency>
            <dependency>
                <groupId>org.wso2.carbon.identity.local.auth.iwa</groupId>
                <artifactId>org.wso2.carbon.identity.application.authenticator.iwa</artifactId>
                <version>${identity.local.auth.iwa.version}</version>
            </dependency>
            <dependency>
                <groupId>org.wso2.carbon.identity.local.auth.fido</groupId>
                <artifactId>org.wso2.carbon.identity.application.authenticator.fido</artifactId>
                <version>${identity.local.auth.fido.version}</version>
            </dependency>
            <dependency>
                <groupId>org.wso2.carbon.identity.local.auth.fido</groupId>
                <artifactId>org.wso2.carbon.identity.application.authenticator.fido2</artifactId>
                <version>${identity.local.auth.fido.version}</version>
            </dependency>
            <dependency>
                <groupId>org.wso2.carbon.identity.local.auth.fido</groupId>
                <artifactId>org.wso2.carbon.identity.application.authenticator.fido2.server.feature</artifactId>
                <version>${identity.local.auth.fido.version}</version>
            </dependency>
            <dependency>
                <groupId>org.wso2.carbon.identity.application.auth.basic</groupId>
                <artifactId>org.wso2.carbon.identity.application.authenticator.basicauth.jwt</artifactId>
                <version>${identity.local.auth.basicauth.version}</version>
            </dependency>
            <dependency>
                <groupId>org.wso2.carbon.identity.application.auth.basic</groupId>
                <artifactId>org.wso2.carbon.identity.application.authentication.handler.identifier</artifactId>
                <version>${identity.local.auth.basicauth.version}</version>
            </dependency>
            <dependency>
                <groupId>org.wso2.carbon.identity.application.auth.basic</groupId>
                <artifactId>org.wso2.carbon.identity.application.authentication.handler.session</artifactId>
                <version>${identity.local.auth.basicauth.version}</version>
            </dependency>
            <dependency>
                <groupId>org.wso2.carbon.extension.identity.oauth.addons</groupId>
                <artifactId>org.wso2.carbon.identity.oauth2.token.handler.clientauth.mutualtls</artifactId>
                <version>${identity.oauth.addons.version}</version>
            </dependency>

            <!-- Local Authentication API Connector -->
            <dependency>
                <groupId>org.wso2.carbon.identity.local.auth.api</groupId>
                <artifactId>org.wso2.carbon.identity.local.auth.api.core</artifactId>
                <version>${identity.local.auth.api.version}</version>
            </dependency>

            <!-- OAuth2 Grant Type extensions -->
            <dependency>
                <groupId>org.wso2.carbon.extension.identity.oauth2.grantType.jwt</groupId>
                <artifactId>org.wso2.carbon.identity.oauth2.grant.jwt</artifactId>
                <version>${identity.oauth2.jwt.bearer.grant.version}</version>
            </dependency>
            <dependency>
                <groupId>org.wso2.carbon.extension.identity.oauth2.grantType.token.exchange</groupId>
                <artifactId>org.wso2.carbon.identity.oauth2.grant.token.exchange</artifactId>
                <version>${identity.oauth2.token.exchange.grant.version}</version>
            </dependency>

            <!--Conditional authenticator functions-->
            <dependency>
                <groupId>org.wso2.carbon.identity.conditional.auth.functions</groupId>
                <artifactId>org.wso2.carbon.identity.conditional.auth.functions.user</artifactId>
                <version>${conditional.authentication.functions.version}</version>
            </dependency>
            <dependency>
                <groupId>org.wso2.carbon.identity.conditional.auth.functions</groupId>
                <artifactId>org.wso2.carbon.identity.conditional.auth.functions.notification</artifactId>
                <version>${conditional.authentication.functions.version}</version>
            </dependency>
            <dependency>
                <groupId>org.wso2.carbon.identity.conditional.auth.functions</groupId>
                <artifactId>org.wso2.carbon.identity.conditional.auth.functions.analytics</artifactId>
                <version>${conditional.authentication.functions.version}</version>
            </dependency>
            <dependency>
                <groupId>org.wso2.carbon.identity.conditional.auth.functions</groupId>
                <artifactId>org.wso2.carbon.identity.conditional.auth.functions.choreo</artifactId>
                <version>${conditional.authentication.functions.version}</version>
            </dependency>
            <!-- Other Connectors packed with IS -->
            <dependency>
                <groupId>org.wso2.carbon.extension.identity.authenticator.outbound.emailotp</groupId>
                <artifactId>org.wso2.carbon.identity.authenticator.emailotp</artifactId>
                <version>${authenticator.emailotp.version}</version>
            </dependency>
            <dependency>
                <groupId>org.wso2.carbon.extension.identity.authenticator.outbound.smsotp</groupId>
                <artifactId>org.wso2.carbon.extension.identity.authenticator.smsotp.connector</artifactId>
                <version>${authenticator.smsotp.version}</version>
            </dependency>
            <dependency>
                <groupId>org.wso2.carbon.identity.local.auth.magiclink</groupId>
                <artifactId>org.wso2.carbon.identity.application.authenticator.magiclink</artifactId>
                <version>${authenticator.magiclink.version}</version>
            </dependency>
            <dependency>
                <groupId>org.wso2.carbon.identity.local.auth.magiclink</groupId>
                <artifactId>org.wso2.carbon.identity.local.auth.magiclink.server.feature</artifactId>
                <version>${authenticator.magiclink.version}</version>
            </dependency>
            <dependency>
                <groupId>org.wso2.carbon.identity.local.auth.emailotp</groupId>
                <artifactId>org.wso2.carbon.identity.local.auth.emailotp</artifactId>
                <version>${authenticator.local.auth.emailotp.version}</version>
            </dependency>
            <dependency>
                <groupId>org.wso2.carbon.identity.local.auth.smsotp</groupId>
                <artifactId>org.wso2.carbon.identity.local.auth.smsotp.feature</artifactId>
                <version>${authenticator.local.auth.smsotp.version}</version>
            </dependency>
            <dependency>
                <groupId>org.wso2.carbon.identity.local.auth.emailotp</groupId>
                <artifactId>org.wso2.carbon.identity.local.auth.emailotp.server.feature</artifactId>
                <version>${authenticator.local.auth.emailotp.version}</version>
            </dependency>
            <dependency>
                <groupId>org.wso2.carbon.identity.auth.otp.commons</groupId>
                <artifactId>org.wso2.carbon.identity.auth.otp.core</artifactId>
                <version>${authenticator.auth.otp.commons.version}</version>
            </dependency>
            <dependency>
                <groupId>org.wso2.carbon.identity.auth.otp.commons</groupId>
                <artifactId>org.wso2.carbon.identity.auth.otp.core.server.feature</artifactId>
                <version>${authenticator.auth.otp.commons.version}</version>
            </dependency>
            <dependency>
                <groupId>org.wso2.carbon.extension.identity.authenticator.outbound.twitter</groupId>
                <artifactId>org.wso2.carbon.extension.identity.authenticator.twitter.connector</artifactId>
                <version>${authenticator.twitter.version}</version>
            </dependency>
            <dependency>
                <groupId>org.wso2.carbon.extension.identity.authenticator.outbound.office365</groupId>
                <artifactId>org.wso2.carbon.extension.identity.authenticator.office3620connector</artifactId>
                <version>${authenticator.office365.version}</version>
            </dependency>
            <dependency>
                <groupId>org.wso2.carbon.extension.identity.authenticator.outbound.totp</groupId>
                <artifactId>org.wso2.carbon.extension.identity.authenticator.totp.connector</artifactId>
                <version>${authenticator.totp.version}</version>
            </dependency>
            <dependency>
                <groupId>org.wso2.carbon.extension.identity.authenticator.outbound.backupcode</groupId>
                <artifactId>org.wso2.carbon.extension.identity.authenticator.backupcode.connector</artifactId>
                <version>${authenticator.backupcode.version}</version>
            </dependency>
            <dependency>
                <groupId>org.wso2.carbon.extension.identity.authenticator.outbound.x509Certificate</groupId>
                <artifactId>org.wso2.carbon.extension.identity.authenticator.x509Certificate.connector</artifactId>
                <version>${authenticator.x509.version}</version>
            </dependency>

            <!--Hash providers-->
            <dependency>
                <groupId>org.wso2.carbon.identity.hash.provider.pbkdf2</groupId>
                <artifactId>org.wso2.carbon.identity.hash.provider.pbkdf2.server.feature</artifactId>
                <version>${hashprovider.pbkdf2.version}</version>
            </dependency>

            <!-- API server and API user common dependencies -->
            <dependency>
                <groupId>org.wso2.carbon.identity.server.api</groupId>
                <artifactId>org.wso2.carbon.identity.api.server.common</artifactId>
                <version>${identity.server.api.version}</version>
            </dependency>
            <dependency>
                <groupId>org.wso2.carbon.identity.user.api</groupId>
                <artifactId>org.wso2.carbon.identity.api.user.common</artifactId>
                <version>${identity.user.api.version}</version>
            </dependency>

            <!--
                Dependencies from this point is used in p2 profile gen, added here to get them updated along with
                versions plugin (version plugin only reads the dependencies in dependencyManagement,
                and dependencies section)
            -->
            <dependency>
                <groupId>org.wso2.carbon.healthcheck</groupId>
                <artifactId>org.wso2.carbon.healthcheck.server.feature</artifactId>
                <version>${carbon.healthcheck.version}</version>
            </dependency>
            <dependency>
                <groupId>org.wso2.carbon.identity.carbon.auth.saml2</groupId>
                <artifactId>org.wso2.carbon.identity.authenticator.saml2.sso.feature</artifactId>
                <version>${identity.carbon.auth.saml2.version}</version>
                <type>zip</type>
            </dependency>
            <dependency>
                <groupId>org.wso2.carbon.identity.local.auth.requestpath.basic</groupId>
                <artifactId>org.wso2.carbon.identity.application.authenticator.requestpath.basicauth.server.feature
                </artifactId>
                <version>${identity.outbound.auth.requestpath.basicauth.version}</version>
            </dependency>
            <dependency>
                <groupId>org.wso2.carbon.identity.carbon.auth.mutualssl</groupId>
                <artifactId>org.wso2.carbon.identity.authenticator.mutualssl.feature</artifactId>
                <version>${identity.carbon.auth.mutual.ssl.version}</version>
            </dependency>
            <dependency>
                <groupId>org.wso2.carbon.identity.userstore.remote</groupId>
                <artifactId>org.wso2.carbon.identity.user.store.remote.feature</artifactId>
                <version>${identity.userstore.remote.version}</version>
            </dependency>
            <dependency>
                <groupId>org.wso2.carbon.identity.carbon.auth.iwa</groupId>
                <artifactId>org.wso2.carbon.identity.authenticator.iwa.feature</artifactId>
                <version>${identity.carbon.auth.iwa.version}</version>
            </dependency>
            <dependency>
                <groupId>org.wso2.carbon.identity.local.auth.requestpath.oauth</groupId>
                <artifactId>org.wso2.carbon.identity.application.authenticator.requestpath.oauth.server.feature
                </artifactId>
                <version>${identity.outbound.auth.requestpath.oauth.version}</version>
            </dependency>
            <dependency>
                <groupId>org.wso2.carbon.identity.tool.validator.sso.saml2</groupId>
                <artifactId>org.wso2.carbon.identity.tools.saml.validator.feature</artifactId>
                <version>${identity.tool.samlsso.validator.version}</version>
            </dependency>
            <dependency>
                <groupId>org.wso2.carbon.identity.datapublisher.authentication</groupId>
                <artifactId>org.wso2.carbon.identity.data.publisher.application.authentication.server.feature
                </artifactId>
                <version>${identity.data.publisher.authentication.version}</version>
            </dependency>
            <dependency>
                <groupId>org.wso2.carbon.identity.data.publisher.oauth</groupId>
                <artifactId>org.wso2.carbon.identity.data.publisher.oauth.server.feature</artifactId>
                <version>${identity.data.publisher.oauth.version}</version>
            </dependency>
            <dependency>
                <groupId>org.wso2.carbon.identity.data.publisher.audit</groupId>
                <artifactId>org.wso2.carbon.identity.data.publisher.audit.user.operation.server.feature</artifactId>
                <version>${identity.data.publisher.audit.version}</version>
            </dependency>
            <dependency>
                <groupId>org.wso2.carbon.identity.auth.rest</groupId>
                <artifactId>org.wso2.carbon.identity.auth.server.feature</artifactId>
                <version>${identity.carbon.auth.rest.version}</version>
            </dependency>
            <dependency>
                <groupId>org.wso2.carbon.identity.auth.rest</groupId>
                <artifactId>org.wso2.carbon.identity.cors.server.feature</artifactId>
                <version>${identity.carbon.auth.rest.version}</version>
            </dependency>
            <dependency>
                <groupId>org.wso2.carbon.identity.event.handler.accountlock</groupId>
                <artifactId>org.wso2.carbon.identity.handler.event.account.lock.feature</artifactId>
                <version>${identity.event.handler.account.lock.version}</version>
            </dependency>
            <dependency>
                <groupId>org.wso2.carbon.identity.event.handler.notification</groupId>
                <artifactId>org.wso2.carbon.email.mgt.feature</artifactId>
                <version>${identity.event.handler.notification.version}</version>
            </dependency>
            <dependency>
                <groupId>org.wso2.carbon.identity.metadata.saml2</groupId>
                <artifactId>org.wso2.carbon.identity.idp.metadata.saml2.server.feature</artifactId>
                <version>${identity.metadata.saml.version}</version>
            </dependency>
            <dependency>
                <groupId>org.wso2.carbon.identity.saml.common</groupId>
                <artifactId>org.wso2.carbon.identity.saml.common.util.feature</artifactId>
                <version>${saml.common.util.version}</version>
            </dependency>
            <dependency>
                <groupId>org.wso2.identity.apps</groupId>
                <artifactId>org.wso2.identity.apps.common.server.feature</artifactId>
                <version>${identity.apps.core.version}</version>
            </dependency>
            <dependency>
                <groupId>org.wso2.identity.apps</groupId>
                <artifactId>org.wso2.identity.apps.console.server.feature</artifactId>
                <version>${identity.apps.console.version}</version>
            </dependency>
            <dependency>
                <groupId>org.wso2.identity.apps</groupId>
                <artifactId>org.wso2.identity.apps.myaccount.server.feature</artifactId>
                <version>${identity.apps.myaccount.version}</version>
            </dependency>
            <dependency>
                <groupId>org.wso2.identity.apps</groupId>
                <artifactId>org.wso2.identity.apps.authentication.portal.server.feature</artifactId>
                <version>${identity.apps.core.version}</version>
            </dependency>
            <dependency>
                <groupId>org.wso2.identity.apps</groupId>
                <artifactId>org.wso2.identity.apps.recovery.portal.server.feature</artifactId>
                <version>${identity.apps.core.version}</version>
            </dependency>
            <dependency>
                <groupId>org.wso2.identity.apps</groupId>
                <artifactId>org.wso2.identity.apps.x509certificate.portal.server.feature</artifactId>
                <version>${identity.apps.core.version}</version>
            </dependency>
            <dependency>
                <groupId>org.wso2.carbon.identity.outbound.auth.oauth2</groupId>
                <artifactId>org.wso2.carbon.identity.outbound.auth.oauth2.server.feature</artifactId>
                <version>${identity.outbound.auth.oauth2.version}</version>
            </dependency>
            <dependency>
                <groupId>org.apache.felix</groupId>
                <artifactId>org.apache.felix.scr.ds-annotations</artifactId>
                <version>${ds-annotations.version}</version>
            </dependency>
            <dependency>
                <groupId>org.wso2.carbon.consent.mgt</groupId>
                <artifactId>org.wso2.carbon.consent.mgt.feature</artifactId>
                <version>${carbon.consent.mgt.version}</version>
            </dependency>
            <dependency>
                <groupId>org.wso2.carbon.identity.framework</groupId>
                <artifactId>org.wso2.carbon.identity.consent.mgt</artifactId>
                <version>${carbon.identity.framework.version}</version>
            </dependency>
            <dependency>
                <groupId>org.wso2.carbon.utils</groupId>
                <artifactId>org.wso2.carbon.database.utils</artifactId>
                <version>${carbon.database.utils.version}</version>
            </dependency>
            <dependency>
                <groupId>org.wso2.carbon.registry</groupId>
                <artifactId>org.wso2.carbon.registry.properties.stub</artifactId>
                <version>${carbon.registry.version}</version>
            </dependency>
            <dependency>
                <groupId>org.wso2.carbon.extension.identity.x509certificate</groupId>
                <artifactId>org.wso2.carbon.extension.identity.x509Certificate.validation.server.feature</artifactId>
                <version>${org.wso2.carbon.extension.identity.x509certificate.version}</version>
            </dependency>
            <dependency>
                <groupId>org.wso2.carbon.extension.identity.x509certificate</groupId>
                <artifactId>org.wso2.carbon.extension.identity.x509Certificate.valve</artifactId>
                <version>${org.wso2.carbon.extension.identity.x509certificate.version}</version>
            </dependency>
            <dependency>
                <groupId>org.wso2.carbon.identity.conditional.auth.functions</groupId>
                <artifactId>org.wso2.carbon.identity.conditional.auth.functions.server.feature</artifactId>
                <version>${conditional.authentication.functions.version}</version>
            </dependency>
            <dependency>
                <groupId>org.wso2.carbon.identity.framework</groupId>
                <artifactId>org.wso2.carbon.identity.template.mgt.server.feature</artifactId>
                <version>${carbon.identity.framework.version}</version>
            </dependency>
            <dependency>
                <groupId>org.wso2.carbon.identity.framework</groupId>
                <artifactId>org.wso2.carbon.identity.template.mgt.feature</artifactId>
                <version>${carbon.identity.framework.version}</version>
            </dependency>
            <dependency>
                <groupId>org.wso2.carbon.identity.framework</groupId>
                <artifactId>org.wso2.carbon.identity.cors.mgt.server.feature</artifactId>
                <version>${carbon.identity.framework.version}</version>
            </dependency>
            <dependency>
                <groupId>org.wso2.carbon.identity.framework</groupId>
                <artifactId>org.wso2.carbon.identity.user.functionality.mgt.feature</artifactId>
                <version>${carbon.identity.framework.version}</version>
            </dependency>
            <dependency>
                <groupId>org.wso2.carbon.identity.framework</groupId>
                <artifactId>org.wso2.carbon.identity.multi.attribute.login.mgt.server.feature</artifactId>
                <version>${carbon.identity.framework.version}</version>
            </dependency>
            <dependency>
                <groupId>org.wso2.carbon.identity.framework</groupId>
                <artifactId>org.wso2.carbon.identity.unique.claim.mgt.server.feature</artifactId>
                <version>${carbon.identity.framework.version}</version>
            </dependency>
            <dependency>
                <groupId>org.wso2.carbon.identity.framework</groupId>
                <artifactId>org.wso2.carbon.identity.api.resource.mgt.server.feature</artifactId>
                <version>${carbon.identity.framework.version}</version>
            </dependency>
            <dependency>
                <groupId>org.wso2.carbon.identity.governance</groupId>
                <artifactId>org.wso2.carbon.identity.multi.attribute.login.service.server.feature</artifactId>
                <version>${identity.governance.version}</version>
            </dependency>
            <dependency>
                <groupId>org.wso2.carbon.identity.framework</groupId>
                <artifactId>org.wso2.carbon.identity.central.log.mgt</artifactId>
                <version>${carbon.identity.framework.version}</version>
            </dependency>
            <dependency>
                <groupId>org.wso2.carbon.identity.branding.preference.management</groupId>
                <artifactId>org.wso2.carbon.identity.branding.preference.management.core</artifactId>
                <version>${identity.branding.preference.management.version}</version>
            </dependency>
            <dependency>
                <groupId>org.wso2.carbon.identity.framework</groupId>
                <artifactId>org.wso2.carbon.identity.input.validation.mgt</artifactId>
                <version>${carbon.identity.framework.version}</version>
            </dependency>
            <dependency>
                <groupId>org.wso2.carbon.identity.framework</groupId>
                <artifactId>org.wso2.carbon.identity.input.validation.mgt.server.feature</artifactId>
                <version>${carbon.identity.framework.version}</version>
            </dependency>
            <dependency>
                <groupId>org.wso2.carbon.identity.framework</groupId>
                <artifactId>org.wso2.carbon.identity.client.attestation.mgt</artifactId>
                <version>${carbon.identity.framework.version}</version>
            </dependency>
            <dependency>
                <groupId>org.wso2.carbon.identity.framework</groupId>
                <artifactId>org.wso2.carbon.identity.client.attestation.mgt.server.feature</artifactId>
                <version>${carbon.identity.framework.version}</version>
            </dependency>
            <dependency>
                <groupId>org.wso2.carbon.identity.framework</groupId>
                <artifactId>org.wso2.carbon.identity.trusted.app.mgt</artifactId>
                <version>${carbon.identity.framework.version}</version>
            </dependency>
            <dependency>
                <groupId>org.wso2.carbon.identity.framework</groupId>
                <artifactId>org.wso2.carbon.identity.trusted.app.mgt.server.feature</artifactId>
                <version>${carbon.identity.framework.version}</version>
            </dependency>
            <dependency>
                <groupId>org.wso2.carbon.identity.framework</groupId>
                <artifactId>org.wso2.carbon.identity.consent.server.configs.mgt</artifactId>
                <version>${carbon.identity.framework.version}</version>
            </dependency>
            <dependency>
                <groupId>org.wso2.carbon.identity.framework</groupId>
                <artifactId>org.wso2.carbon.identity.consent.server.configs.mgt.server.feature</artifactId>
                <version>${carbon.identity.framework.version}</version>
            </dependency>
            <dependency>
                <groupId>org.wso2.carbon.identity.organization.management</groupId>
                <artifactId>org.wso2.carbon.identity.organization.management.server.feature</artifactId>
                <version>${identity.org.mgt.version}</version>
            </dependency>
            <dependency>
                <groupId>org.wso2.carbon.identity.organization.management.core</groupId>
                <artifactId>org.wso2.carbon.identity.organization.management.core.server.feature</artifactId>
                <version>${identity.org.mgt.core.version}</version>
            </dependency>
            <dependency>
                <groupId>org.wso2.carbon.identity.auth.organization.login</groupId>
                <artifactId>org.wso2.carbon.identity.auth.organization.login.server.feature</artifactId>
                <version>${identity.organization.login.version}</version>
            </dependency>
            <dependency>
                <groupId>org.wso2.carbon.extension.identity.oauth2.grantType.organizationswitch</groupId>
                <artifactId>org.wso2.carbon.identity.oauth2.grant.organizationswitch.server.feature</artifactId>
                <version>${identity.oauth2.grant.organizationswitch.version}</version>
            </dependency>
            <dependency>
                <groupId>org.wso2.carbon.identity.outbound.provisioning.scim2</groupId>
                <artifactId>org.wso2.carbon.identity.provisioning.connector.scim2.server.feature</artifactId>
                <version>${provisioning.connector.scim2.version}</version>
            </dependency>
            <dependency>
                <groupId>org.wso2.carbon.extension.identity.verification</groupId>
                <artifactId>org.wso2.carbon.extension.identity.verification.mgt</artifactId>
                <version>${identity.verification.version}</version>
            </dependency>
            <dependency>
                <groupId>org.wso2.carbon.extension.identity.verification</groupId>
                <artifactId>org.wso2.carbon.extension.identity.verification.provider</artifactId>
                <version>${identity.verification.version}</version>
            </dependency>
            <dependency>
                <groupId>org.wso2.carbon.extension.identity.verification</groupId>
                <artifactId>org.wso2.carbon.extension.identity.verification.ui</artifactId>
                <version>${identity.verification.version}</version>
            </dependency>
            <dependency>
                <groupId>org.wso2.carbon.extension.identity.oauth.addons</groupId>
                <artifactId>org.wso2.carbon.identity.oauth2.token.handler.clientauth.jwt</artifactId>
                <version>${identity.oauth.addons.version}</version>
            </dependency>

            <dependency>
                <groupId>org.wso2.msf4j</groupId>
                <artifactId>msf4j-core</artifactId>
                <version>${msf4j.version}</version>
            </dependency>
            <dependency>
                <groupId>org.wso2.msf4j</groupId>
                <artifactId>msf4j-microservice</artifactId>
                <version>${msf4j.version}</version>
            </dependency>
            <dependency>
                <groupId>org.apache.velocity</groupId>
                <artifactId>velocity</artifactId>
                <version>${org.apache.velocity.version}</version>
            </dependency>
            <dependency>
                <groupId>io.rest-assured</groupId>
                <artifactId>rest-assured</artifactId>
                <version>${rest.assured.version}</version>
                <scope>test</scope>
            </dependency>
            <dependency>
                <groupId>io.rest-assured</groupId>
                <artifactId>json-path</artifactId>
                <version>${rest.assured.version}</version>
                <scope>test</scope>
            </dependency>
            <dependency>
                <groupId>io.rest-assured</groupId>
                <artifactId>xml-path</artifactId>
                <version>${rest.assured.version}</version>
                <scope>test</scope>
            </dependency>
            <dependency>
                <groupId>io.rest-assured</groupId>
                <artifactId>rest-assured-all</artifactId>
                <version>${rest.assured.version}</version>
                <scope>test</scope>
            </dependency>
            <dependency>
                <groupId>org.wiremock</groupId>
                <artifactId>wiremock</artifactId>
                <version>${wiremock.version}</version>
                <scope>test</scope>
            </dependency>
            <dependency>
                <groupId>org.yaml</groupId>
                <artifactId>snakeyaml</artifactId>
                <version>${snakeyaml.version}</version>
                <scope>test</scope>
            </dependency>
            <dependency>
                <groupId>io.swagger</groupId>
                <artifactId>swagger-annotations</artifactId>
                <version>${swagger-core-version}</version>
                <scope>test</scope>
            </dependency>
            <dependency>
                <groupId>com.atlassian.oai</groupId>
                <artifactId>swagger-request-validator-restassured</artifactId>
                <version>${swagger-request-validator.version}</version>
                <scope>test</scope>
            </dependency>
            <dependency>
                <groupId>org.xmlunit</groupId>
                <artifactId>xmlunit-core</artifactId>
                <version>${org.xmlunit.version}</version>
                <scope>test</scope>
            </dependency>
            <dependency>
                <groupId>org.wso2.identity.apps</groupId>
                <artifactId>identity-apps-cypress-tests</artifactId>
                <version>${identity.apps.tests.version}</version>
            </dependency>
            <dependency>
                <groupId>org.codehaus.jackson</groupId>
                <artifactId>jackson-core-asl</artifactId>
                <version>${jackson-core-asl.version}</version>
                <scope>compile</scope>
            </dependency>
            <dependency>
                <groupId>com.fasterxml.jackson.core</groupId>
                <artifactId>jackson-core</artifactId>
                <version>${com.fasterxml.jackson.version}</version>
            </dependency>
            <dependency>
                <groupId>com.fasterxml.jackson.core</groupId>
                <artifactId>jackson-annotations</artifactId>
                <version>${com.fasterxml.jackson.version}</version>
            </dependency>
            <dependency>
                <groupId>com.fasterxml.jackson.core</groupId>
                <artifactId>jackson-databind</artifactId>
                <version>${com.fasterxml.jackson.databind.version}</version>
            </dependency>
            <dependency>
                <groupId>org.apache.log4j.wso2</groupId>
                <artifactId>log4j</artifactId>
                <version>${org.apache.log4j.wso2.version}</version>
                <exclusions>
                    <exclusion>
                        <groupId>log4j</groupId>
                        <artifactId>log4j</artifactId>
                    </exclusion>
                </exclusions>
            </dependency>
            <!-- Pax Logging -->
            <dependency>
                <groupId>org.wso2.org.ops4j.pax.logging</groupId>
                <artifactId>pax-logging-api</artifactId>
                <version>${pax.logging.api.version}</version>
            </dependency>
            <dependency>
                <groupId>org.apache.logging.log4j</groupId>
                <artifactId>log4j-jul</artifactId>
                <version>${org.apache.logging.log4j.version}</version>
                <scope>test</scope>
            </dependency>
            <dependency>
                <groupId>org.apache.logging.log4j</groupId>
                <artifactId>log4j-core</artifactId>
                <version>${org.apache.logging.log4j.version}</version>
                <scope>test</scope>
            </dependency>
            <dependency>
                <groupId>commons-logging</groupId>
                <artifactId>commons-logging</artifactId>
                <version>1.2</version>
                <scope>test</scope>
            </dependency>
            <dependency>
                <groupId>commons-lang.wso2</groupId>
                <artifactId>commons-lang</artifactId>
                <version>${commons-lang.wso2.version}</version>
                <scope>test</scope>
            </dependency>
            <dependency>
                <groupId>org.wso2.is</groupId>
                <artifactId>org.wso2.carbon.identity.test.integration.service</artifactId>
                <version>${project.version}</version>
            </dependency>
            <dependency>
                <groupId>org.apache.directory.server</groupId>
                <artifactId>apacheds-core-constants</artifactId>
                <version>${apacheds.core.version}</version>
                <scope>test</scope>
            </dependency>
            <dependency>
                <groupId>org.apache.directory.server</groupId>
                <artifactId>apacheds-core</artifactId>
                <version>${apacheds.core.version}</version>
                <scope>test</scope>
            </dependency>
            <dependency>
                <groupId>org.apache.directory.server</groupId>
                <artifactId>apacheds-core-api</artifactId>
                <version>${apacheds.core.version}</version>
                <scope>test</scope>
            </dependency>
            <dependency>
                <groupId>org.apache.directory.server</groupId>
                <artifactId>apacheds-jdbm-partition</artifactId>
                <version>${apacheds.core.version}</version>
                <scope>test</scope>
            </dependency>
            <dependency>
                <groupId>org.apache.directory.server</groupId>
                <artifactId>apacheds-ldif-partition</artifactId>
                <version>${apacheds.core.version}</version>
                <scope>test</scope>
            </dependency>
            <dependency>
                <groupId>org.apache.directory.server</groupId>
                <artifactId>apacheds-protocol-ldap</artifactId>
                <version>${apacheds.core.version}</version>
                <scope>test</scope>
            </dependency>
            <dependency>
                <groupId>org.apache.directory.server</groupId>
                <artifactId>apacheds-protocol-shared</artifactId>
                <version>${apacheds.core.version}</version>
                <scope>test</scope>
            </dependency>
            <dependency>
                <groupId>org.apache.directory.server</groupId>
                <artifactId>apacheds-xdbm-partition</artifactId>
                <version>${apacheds.core.version}</version>
                <scope>test</scope>
            </dependency>
            <dependency>
                <groupId>org.apache.directory.api</groupId>
                <artifactId>api-all</artifactId>
                <version>${apacheds.api.version}</version>
                <scope>test</scope>
            </dependency>
            <dependency>
                <groupId>com.icegreen</groupId>
                <artifactId>greenmail</artifactId>
                <version>${greenmail.version}</version>
                <scope>test</scope>
            </dependency>
            <dependency>
                <groupId>com.sun.mail</groupId>
                <artifactId>jakarta.mail</artifactId>
                <version>${jakarta.mail.version}</version>
                <scope>test</scope>
            </dependency>
            <dependency>
                <groupId>org.jsoup</groupId>
                <artifactId>jsoup</artifactId>
                <version>${jsoup.version}</version>
                <scope>test</scope>
            </dependency>

            <dependency>
                <groupId>org.wso2.carbon.identity.governance</groupId>
                <artifactId>org.wso2.carbon.identity.user.onboard.core.service</artifactId>
                <version>${identity.governance.version}</version>
            </dependency>
            <dependency>
                <groupId>org.wso2.carbon.extension.identity.authenticator.utils</groupId>
                <artifactId>org.wso2.carbon.extension.identity.helper</artifactId>
                <version>${identity.extension.utils}</version>
            </dependency>
            <dependency>
                <groupId>com.nimbusds</groupId>
                <artifactId>nimbus-jose-jwt</artifactId>
                <version>${nimbus-jose-jwt.version}</version>
            </dependency>

            <!-- Integration UI Templates -->
            <dependency>
                <groupId>org.wso2.carbon.identity.integration.ui.templates</groupId>
                <artifactId>org.wso2.carbon.identity.integration.ui.templates.applications.custom-application</artifactId>
                <version>${identity.integration.ui.templates.version}</version>
                <type>zip</type>
            </dependency>
            <dependency>
                <groupId>org.wso2.carbon.identity.integration.ui.templates</groupId>
                <artifactId>org.wso2.carbon.identity.integration.ui.templates.applications.custom-protocol-application</artifactId>
                <version>${identity.integration.ui.templates.version}</version>
                <type>zip</type>
            </dependency>
            <dependency>
                <groupId>org.wso2.carbon.identity.integration.ui.templates</groupId>
                <artifactId>org.wso2.carbon.identity.integration.ui.templates.applications.m2m-application</artifactId>
                <version>${identity.integration.ui.templates.version}</version>
                <type>zip</type>
            </dependency>
            <dependency>
                <groupId>org.wso2.carbon.identity.integration.ui.templates</groupId>
                <artifactId>org.wso2.carbon.identity.integration.ui.templates.applications.mobile-application</artifactId>
                <version>${identity.integration.ui.templates.version}</version>
                <type>zip</type>
            </dependency>
            <dependency>
                <groupId>org.wso2.carbon.identity.integration.ui.templates</groupId>
                <artifactId>org.wso2.carbon.identity.integration.ui.templates.applications.single-page-application</artifactId>
                <version>${identity.integration.ui.templates.version}</version>
                <type>zip</type>
            </dependency>
            <dependency>
                <groupId>org.wso2.carbon.identity.integration.ui.templates</groupId>
                <artifactId>org.wso2.carbon.identity.integration.ui.templates.applications.traditional-web-application</artifactId>
                <version>${identity.integration.ui.templates.version}</version>
                <type>zip</type>
            </dependency>
            <dependency>
                <groupId>org.wso2.carbon.identity.integration.ui.templates</groupId>
                <artifactId>org.wso2.carbon.identity.integration.ui.templates.applications.salesforce</artifactId>
                <version>${identity.integration.ui.templates.version}</version>
                <type>zip</type>
            </dependency>
            <dependency>
                <groupId>org.wso2.carbon.identity.integration.ui.templates</groupId>
                <artifactId>org.wso2.carbon.identity.integration.ui.templates.applications.google-workspace</artifactId>
                <version>${identity.integration.ui.templates.version}</version>
                <type>zip</type>
            </dependency>
            <dependency>
                <groupId>org.wso2.carbon.identity.integration.ui.templates</groupId>
                <artifactId>org.wso2.carbon.identity.integration.ui.templates.applications.microsoft-365</artifactId>
                <version>${identity.integration.ui.templates.version}</version>
                <type>zip</type>
            </dependency>
        </dependencies>
    </dependencyManagement>

    <profiles>
        <profile>
            <id>Sign-Artifacts</id>
            <activation>
                <property>
                    <name>sign</name>
                </property>
            </activation>
            <build>
                <plugins>
                    <plugin>
                        <groupId>org.apache.maven.plugins</groupId>
                        <artifactId>maven-gpg-plugin</artifactId>
                        <version>1.0-alpha-3</version>
                        <executions>
                            <execution>
                                <id>sign-artifacts</id>
                                <phase>verify</phase>
                                <goals>
                                    <goal>sign</goal>
                                </goals>
                            </execution>
                        </executions>
                    </plugin>
                </plugins>
            </build>
        </profile>
        <profile>
            <id>wso2-release</id>
            <build>
                <plugins>
                    <plugin>
                        <groupId>org.apache.maven.plugins</groupId>
                        <artifactId>maven-javadoc-plugin</artifactId>
                        <version>2.10.1</version>
                        <executions>
                            <execution>
                                <id>attach-javadocs</id>
                                <goals>
                                    <goal>jar</goal>
                                </goals>
                                <configuration> <!-- add this to disable checking -->
                                    <additionalparam>-Xdoclint:none</additionalparam>
                                    <source>8</source>
                                </configuration>
                            </execution>
                        </executions>
                    </plugin>
                </plugins>
            </build>
        </profile>

    </profiles>

    <properties>

        <!--Carbon Identity Framework Version-->
<<<<<<< HEAD
        <carbon.identity.framework.version>7.7.19</carbon.identity.framework.version>
=======
        <carbon.identity.framework.version>7.7.18</carbon.identity.framework.version>
>>>>>>> cc5e064b
        <carbon.identity.framework.version.range>[5.14.67, 8.0.0)</carbon.identity.framework.version.range>

        <!--SAML Common Utils Version-->
        <saml.common.util.version>1.4.2</saml.common.util.version>
        <saml.common.util.version.range>[1.0.0,2.0.0)</saml.common.util.version.range>

        <!--Carbon Consent Version-->
        <carbon.consent.mgt.version>2.6.4</carbon.consent.mgt.version>

        <!--Identity Governance Version-->
        <identity.governance.version>1.11.20</identity.governance.version>

        <!--Identity Carbon Versions-->
        <identity.carbon.auth.saml2.version>5.9.8</identity.carbon.auth.saml2.version>
        <identity.carbon.auth.mutual.ssl.version>5.5.0</identity.carbon.auth.mutual.ssl.version>
        <identity.carbon.auth.iwa.version>5.5.2</identity.carbon.auth.iwa.version>
        <identity.carbon.auth.rest.version>1.9.14</identity.carbon.auth.rest.version>


        <!-- Identity Inbound Versions   -->
        <identity.inbound.auth.oauth.version>7.0.193</identity.inbound.auth.oauth.version>
        <identity.inbound.auth.saml.version>5.11.46</identity.inbound.auth.saml.version>
        <identity.inbound.auth.openid.version>5.10.2</identity.inbound.auth.openid.version>
        <identity.inbound.auth.sts.version>5.11.13</identity.inbound.auth.sts.version>
        <identity.inbound.provisioning.scim.version>5.7.7</identity.inbound.provisioning.scim.version>
        <identity.inbound.provisioning.scim2.version>3.4.102</identity.inbound.provisioning.scim2.version>

        <!-- Identity User Versions -->
        <identity.user.account.association.version>5.5.11</identity.user.account.association.version>
        <identity.user.ws.version>5.8.7</identity.user.ws.version>

        <!-- Identity Userstore Versions -->
        <identity.userstore.remote.version>5.2.5</identity.userstore.remote.version>

        <!-- Identity Data Publisher Versions -->
        <identity.data.publisher.authentication.version>5.7.4</identity.data.publisher.authentication.version>
        <identity.data.publisher.oauth.version>1.7.4</identity.data.publisher.oauth.version>
        <identity.data.publisher.audit.version>1.4.6</identity.data.publisher.audit.version>

        <!-- Identity Event Handler Versions -->
        <identity.event.handler.account.lock.version>1.9.13</identity.event.handler.account.lock.version>
        <identity.event.handler.notification.version>1.9.26</identity.event.handler.notification.version>

        <!--<identity.agent.entitlement.proxy.version>5.1.1</identity.agent.entitlement.proxy.version>-->
        <!--<identity.carbon.auth.signedjwt.version>5.1.1</identity.carbon.auth.signedjwt.version>-->
        <!--<identity.userstore.cassandra.version>5.1.1</identity.userstore.cassandra.version>-->
        <!--<identity.agent-entitlement-filter.version>5.1.1</identity.agent-entitlement-filter.version>-->

        <!-- Authenticator Versions -->
        <identity.outbound.auth.oidc.version>5.12.12</identity.outbound.auth.oidc.version>
        <identity.outbound.auth.oauth2.version>1.0.12</identity.outbound.auth.oauth2.version>
        <identity.outbound.auth.passive.sts.version>5.5.1</identity.outbound.auth.passive.sts.version>
        <identity.outbound.auth.samlsso.version>5.9.5</identity.outbound.auth.samlsso.version>
        <identity.outbound.auth.requestpath.basicauth.version>5.5.5</identity.outbound.auth.requestpath.basicauth.version>
        <identity.outbound.auth.requestpath.oauth.version>5.5.6</identity.outbound.auth.requestpath.oauth.version>

        <!-- Social Authenticator Versions -->
        <social.authenticator.facebook.version>5.2.15</social.authenticator.facebook.version>
        <social.authenticator.google.version>5.2.15</social.authenticator.google.version>
        <social.authenticator.windowslive.version>5.2.3</social.authenticator.windowslive.version>
        <social.authenticator.apple.version>1.0.6</social.authenticator.apple.version>
        <social.authenticator.github.version>1.1.14</social.authenticator.github.version>

        <!-- Provisioning connector Versions -->
        <provisioning.connector.google.version>5.2.5</provisioning.connector.google.version>
        <provisioning.connector.salesforce.version>5.2.9</provisioning.connector.salesforce.version>
        <provisioning.connector.scim.version>5.3.5</provisioning.connector.scim.version>
        <provisioning.connector.scim2.version>2.0.7</provisioning.connector.scim2.version>

        <!-- Local Authenticator Versions -->
        <identity.local.auth.basicauth.version>6.8.17</identity.local.auth.basicauth.version>
        <identity.local.auth.fido.version>5.4.16</identity.local.auth.fido.version>
        <identity.local.auth.iwa.version>5.4.8</identity.local.auth.iwa.version>

        <!-- Local Authentication API Connector Version -->
        <identity.local.auth.api.version>3.0.3</identity.local.auth.api.version>

        <!-- OAuth2 Grant Type extensions -->
        <identity.oauth2.jwt.bearer.grant.version>2.3.2</identity.oauth2.jwt.bearer.grant.version>
        <identity.oauth2.token.exchange.grant.version>1.1.12</identity.oauth2.token.exchange.grant.version>

        <!--SAML Metadata-->
        <identity.metadata.saml.version>1.8.3</identity.metadata.saml.version>

        <!-- Connector Versions -->
        <authenticator.totp.version>3.3.30</authenticator.totp.version>
        <authenticator.backupcode.version>0.0.20</authenticator.backupcode.version>
        <authenticator.office365.version>2.1.3</authenticator.office365.version>
        <authenticator.smsotp.version>3.3.31</authenticator.smsotp.version>
        <authenticator.magiclink.version>1.1.29</authenticator.magiclink.version>
        <authenticator.emailotp.version>4.1.30</authenticator.emailotp.version>
        <authenticator.local.auth.emailotp.version>1.0.24</authenticator.local.auth.emailotp.version>
        <authenticator.local.auth.smsotp.version>1.0.11</authenticator.local.auth.smsotp.version>
        <authenticator.twitter.version>1.1.2</authenticator.twitter.version>
        <authenticator.x509.version>3.1.24</authenticator.x509.version>
        <identity.extension.utils>1.0.19</identity.extension.utils>
        <authenticator.auth.otp.commons.version>1.0.8</authenticator.auth.otp.commons.version>

        <identity.org.mgt.version>1.4.58</identity.org.mgt.version>
        <identity.org.mgt.core.version>1.1.19</identity.org.mgt.core.version>
        <identity.organization.login.version>1.1.42</identity.organization.login.version>
        <identity.oauth2.grant.organizationswitch.version>1.1.27</identity.oauth2.grant.organizationswitch.version>

        <!-- Hash Provider Versions-->
        <hashprovider.pbkdf2.version>0.1.7</hashprovider.pbkdf2.version>

        <!-- Identity Branding Preference Management Versions -->
        <identity.branding.preference.management.version>1.1.17</identity.branding.preference.management.version>

        <!-- Identity REST API feature -->
        <identity.api.dispatcher.version>2.0.17</identity.api.dispatcher.version>
<<<<<<< HEAD
        <identity.server.api.version>1.3.6</identity.server.api.version>
=======
        <identity.server.api.version>1.3.5</identity.server.api.version>
>>>>>>> cc5e064b
        <identity.user.api.version>1.3.45</identity.user.api.version>

        <identity.agent.sso.version>5.5.9</identity.agent.sso.version>
        <identity.tool.samlsso.validator.version>5.5.10</identity.tool.samlsso.validator.version>
        <identity.oauth.addons.version>2.5.19</identity.oauth.addons.version>
        <org.wso2.carbon.extension.identity.x509certificate.version>1.1.13</org.wso2.carbon.extension.identity.x509certificate.version>
        <conditional.authentication.functions.version>1.2.67</conditional.authentication.functions.version>

        <!-- Identity Portal Versions -->
        <identity.apps.console.version>2.35.18</identity.apps.console.version>
        <identity.apps.myaccount.version>2.13.24</identity.apps.myaccount.version>
        <identity.apps.core.version>2.8.4</identity.apps.core.version>
        <identity.apps.tests.version>1.6.378</identity.apps.tests.version>

        <!-- Charon -->
        <charon.version>3.4.1</charon.version>

        <!-- Carbon Kernel -->
        <carbon.kernel.version>4.10.26</carbon.kernel.version>

        <!-- Identity Verification -->
        <identity.verification.version>1.0.15</identity.verification.version>

        <!-- Carbon Repo Versions -->
        <carbon.deployment.version>4.12.30</carbon.deployment.version>
        <carbon.commons.version>4.10.13</carbon.commons.version>
        <carbon.registry.version>4.8.39</carbon.registry.version>
        <carbon.multitenancy.version>4.11.29</carbon.multitenancy.version>
        <carbon.metrics.version>1.3.12</carbon.metrics.version>
        <carbon.analytics-common.version>5.2.60</carbon.analytics-common.version>
        <carbon.dashboards.version>2.0.27</carbon.dashboards.version>
        <carbon.database.utils.version>2.2.2</carbon.database.utils.version>
        <carbon.healthcheck.version>1.3.0</carbon.healthcheck.version>

        <!-- Common tool Versions -->
        <cipher-tool.version>1.1.26</cipher-tool.version>
        <securevault.wso2.version>1.1.10</securevault.wso2.version>

        <!-- Feature dependency Versions -->
        <stratos.version.221>2.2.1</stratos.version.221>
        <ehcache.version>1.5.0.wso2v3</ehcache.version>
        <bcel.wso2.version>6.7.0.wso2v1</bcel.wso2.version>
        <asm-all.version>5.2</asm-all.version>
        <cglib.wso2.version>2.2.wso2v1</cglib.wso2.version>
        <jibx.wso2.version>1.2.1.wso2v1</jibx.wso2.version>
        <axis2.jibx.wso2.version>1.6.1.wso2v11</axis2.jibx.wso2.version>
        <axis2.jaxb.wso2.version>${axis2.wso2.version}</axis2.jaxb.wso2.version>
        <axis2-transports.version>2.0.0-wso2v42</axis2-transports.version>
        <h2database.wso2.version>2.2.224.wso2v2</h2database.wso2.version>
        <slf4j.version>1.7.28</slf4j.version>

        <!-- UI styles dependency versions -->
        <equinox.http.servlet.version>2.2.2</equinox.http.servlet.version>
        <equinox.http.helper.version>1.0.0</equinox.http.helper.version>
        <equinox.jsp.jasper.version>1.0.1.R33x_v20070816</equinox.jsp.jasper.version>
        <javax.servlet.jsp.version>2.0.0.v200706191603</javax.servlet.jsp.version>

        <!-- Distribution dependencies ends here -->

        <!-- Build dependency Versions -->
        <wso2.json.merge.plugin.version>5.2.5</wso2.json.merge.plugin.version>
        <carbon.p2.plugin.version>5.1.2</carbon.p2.plugin.version>
        <ds-annotations.version>1.2.10</ds-annotations.version>
        <maven.war.plugin.version>3.2.0</maven.war.plugin.version>
        <maven.checkstyle.plugin.version>3.1.1</maven.checkstyle.plugin.version>

        <!-- Sample dependency Versions -->
        <samples.is.version>4.3.12</samples.is.version>
        <sevlet.api.version>2.5</sevlet.api.version>
        <jsp.api.version>2.0</jsp.api.version>
        <neethi.wso2.version>2.0.4.wso2v5</neethi.wso2.version>
        <axiom.impl.version>1.2.12</axiom.impl.version>
        <axiom.version>1.2.11-wso2v6</axiom.version>
        <gdata.core.wso2.version>1.47.0.wso2v1</gdata.core.wso2.version>
        <json.simple.version>1.1.1</json.simple.version>
        <openid4java.consumer.version>1.0.0</openid4java.consumer.version>
        <opensaml.version>2.6.6</opensaml.version>
        <opensaml2.wso2.version>2.6.6.wso2v3</opensaml2.wso2.version>
        <opensaml3.version>3.3.1</opensaml3.version>
        <shibboleth.version>7.3.0</shibboleth.version>
        <joda.wso2.version>2.9.4.wso2v1</joda.wso2.version>
        <wss4j.wso2.version>1.6.0-wso2v7</wss4j.wso2.version>
        <openws.version>1.5.4</openws.version>
        <xalan.version>2.7.2</xalan.version>
        <xalan.wso2.version>2.7.0.wso2v1</xalan.wso2.version>
        <rampart.wso2.version>1.6.1-wso2v43</rampart.wso2.version>
        <orbit.version.commons.httpclient>4.5.13.wso2v1</orbit.version.commons.httpclient>
        <httpcore.wso2.version>4.4.15.wso2v1</httpcore.wso2.version>
        <httpclient.version>4.5.13</httpclient.version>
        <commons.httpclient.version>3.1</commons.httpclient.version>
        <jstl.version>1.1.2</jstl.version>
        <taglibs.version>1.1.2</taglibs.version>
        <google.collect.wso2.version>1.0.0.wso2v2</google.collect.wso2.version>
        <google.code.gson.version>2.9.0</google.code.gson.version>
        <oauth2.client.version>1.0.0</oauth2.client.version>
        <axiom.wso2.version>1.2.11-wso2v16</axiom.wso2.version>
        <commons.lang.version>2.6</commons.lang.version>
        <charon.orbit.version>2.1.8</charon.orbit.version>
        <commons-collections.version>3.2.2</commons-collections.version>
        <axis2.client.version>${axis2.wso2.version}</axis2.client.version>
        <axis2.wso2.version>1.6.1-wso2v42</axis2.wso2.version>
        <nimbusds.version>7.3.0.wso2v1</nimbusds.version>
        <commons-codec.version>1.14.0.wso2v1</commons-codec.version>
        <eclipse.microprofile.version>1.2</eclipse.microprofile.version>
        <xmltooling.version>1.3.1</xmltooling.version>
        <xercesImpl.version>2.12.2</xercesImpl.version>
        <commons.codec.version>1.8</commons.codec.version>
        <XmlSchema.version>1.4.7-wso2v5</XmlSchema.version>
        <wsdl4j.version>1.6.2.wso2v2</wsdl4j.version>
        <commons.pool.wso2.version>1.5.6.wso2v1</commons.pool.wso2.version>
        <liberty.maven.plugin.version>2.2</liberty.maven.plugin.version>
        <pax.logging.api.version>2.1.0-wso2v4</pax.logging.api.version>
        <org.wso2.orbit.org.apache.velocity.version>1.7.0.wso2v1</org.wso2.orbit.org.apache.velocity.version>

        <osgi.framework.imp.pkg.version.range>[1.7.0, 2.0.0)</osgi.framework.imp.pkg.version.range>
        <osgi.service.component.imp.pkg.version.range>[1.2.0, 2.0.0)</osgi.service.component.imp.pkg.version.range>
        <commons.logging.version.range>[1.2.0,2.0.0)</commons.logging.version.range>
        <commons-lang.wso2.version>2.6.0.wso2v1</commons-lang.wso2.version>

        <!--  Test dependencies -->
        <carbon.automation.version>4.4.12</carbon.automation.version>
        <carbon.automationutils.version>4.5.4</carbon.automationutils.version>
        <selenium.version>2.40.0</selenium.version>
        <testng.version>6.1.1</testng.version>
        <junit.version>4.13.1</junit.version>
        <org.apache.tomcat.wso2.version>7.0.52.wso2v5</org.apache.tomcat.wso2.version>
        <msf4j.version>2.6.2</msf4j.version>
        <jacoco.agent.version>0.8.4</jacoco.agent.version>
        <xml.apis.version>1.4.01</xml.apis.version>
        <emma.version>2.1.5320</emma.version>
        <apache.wink.version>1.1.3-incubating</apache.wink.version>
        <apache.ws.security.version>1.6.19</apache.ws.security.version>
        <apache.openejb.version>4.5.2</apache.openejb.version>
        <nimbus.oidc.sdk.version>6.13</nimbus.oidc.sdk.version>
        <apacheds.core.version>2.0.0.AM26</apacheds.core.version>
        <apacheds.api.version>2.0.0.AM4</apacheds.api.version>
        <wiremock.version>3.9.1</wiremock.version>
        <snakeyaml.version>2.2</snakeyaml.version>
        <!--Rest API test -->
        <rest.assured.version>5.0.0</rest.assured.version>
        <swagger-core-version>1.5.22</swagger-core-version>
        <swagger-request-validator.version>2.6.0</swagger-request-validator.version>
        <!--UI Cypress test -->
        <com.fasterxml.jackson.version>2.16.1</com.fasterxml.jackson.version>
        <com.fasterxml.jackson.databind.version>2.16.1</com.fasterxml.jackson.databind.version>
        <jackson-core-asl.version>1.9.13</jackson-core-asl.version>
        <!--ws-trust-client-->
        <org.apache.velocity.version>1.7</org.apache.velocity.version>
        <org.xmlunit.version>2.6.3</org.xmlunit.version>
        <org.apache.logging.log4j.version>2.17.1</org.apache.logging.log4j.version>
        <org.apache.log4j.wso2.version>1.2.17.wso2v1</org.apache.log4j.wso2.version>

        <project.scm.id>my-scm-server</project.scm.id>

        <!-- Integration UI Templates Version -->
        <identity.integration.ui.templates.version>1.0.11</identity.integration.ui.templates.version>

        <greenmail.version>2.0.1</greenmail.version>
        <jakarta.mail.version>2.0.1</jakarta.mail.version>
        <jsoup.version>1.15.3</jsoup.version>
        <nimbus-jose-jwt.version>9.41.2</nimbus-jose-jwt.version>
    </properties>

    <repositories>
        <!-- Before adding ANYTHING in here, please start a discussion on the dev list.
	Ideally the Axis2 build should only use Maven central (which is available
	by default) and nothing else. We had troubles with other repositories in
	the past. Therefore configuring additional repositories here should be
	considered very carefully. -->
        <repository>
            <id>wso2-nexus</id>
            <name>WSO2 internal Repository</name>
            <url>https://maven.wso2.org/nexus/content/groups/wso2-public/</url>
            <releases>
                <enabled>true</enabled>
                <updatePolicy>daily</updatePolicy>
                <checksumPolicy>ignore</checksumPolicy>
            </releases>
        </repository>

        <repository>
            <id>wso2.releases</id>
            <name>WSO2 internal Repository</name>
            <url>https://maven.wso2.org/nexus/content/repositories/releases/</url>
            <releases>
                <enabled>true</enabled>
                <updatePolicy>daily</updatePolicy>
                <checksumPolicy>ignore</checksumPolicy>
            </releases>
        </repository>

        <repository>
            <id>wso2.snapshots</id>
            <name>WSO2 Snapshot Repository</name>
            <url>https://maven.wso2.org/nexus/content/repositories/snapshots/</url>
            <snapshots>
                <enabled>true</enabled>
                <updatePolicy>daily</updatePolicy>
            </snapshots>
            <releases>
                <enabled>false</enabled>
            </releases>
        </repository>
    </repositories>

    <scm>
        <url>https://github.com/wso2/product-is.git</url>
        <developerConnection>scm:git:https://github.com/wso2/product-is.git</developerConnection>
        <connection>scm:git:https://github.com/wso2/product-is.git</connection>
        <tag>HEAD</tag>
    </scm>


</project><|MERGE_RESOLUTION|>--- conflicted
+++ resolved
@@ -2344,11 +2344,7 @@
     <properties>
 
         <!--Carbon Identity Framework Version-->
-<<<<<<< HEAD
         <carbon.identity.framework.version>7.7.19</carbon.identity.framework.version>
-=======
-        <carbon.identity.framework.version>7.7.18</carbon.identity.framework.version>
->>>>>>> cc5e064b
         <carbon.identity.framework.version.range>[5.14.67, 8.0.0)</carbon.identity.framework.version.range>
 
         <!--SAML Common Utils Version-->
@@ -2460,11 +2456,7 @@
 
         <!-- Identity REST API feature -->
         <identity.api.dispatcher.version>2.0.17</identity.api.dispatcher.version>
-<<<<<<< HEAD
         <identity.server.api.version>1.3.6</identity.server.api.version>
-=======
-        <identity.server.api.version>1.3.5</identity.server.api.version>
->>>>>>> cc5e064b
         <identity.user.api.version>1.3.45</identity.user.api.version>
 
         <identity.agent.sso.version>5.5.9</identity.agent.sso.version>
