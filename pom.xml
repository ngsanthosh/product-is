<?xml version="1.0" encoding="utf-8"?>
<!--
  ~ Copyright (c) 2014-2025, WSO2 LLC. (http://www.wso2.com).
  ~
  ~ WSO2 LLC. licenses this file to you under the Apache License,
  ~ Version 2.0 (the "License"); you may not use this file except
  ~ in compliance with the License.
  ~ You may obtain a copy of the License at
  ~
  ~ http://www.apache.org/licenses/LICENSE-2.0
  ~
  ~ Unless required by applicable law or agreed to in writing,
  ~ software distributed under the License is distributed on an
  ~ "AS IS" BASIS, WITHOUT WARRANTIES OR CONDITIONS OF ANY
  ~ KIND, either express or implied.  See the License for the
  ~ specific language governing permissions and limitations
  ~ under the License.
  -->

<project xmlns="http://maven.apache.org/POM/4.0.0" xmlns:xsi="http://www.w3.org/2001/XMLSchema-instance" xsi:schemaLocation="http://maven.apache.org/POM/4.0.0 http://maven.apache.org/maven-v4_0_0.xsd">

    <parent>
        <groupId>org.wso2</groupId>
        <artifactId>wso2</artifactId>
        <version>1.2</version>
    </parent>


    <modelVersion>4.0.0</modelVersion>
    <groupId>org.wso2.is</groupId>
    <artifactId>identity-server-parent</artifactId>
    <packaging>pom</packaging>
    <description>WSO2 Identity Server</description>
    <version>7.2.0-m3-SNAPSHOT</version>
    <name>WSO2 Identity Server</name>
    <url>http://wso2.org/projects/identity</url>

    <modules>
        <module>modules/features</module>
        <module>modules/p2-profile-gen</module>
        <module>modules/connectors</module>
        <module>modules/api-resources</module>
        <module>modules/authenticators</module>
        <module>modules/social-authenticators</module>
        <module>modules/provisioning-connectors</module>
        <module>modules/local-authenticators</module>
        <module>modules/oauth2-grant-types</module>
        <module>modules/integration-ui-templates</module>
        <module>modules/distribution</module>
        <module>modules/styles</module>
        <module>modules/tests-utils</module>
        <module>modules/integration</module>
    </modules>

    <licenses>
        <license>
            <name>Apache License Version 2.0</name>
            <url>http://www.apache.org/licenses/LICENSE-2.0</url>
        </license>
    </licenses>

    <organization>
        <name>WSO2</name>
        <url>http://www.wso2.org</url>
    </organization>

    <issueManagement>
        <system>JIRA</system>
        <url>http://www.wso2.org/jira/browse/IDENTITY</url>
    </issueManagement>
    <mailingLists>
        <mailingList>
            <name>Identity Server Developers</name>
            <subscribe>identity-dev-subscribe@wso2.org</subscribe>
            <unsubscribe>identity-dev-unsubscribe@wso2.org</unsubscribe>
            <post>identity-dev@wso2.org</post>
            <archive>http://wso2.org/mailarchive/identity-dev/</archive>
        </mailingList>
    </mailingLists>

    <inceptionYear>2007</inceptionYear>

    <developers>
        <developer>
            <name>Ruchith Fernando</name>
            <id>ruchith</id>
            <email>ruchith AT wso2.com</email>
            <organization>WSO2</organization>
        </developer>
        <developer>
            <name>Dimuthu Leelaratne</name>
            <id>dimuthul</id>
            <email>dimuthul AT wso2.com</email>
            <organization>WSO2</organization>
        </developer>
        <developer>
            <name>Dumindu Perera</name>
            <id>dumindu</id>
            <email>dumindu AT wso2.com</email>
            <organization>WSO2</organization>
        </developer>
        <developer>
            <name>Saminda Abeyruwan</name>
            <id>saminda</id>
            <email>saminda AT wso2.com</email>
            <organization>WSO2</organization>
        </developer>
        <developer>
            <name>Nandana Mihindukulasooriya</name>
            <id>nandana</id>
            <email>nandana AT wso2.com</email>
            <organization>WSO2</organization>
        </developer>
        <developer>
            <name>Prabath Siriwardena</name>
            <id>prabath</id>
            <email>prabath AT wso2.com</email>
            <organization>WSO2</organization>
        </developer>
        <developer>
            <name>Thilina Buddhika</name>
            <id>thilina</id>
            <email>thilinab AT wso2.com</email>
            <organization>WSO2</organization>
        </developer>
        <developer>
            <name>Amila Jayasekara</name>
            <id>amilaj</id>
            <email>amilaj AT wso2.com</email>
            <organization>WSO2</organization>
        </developer>
        <developer>
            <name>Asela Pathberiya</name>
            <id>asela</id>
            <email>asela AT wso2.com</email>
            <organization>WSO2</organization>
        </developer>
        <developer>
            <name>Hasini Gunasinghe</name>
            <id>hasini</id>
            <email>hasini AT wso2.com</email>
            <organization>WSO2</organization>
        </developer>
        <developer>
            <name>Manjula Rathnayake</name>
            <id>manjula</id>
            <email>manjular AT wso2.com</email>
            <organization>WSO2</organization>
        </developer>
        <developer>
            <name>Suresh Attanayake</name>
            <id>suresh</id>
            <email>suresh AT wso2.com</email>
            <organization>WSO2</organization>
        </developer>
        <developer>
            <name>Johann Nallathamby</name>
            <id>johann</id>
            <email>johann AT wso2.com</email>
            <organization>WSO2</organization>
        </developer>
        <developer>
            <name>Dulanja Liyanage</name>
            <id>dulanja</id>
            <email>dulanja AT wso2.com</email>
            <organization>WSO2</organization>
        </developer>
        <developer>
            <name>Ishara Karunarathna</name>
            <id>ishara</id>
            <email>isharak AT wso2.com</email>
            <organization>WSO2</organization>
        </developer>
        <developer>
            <name>Darshana Gunawardana</name>
            <id>darshana</id>
            <email>darshana AT wso2.com</email>
            <organization>WSO2</organization>
        </developer>
        <developer>
            <name>Pushpalanka Jayawardana</name>
            <id>pushpalanka</id>
            <email>lanka AT wso2.com</email>
            <organization>WSO2</organization>
        </developer>
        <developer>
            <name>Chamath Gunawardana</name>
            <id>chamath</id>
            <email>chamathg AT wso2.com</email>
            <organization>WSO2</organization>
        </developer>
        <developer>
            <name>Thanuja Jayasinghe</name>
            <id>thanuja</id>
            <email>thanuja AT wso2.com</email>
            <organization>WSO2</organization>
        </developer>
        <developer>
            <name>Isura Karunarathna</name>
            <id>isura</id>
            <email>isura AT wso2.com</email>
            <organization>WSO2</organization>
        </developer>
        <developer>
            <name>Prasad Tissera</name>
            <id>prasad</id>
            <email>prasadt AT wso2.com</email>
            <organization>WSO2</organization>
        </developer>
        <developer>
            <name>Pulasthi Mahawithana</name>
            <id>pulasthi</id>
            <email>pulasthim AT wso2.com</email>
            <organization>WSO2</organization>
        </developer>
        <developer>
            <name>Hasintha Indrajee</name>
            <id>hasintha</id>
            <email>hasintha AT wso2.com</email>
            <organization>WSO2</organization>
        </developer>
        <developer>
            <name>Gayan Gunawardana</name>
            <id>gayan</id>
            <email>gayan AT wso2.com</email>
            <organization>WSO2</organization>
        </developer>
        <developer>
            <name>Tharindu Edirisinghe</name>
            <id>tharindue</id>
            <email>tharindue AT wso2.com</email>
            <organization>WSO2</organization>
        </developer>
        <developer>
            <name>Malithi Edirisinghe</name>
            <id>malithim</id>
            <email>malithim AT wso2.com</email>
            <organization>WSO2</organization>
        </developer>
        <developer>
            <name>Godwin Shrimal</name>
            <id>godwin</id>
            <email>godwin AT wso2.com</email>
            <organization>WSO2</organization>
        </developer>
        <developer>
            <name>Omindu Rathnaweera</name>
            <id>omindu</id>
            <email>omindu AT wso2.com</email>
            <organization>WSO2</organization>
        </developer>
        <developer>
            <name>Nuwandi Wickramasinghe</name>
            <id>nuwandiw</id>
            <email>nuwandiw AT wso2.com</email>
            <organization>WSO2</organization>
        </developer>
        <developer>
            <name>Kasun Bandara</name>
            <id>kasunb</id>
            <email>kasunb AT wso2.com</email>
            <organization>WSO2</organization>
        </developer>
        <developer>
            <name>Indunil Upeksha</name>
            <id>indunil</id>
            <email>indunil AT wso2.com</email>
            <organization>WSO2</organization>
        </developer>
        <developer>
            <name>Hasanthi Dissanayake</name>
            <id>hasanthi</id>
            <email>hasanthi AT wso2.com</email>
            <organization>WSO2</organization>
        </developer>
        <developer>
            <name>Maduranga Siriwardena</name>
            <id>maduranga</id>
            <email>maduranga AT wso2.com</email>
            <organization>WSO2</organization>
        </developer>
        <developer>
            <name>Chamila Wijayarathna</name>
            <id>chamila</id>
            <email>chamila AT wso2.com</email>
            <organization>WSO2</organization>
        </developer>
        <developer>
            <name>Chanaka Jayasena</name>
            <id>chanaka</id>
            <email>chanaka AT wso2.com</email>
            <organization>WSO2</organization>
        </developer>
        <developer>
            <name>Chamara Philips</name>
            <id>chamarap</id>
            <email>chamarap AT wso2.com</email>
            <organization>WSO2</organization>
        </developer>
        <developer>
            <name>Damith Senanayake</name>
            <id>damiths</id>
            <email>damiths AT wso2.com</email>
            <organization>WSO2</organization>
        </developer>
        <developer>
            <name>Jayanga Kaushalya</name>
            <id>jayangak</id>
            <email>jayangak AT wso2.com</email>
            <organization>WSO2</organization>
        </developer>
        <developer>
            <name>Farasath Ahamed</name>
            <id>farasatha</id>
            <email>farasatha AT wso2.com</email>
            <organization>WSO2</organization>
        </developer>
        <developer>
            <name>Dharshana Kasun Warusavitharana</name>
            <id>dharshanaw</id>
            <email>dharshanaw AT wso2.com</email>
            <organization>WSO2</organization>
        </developer>
        <developer>
            <name>Ayesha Dissanayaka</name>
            <id>ayesha</id>
            <email>ayesha AT wso2.com</email>
            <organization>WSO2</organization>
        </developer>
        <developer>
            <name>Ashen Weerathunga</name>
            <id>ashen</id>
            <email>ashen AT wso2.com</email>
            <organization>WSO2</organization>
        </developer>
        <developer>
            <name>Dimuthu De Lanerolle</name>
            <id>dimuthud</id>
            <email>dimuthud AT wso2.com</email>
            <organization>WSO2</organization>
        </developer>
        <developer>
            <name>Ruwan Abeykoon</name>
            <id>ruwana</id>
            <email>ruwana AT wso2.com</email>
            <organization>WSO2</organization>
        </developer>
        <developer>
            <name>Kasun Gajasinghe</name>
            <id>kasung</id>
            <email>kasung AT wso2.com</email>
            <organization>WSO2</organization>
        </developer>
        <developer>
            <name>Dinusha Senanayaka</name>
            <id>dinusha</id>
            <email>dinusha AT wso2.com</email>
            <organization>WSO2</organization>
        </developer>
        <developer>
            <name>Lahiru Manohara</name>
            <id>lahiruma</id>
            <email>lahiruma AT wso2.com</email>
            <organization>WSO2</organization>
        </developer>
        <developer>
            <name>Rushmin Fernando</name>
            <id>rushmin</id>
            <email>rushmin AT wso2.com</email>
            <organization>WSO2</organization>
        </developer>
        <developer>
            <name>Lahiru Ekanayake</name>
            <id>lahirue</id>
            <email>lahirue AT wso2.com</email>
            <organization>WSO2</organization>
        </developer>
        <developer>
            <name>Lahiru Cooray</name>
            <id>lahiruc</id>
            <email>lahiruc AT wso2.com</email>
            <organization>WSO2</organization>
        </developer>
        <developer>
            <name>Dinali Dabarera</name>
            <id>Dinali</id>
            <email>dinali AT wso2.com</email>
            <organization>WSO2</organization>
        </developer>
        <developer>
            <name>Nilasini Thirunavukaarasu</name>
            <id>Nilasini</id>
            <email>nilasini AT wso2.com</email>
            <organization>WSO2</organization>
        </developer>
        <developer>
            <name>Sathya Bandara</name>
            <id>Sathya</id>
            <email>sathya AT wso2.com</email>
            <organization>WSO2</organization>
        </developer>
        <developer>
            <name>Supun Priyadarshana</name>
            <id>Supun</id>
            <email>supunp AT wso2.com</email>
            <organization>WSO2</organization>
        </developer>
        <developer>
            <name>Thilina Madumal</name>
            <id>Thilina</id>
            <email>thilinamad AT wso2.com</email>
            <organization>WSO2</organization>
        </developer>
        <developer>
            <name>Madawa Soysa</name>
            <id>madawas</id>
            <email>madawas AT wso2.com</email>
            <organization>WSO2</organization>
        </developer>
    </developers>


    <pluginRepositories>
        <pluginRepository>
            <id>wso2-maven2-repository</id>
            <url>https://dist.wso2.org/maven2</url>
        </pluginRepository>
        <pluginRepository>
            <id>wso2.releases</id>
            <name>WSO2 internal Repository</name>
            <url>https://maven.wso2.org/nexus/content/repositories/releases/</url>
            <releases>
                <enabled>true</enabled>
                <updatePolicy>daily</updatePolicy>
                <checksumPolicy>ignore</checksumPolicy>
            </releases>
        </pluginRepository>
        <pluginRepository>
            <id>wso2.snapshots</id>
            <name>Apache Snapshot Repository</name>
            <url>https://maven.wso2.org/nexus/content/repositories/snapshots/</url>
            <snapshots>
                <enabled>true</enabled>
                <updatePolicy>daily</updatePolicy>
            </snapshots>
            <releases>
                <enabled>false</enabled>
            </releases>
        </pluginRepository>
        <pluginRepository>
            <id>wso2-nexus</id>
            <name>WSO2 internal Repository</name>
            <url>https://maven.wso2.org/nexus/content/groups/wso2-public/</url>
            <releases>
                <enabled>true</enabled>
                <updatePolicy>daily</updatePolicy>
                <checksumPolicy>ignore</checksumPolicy>
            </releases>
        </pluginRepository>
    </pluginRepositories>

    <build>
        <plugins>
            <plugin>
                <groupId>org.apache.maven.plugins</groupId>
                <artifactId>maven-release-plugin</artifactId>
                <configuration>
                    <preparationGoals>clean install</preparationGoals>
                    <autoVersionSubmodules>true</autoVersionSubmodules>
                </configuration>
            </plugin>
            <plugin>
                <groupId>org.apache.maven.plugins</groupId>
                <artifactId>maven-deploy-plugin</artifactId>
            </plugin>
            <plugin>
                <groupId>org.apache.maven.plugins</groupId>
                <artifactId>maven-compiler-plugin</artifactId>
                <configuration>
                    <encoding>UTF-8</encoding>
                    <source>1.8</source>
                    <target>1.8</target>
                </configuration>
            </plugin>
            <plugin>
                <groupId>org.apache.maven.plugins</groupId>
                <artifactId>maven-surefire-plugin</artifactId>
                <version>2.22.1</version>
            </plugin>
            <plugin>
                <inherited>false</inherited>
                <artifactId>maven-clean-plugin</artifactId>
                <version>2.1</version>
            </plugin>
        </plugins>

        <pluginManagement>
            <plugins>
                <plugin>
                    <groupId>org.apache.felix</groupId>
                    <artifactId>maven-bundle-plugin</artifactId>
                    <version>3.2.0</version>
                    <extensions>true</extensions>
                    <configuration>
                        <obrRepository>NONE</obrRepository>
                    </configuration>
                </plugin>
                <plugin>
                    <groupId>org.apache.maven.plugins</groupId>
                    <artifactId>maven-source-plugin</artifactId>
                    <version>3.0.1</version>
                    <executions>
                        <execution>
                            <id>attach-sources</id>
                            <phase>verify</phase>
                            <goals>
                                <goal>jar-no-fork</goal>
                            </goals>
                        </execution>
                    </executions>
                </plugin>
                <plugin>
                    <groupId>org.apache.maven.plugins</groupId>
                    <artifactId>maven-project-info-reports-plugin</artifactId>
                    <version>2.4</version>
                </plugin>
                <plugin>
                    <groupId>org.apache.maven.plugins</groupId>
                    <artifactId>maven-war-plugin</artifactId>
                    <version>${maven.war.plugin.version}</version>
                </plugin>
                <plugin>
                    <groupId>org.codehaus.mojo</groupId>
                    <artifactId>build-helper-maven-plugin</artifactId>
                    <version>3.0.0</version>
                </plugin>
                <plugin>
                    <groupId>net.wasdev.wlp.maven.plugins</groupId>
                    <artifactId>liberty-maven-plugin</artifactId>
                    <version>${liberty.maven.plugin.version}</version>
                </plugin>
                <plugin>
                    <groupId>org.wso2.maven</groupId>
                    <artifactId>wso2-maven-json-merge-plugin</artifactId>
                    <version>${wso2.json.merge.plugin.version}</version>
                </plugin>
                <plugin>
                    <groupId>org.apache.maven.plugins</groupId>
                    <artifactId>maven-checkstyle-plugin</artifactId>
                    <version>${maven.checkstyle.plugin.version}</version>
                </plugin>
            </plugins>
        </pluginManagement>

    </build>

    <dependencyManagement>
        <dependencies>
            <dependency>
                <groupId>org.wso2.carbon</groupId>
                <artifactId>org.wso2.carbon.ui</artifactId>
                <version>${carbon.kernel.version}</version>
            </dependency>
            <dependency>
                <groupId>org.eclipse.equinox</groupId>
                <artifactId>org.eclipse.equinox.http.servlet</artifactId>
                <version>${equinox.http.servlet.version}</version>
            </dependency>
            <dependency>
                <groupId>org.eclipse.equinox</groupId>
                <artifactId>org.eclipse.equinox.http.helper</artifactId>
                <version>${equinox.http.helper.version}</version>
            </dependency>
            <dependency>
                <groupId>org.eclipse.equinox</groupId>
                <artifactId>org.eclipse.equinox.jsp.jasper</artifactId>
                <version>${equinox.jsp.jasper.version}</version>
            </dependency>
            <dependency>
                <groupId>org.eclipse.equinox</groupId>
                <artifactId>javax.servlet.jsp</artifactId>
                <version>${javax.servlet.jsp.version}</version>
            </dependency>
            <dependency>
                <groupId>org.eclipse.microprofile</groupId>
                <artifactId>microprofile</artifactId>
                <version>${eclipse.microprofile.version}</version>
                <type>pom</type>
            </dependency>
            <dependency>
                <groupId>net.sf.ehcache.wso2</groupId>
                <artifactId>ehcache</artifactId>
                <version>${ehcache.version}</version>
            </dependency>
            <dependency>
                <groupId>org.apache.bcel.wso2</groupId>
                <artifactId>bcel</artifactId>
                <version>${bcel.wso2.version}</version>
            </dependency>
            <dependency>
                <groupId>org.ow2.asm</groupId>
                <artifactId>asm-all</artifactId>
                <version>${asm-all.version}</version>
            </dependency>
            <dependency>
                <groupId>cglib.wso2</groupId>
                <artifactId>cglib</artifactId>
                <version>${cglib.wso2.version}</version>
            </dependency>
            <dependency>
                <groupId>com.google.gdata.wso2</groupId>
                <artifactId>gdata-core</artifactId>
                <version>${gdata.core.wso2.version}</version>
            </dependency>
            <dependency>
                <groupId>com.google.code.gson</groupId>
                <artifactId>gson</artifactId>
                <version>${google.code.gson.version}</version>
            </dependency>
            <dependency>
                <groupId>org.apache.axis2.wso2</groupId>
                <artifactId>axis2-jibx</artifactId>
                <version>${axis2.jibx.wso2.version}</version>
            </dependency>
            <dependency>
                <groupId>org.jibx.wso2</groupId>
                <artifactId>jibx</artifactId>
                <version>${jibx.wso2.version}</version>
            </dependency>
            <dependency>
                <groupId>org.apache.axis2.wso2</groupId>
                <artifactId>axis2-jaxbri</artifactId>
                <version>${axis2.jaxb.wso2.version}</version>
            </dependency>
            <dependency>
                <groupId>org.wso2.carbon</groupId>
                <artifactId>org.wso2.carbon.core</artifactId>
                <version>${carbon.kernel.version}</version>
            </dependency>
            <dependency>
                <groupId>org.wso2.carbon</groupId>
                <artifactId>org.wso2.carbon.registry.core</artifactId>
                <version>${carbon.kernel.version}</version>
            </dependency>
            <dependency>
                <groupId>org.wso2.carbon</groupId>
                <artifactId>org.wso2.carbon.user.api</artifactId>
                <version>${carbon.kernel.version}</version>
            </dependency>
            <dependency>
                <groupId>org.apache.axis2.wso2</groupId>
                <artifactId>axis2</artifactId>
                <version>${axis2.wso2.version}</version>
            </dependency>
            <dependency>
                <groupId>org.apache.ws.commons.axiom.wso2</groupId>
                <artifactId>axiom</artifactId>
                <version>${axiom.wso2.version}</version>
            </dependency>
            <dependency>
                <groupId>org.wso2.carbon.identity.framework</groupId>
                <artifactId>org.wso2.carbon.identity.core</artifactId>
                <version>${carbon.identity.framework.version}</version>
            </dependency>
            <dependency>
                <groupId>org.wso2.carbon.identity.framework</groupId>
                <artifactId>org.wso2.carbon.identity.application.common</artifactId>
                <version>${carbon.identity.framework.version}</version>
            </dependency>
            <dependency>
                <groupId>org.wso2.carbon.registry</groupId>
                <artifactId>org.wso2.carbon.registry.resource.stub</artifactId>
                <version>${carbon.registry.version}</version>
            </dependency>
            <dependency>
                <groupId>org.wso2.identity</groupId>
                <artifactId>org.wso2.identity.integration.ui.pages</artifactId>
                <version>${project.version}</version>
                <scope>test</scope>
            </dependency>
            <dependency>
                <groupId>org.wso2.carbon</groupId>
                <artifactId>org.wso2.carbon.authenticator.stub</artifactId>
                <version>${carbon.kernel.version}</version>
            </dependency>
            <dependency>
                <groupId>org.wso2.carbon.identity.inbound.auth.oauth2</groupId>
                <artifactId>org.wso2.carbon.identity.oauth</artifactId>
                <version>${identity.inbound.auth.oauth.version}</version>
            </dependency>
            <dependency>
                <groupId>org.wso2.carbon.identity.inbound.auth.oauth2</groupId>
                <artifactId>org.wso2.carbon.identity.oauth.stub</artifactId>
                <version>${identity.inbound.auth.oauth.version}</version>
            </dependency>
            <dependency>
                <groupId>junit</groupId>
                <artifactId>junit</artifactId>
                <version>${junit.version}</version>
                <scope>test</scope>
            </dependency>
            <dependency>
                <groupId>javax.servlet</groupId>
                <artifactId>servlet-api</artifactId>
                <version>${sevlet.api.version}</version>
            </dependency>
            <dependency>
                <groupId>javax.servlet</groupId>
                <artifactId>jsp-api</artifactId>
                <version>${jsp.api.version}</version>
            </dependency>
            <dependency>
                <groupId>com.google.common.wso2</groupId>
                <artifactId>google-collect</artifactId>
                <version>${google.collect.wso2.version}</version>
            </dependency>
            <dependency>
                <groupId>org.apache.oltu.oauth2</groupId>
                <artifactId>org.apache.oltu.oauth2.client</artifactId>
                <version>${oauth2.client.version}</version>
            </dependency>
            <dependency>
                <groupId>org.wso2.carbon</groupId>
                <artifactId>org.wso2.carbon.utils</artifactId>
                <version>${carbon.kernel.version}</version>
                <exclusions>
                    <exclusion>
                        <groupId>org.yaml</groupId>
                        <artifactId>snakeyaml</artifactId>
                    </exclusion>
                </exclusions>
            </dependency>
            <dependency>
                <groupId>com.googlecode.json-simple</groupId>
                <artifactId>json-simple</artifactId>
                <version>${json.simple.version}</version>
            </dependency>
            <dependency>
                <groupId>org.openid4java</groupId>
                <artifactId>openid4java-consumer</artifactId>
                <version>${openid4java.consumer.version}</version>
            </dependency>
            <dependency>
                <groupId>javax.servlet</groupId>
                <artifactId>jstl</artifactId>
                <version>${jstl.version}</version>
            </dependency>
            <dependency>
                <groupId>taglibs</groupId>
                <artifactId>standard</artifactId>
                <version>${taglibs.version}</version>
            </dependency>
            <dependency>
                <groupId>commons-lang</groupId>
                <artifactId>commons-lang</artifactId>
                <version>${commons.lang.version}</version>
            </dependency>
            <dependency>
                <groupId>org.wso2.is</groupId>
                <artifactId>org.wso2.identity.passivests.filter</artifactId>
                <version>${project.version}</version>
            </dependency>
            <dependency>
                <groupId>org.apache.ws.commons.axiom</groupId>
                <artifactId>axiom-impl</artifactId>
                <version>${axiom.impl.version}</version>
            </dependency>
            <dependency>
                <groupId>org.apache.ws.commons.axiom</groupId>
                <artifactId>axiom-api</artifactId>
                <version>${axiom.version}</version>
            </dependency>
            <dependency>
                <groupId>org.opensaml</groupId>
                <artifactId>opensaml</artifactId>
                <version>${opensaml.version}</version>
            </dependency>
            <!--OpenSAML3 dependencies-->
            <dependency>
                <groupId>org.opensaml</groupId>
                <artifactId>opensaml-core</artifactId>
                <version>${opensaml3.version}</version>
            </dependency>
            <dependency>
                <groupId>org.opensaml</groupId>
                <artifactId>opensaml-soap-api</artifactId>
                <version>${opensaml3.version}</version>
            </dependency>
            <dependency>
                <groupId>org.opensaml</groupId>
                <artifactId>opensaml-soap-impl</artifactId>
                <version>${opensaml3.version}</version>
            </dependency>
            <dependency>
                <groupId>org.opensaml</groupId>
                <artifactId>opensaml-profile-api</artifactId>
                <version>${opensaml3.version}</version>
            </dependency>
            <dependency>
                <groupId>org.opensaml</groupId>
                <artifactId>opensaml-profile-impl</artifactId>
                <version>${opensaml3.version}</version>
            </dependency>
            <dependency>
                <groupId>org.opensaml</groupId>
                <artifactId>opensaml-saml-api</artifactId>
                <version>${opensaml3.version}</version>
            </dependency>
            <dependency>
                <groupId>org.opensaml</groupId>
                <artifactId>opensaml-saml-impl</artifactId>
                <version>${opensaml3.version}</version>
            </dependency>
            <dependency>
                <groupId>org.opensaml</groupId>
                <artifactId>opensaml-messaging-api</artifactId>
                <version>${opensaml3.version}</version>
            </dependency>
            <dependency>
                <groupId>org.opensaml</groupId>
                <artifactId>opensaml-messaging-impl</artifactId>
                <version>${opensaml3.version}</version>
            </dependency>
            <dependency>
                <groupId>org.opensaml</groupId>
                <artifactId>opensaml-security-api</artifactId>
                <version>${opensaml3.version}</version>
            </dependency>
            <dependency>
                <groupId>org.opensaml</groupId>
                <artifactId>opensaml-security-impl</artifactId>
                <version>${opensaml3.version}</version>
            </dependency>
            <dependency>
                <groupId>org.opensaml</groupId>
                <artifactId>opensaml-storage-api</artifactId>
                <version>${opensaml3.version}</version>
            </dependency>
            <dependency>
                <groupId>org.opensaml</groupId>
                <artifactId>opensaml-storage-impl</artifactId>
                <version>${opensaml3.version}</version>
            </dependency>
            <dependency>
                <groupId>org.opensaml</groupId>
                <artifactId>opensaml-xacml-api</artifactId>
                <version>${opensaml3.version}</version>
            </dependency>
            <dependency>
                <groupId>org.opensaml</groupId>
                <artifactId>opensaml-xacml-impl</artifactId>
                <version>${opensaml3.version}</version>
            </dependency>
            <dependency>
                <groupId>org.opensaml</groupId>
                <artifactId>opensaml-xacml-saml-api</artifactId>
                <version>${opensaml3.version}</version>
            </dependency>
            <dependency>
                <groupId>org.opensaml</groupId>
                <artifactId>opensaml-xacml-saml-impl</artifactId>
                <version>${opensaml3.version}</version>
            </dependency>
            <dependency>
                <groupId>org.opensaml</groupId>
                <artifactId>opensaml-xmlsec-api</artifactId>
                <version>${opensaml3.version}</version>
            </dependency>
            <dependency>
                <groupId>org.opensaml</groupId>
                <artifactId>opensaml-xmlsec-impl</artifactId>
                <version>${opensaml3.version}</version>
            </dependency>
            <dependency>
                <groupId>net.shibboleth.utilities</groupId>
                <artifactId>java-support</artifactId>
                <version>${shibboleth.version}</version>
            </dependency>
            <!--End of OpenSAML3 dependencies-->
            <dependency>
                <groupId>org.wso2.orbit.joda-time</groupId>
                <artifactId>joda-time</artifactId>
                <version>${joda.wso2.version}</version>
            </dependency>
            <dependency>
                <groupId>xalan</groupId>
                <artifactId>xalan</artifactId>
                <version>${xalan.version}</version>
            </dependency>
            <dependency>
                <groupId>xalan.wso2</groupId>
                <artifactId>xalan</artifactId>
                <version>${xalan.wso2.version}</version>
            </dependency>
            <dependency>
                <groupId>xml-apis</groupId>
                <artifactId>xml-apis</artifactId>
                <version>${xml.apis.version}</version>
            </dependency>
            <dependency>
                <groupId>org.wso2.carbon.identity.agent.sso.java</groupId>
                <artifactId>org.wso2.carbon.identity.sso.agent</artifactId>
                <version>${identity.agent.sso.version}</version>
            </dependency>
            <dependency>
                <groupId>org.wso2.orbit.org.apache.neethi</groupId>
                <artifactId>neethi</artifactId>
                <version>${neethi.wso2.version}</version>
            </dependency>
            <dependency>
                <groupId>org.wso2.orbit.org.opensaml</groupId>
                <artifactId>opensaml</artifactId>
                <version>${opensaml2.wso2.version}</version>
            </dependency>
            <dependency>
                <groupId>org.wso2.carbon</groupId>
                <artifactId>org.wso2.carbon.addressing</artifactId>
                <version>${carbon.kernel.version}</version>
            </dependency>
            <dependency>
                <groupId>org.apache.rampart.wso2</groupId>
                <artifactId>rampart-core</artifactId>
                <version>${rampart.wso2.version}</version>
            </dependency>
            <dependency>
                <groupId>org.apache.rampart.wso2</groupId>
                <artifactId>rampart-policy</artifactId>
                <version>${rampart.wso2.version}</version>
            </dependency>
            <dependency>
                <groupId>org.apache.rampart.wso2</groupId>
                <artifactId>rampart-trust</artifactId>
                <version>${rampart.wso2.version}</version>
            </dependency>
            <dependency>
                <groupId>org.apache.ws.security.wso2</groupId>
                <artifactId>wss4j</artifactId>
                <version>${wss4j.wso2.version}</version>
            </dependency>
            <dependency>
                <groupId>org.apache.httpcomponents.wso2</groupId>
                <artifactId>httpcore</artifactId>
                <version>${httpcore.wso2.version}</version>
            </dependency>
            <dependency>
                <groupId>org.wso2.carbon.identity.user.ws</groupId>
                <artifactId>org.wso2.carbon.um.ws.api.stub</artifactId>
                <version>${identity.user.ws.version}</version>
            </dependency>
            <dependency>
                <groupId>org.wso2.carbon.identity.user.ws</groupId>
                <artifactId>org.wso2.carbon.um.ws.api</artifactId>
                <version>${identity.user.ws.version}</version>
            </dependency>
            <dependency>
                <groupId>org.wso2.carbon.identity</groupId>
                <artifactId>org.wso2.carbon.authenticator.stub</artifactId>
                <version>${carbon.kernel.version}</version>
            </dependency>
            <dependency>
                <groupId>org.wso2.securevault</groupId>
                <artifactId>org.wso2.securevault</artifactId>
                <version>${securevault.wso2.version}</version>
            </dependency>
            <dependency>
                <groupId>org.apache.httpcomponents</groupId>
                <artifactId>httpclient</artifactId>
                <version>${httpclient.version}</version>
            </dependency>
            <dependency>
                <groupId>commons-httpclient</groupId>
                <artifactId>commons-httpclient</artifactId>
                <version>${commons.httpclient.version}</version>
            </dependency>
            <dependency>
                <groupId>org.wso2.is</groupId>
                <artifactId>org.wso2.identity.styles</artifactId>
                <version>${project.version}</version>
            </dependency>
            <dependency>
                <groupId>org.wso2.carbon</groupId>
                <artifactId>org.wso2.carbon.core.ui.feature</artifactId>
                <version>${carbon.kernel.version}</version>
                <type>zip</type>
            </dependency>
            <dependency>
                <groupId>org.wso2.carbon</groupId>
                <artifactId>org.wso2.carbon.core.ui.feature</artifactId>
                <version>${carbon.kernel.version}</version>
            </dependency>
            <dependency>
                <groupId>org.wso2.carbon</groupId>
                <artifactId>org.wso2.carbon.hazelcast</artifactId>
                <version>${carbon.kernel.version}</version>
            </dependency>
            <dependency>
                <groupId>org.wso2.identity</groupId>
                <artifactId>org.wso2.stratos.identity.dashboard.ui</artifactId>
                <version>${stratos.version.221}</version>
            </dependency>
            <dependency>
                <groupId>org.testng</groupId>
                <artifactId>testng</artifactId>
                <version>${testng.version}</version>
                <scope>test</scope>
            </dependency>
            <dependency>
                <groupId>org.wso2.carbon.identity.framework</groupId>
                <artifactId>org.wso2.carbon.user.mgt.stub</artifactId>
                <version>${carbon.identity.framework.version}</version>
            </dependency>
            <dependency>
                <groupId>org.wso2.carbon.identity.inbound.auth.sts</groupId>
                <artifactId>org.wso2.carbon.identity.sts.passive.stub</artifactId>
                <version>${identity.inbound.auth.sts.version}</version>
            </dependency>
            <dependency>
                <groupId>org.wso2.carbon</groupId>
                <artifactId>SecVerifier</artifactId>
                <version>${carbon.kernel.version}</version>
                <type>aar</type>
            </dependency>
            <dependency>
                <groupId>emma</groupId>
                <artifactId>emma</artifactId>
                <version>${emma.version}</version>
            </dependency>
            <dependency>
                <groupId>org.wso2.orbit.com.h2database</groupId>
                <artifactId>h2-engine</artifactId>
                <version>${h2database.wso2.version}</version>
            </dependency>
            <dependency>
                <groupId>org.apache.rampart</groupId>
                <artifactId>rampart</artifactId>
                <type>mar</type>
                <version>${rampart.wso2.version}</version>
            </dependency>
            <dependency>
                <groupId>org.wso2.carbon.identity.framework</groupId>
                <artifactId>org.wso2.carbon.identity.application.mgt.stub</artifactId>
                <version>${carbon.identity.framework.version}</version>
                <scope>compile</scope>
            </dependency>
            <dependency>
                <groupId>org.wso2.carbon.identity.framework</groupId>
                <artifactId>org.wso2.carbon.identity.application.default.auth.sequence.mgt.stub</artifactId>
                <version>${carbon.identity.framework.version}</version>
                <scope>compile</scope>
            </dependency>
            <dependency>
                <groupId>org.wso2.carbon.identity.framework</groupId>
                <artifactId>org.wso2.carbon.identity.functions.library.mgt.stub</artifactId>
                <version>${carbon.identity.framework.version}</version>
                <scope>compile</scope>
            </dependency>
            <dependency>
                <groupId>org.wso2.carbon.identity.framework</groupId>
                <artifactId>org.wso2.carbon.idp.mgt.stub</artifactId>
                <version>${carbon.identity.framework.version}</version>
                <scope>compile</scope>
            </dependency>
            <dependency>
                <groupId>org.wso2.identity</groupId>
                <artifactId>org.wso2.identity.integration.common.clients</artifactId>
                <version>${project.version}</version>
                <scope>compile</scope>
            </dependency>
            <dependency>
                <groupId>org.wso2.identity</groupId>
                <artifactId>org.wso2.identity.integration.common.utils</artifactId>
                <version>${project.version}</version>
                <scope>compile</scope>
            </dependency>
            <dependency>
                <groupId>org.wso2.carbon.identity.inbound.provisioning.scim</groupId>
                <artifactId>org.wso2.carbon.identity.scim.common.stub</artifactId>
                <version>${identity.inbound.provisioning.scim.version}</version>
                <scope>compile</scope>
            </dependency>
            <dependency>
                <groupId>org.wso2.carbon.identity.inbound.provisioning.scim2</groupId>
                <artifactId>org.wso2.carbon.identity.scim2.common</artifactId>
                <version>${identity.inbound.provisioning.scim2.version}</version>
                <scope>compile</scope>
            </dependency>
            <dependency>
                <groupId>org.wso2.carbon.identity.framework</groupId>
                <artifactId>org.wso2.carbon.identity.user.store.configuration.stub</artifactId>
                <version>${carbon.identity.framework.version}</version>
                <scope>compile</scope>
            </dependency>
            <dependency>
                <groupId>org.wso2.carbon.identity.framework</groupId>
                <artifactId>org.wso2.carbon.identity.user.store.count.stub</artifactId>
                <version>${carbon.identity.framework.version}</version>
                <scope>compile</scope>
            </dependency>
            <dependency>
                <groupId>org.wso2.carbon</groupId>
                <artifactId>org.wso2.carbon.user.core</artifactId>
                <version>${carbon.kernel.version}</version>
                <scope>compile</scope>
            </dependency>
            <dependency>
                <groupId>org.wso2.carbon.identity.framework</groupId>
                <artifactId>org.wso2.carbon.identity.mgt</artifactId>
                <version>${carbon.identity.framework.version}</version>
            </dependency>
            <dependency>
                <groupId>org.wso2.carbon.identity.framework</groupId>
                <artifactId>org.wso2.carbon.identity.mgt.stub</artifactId>
                <version>${carbon.identity.framework.version}</version>
                <scope>compile</scope>
            </dependency>
            <dependency>
                <groupId>org.wso2.carbon.identity.framework</groupId>
                <artifactId>org.wso2.carbon.identity.template.mgt</artifactId>
                <version>${carbon.identity.framework.version}</version>
            </dependency>
            <dependency>
                <groupId>org.wso2.carbon.identity.framework</groupId>
                <artifactId>org.wso2.carbon.identity.template.mgt.ui</artifactId>
                <version>${carbon.identity.framework.version}</version>
            </dependency>
            <dependency>
                <groupId>org.wso2.carbon.identity.inbound.auth.saml2</groupId>
                <artifactId>org.wso2.carbon.identity.sso.saml.stub</artifactId>
                <version>${identity.inbound.auth.saml.version}</version>
                <scope>compile</scope>
            </dependency>
            <dependency>
                <groupId>org.wso2.carbon.identity.framework</groupId>
                <artifactId>org.wso2.carbon.claim.mgt.stub</artifactId>
                <version>${carbon.identity.framework.version}</version>
                <scope>compile</scope>
            </dependency>
            <dependency>
                <groupId>org.wso2.carbon.identity.framework</groupId>
                <artifactId>org.wso2.carbon.identity.claim.metadata.mgt.stub</artifactId>
                <version>${carbon.identity.framework.version}</version>
                <scope>compile</scope>
            </dependency>
            <dependency>
                <groupId>org.wso2.carbon.identity.framework</groupId>
                <artifactId>org.wso2.carbon.identity.claim.metadata.mgt</artifactId>
                <version>${carbon.identity.framework.version}</version>
                <scope>compile</scope>
            </dependency>
            <dependency>
                <groupId>org.wso2.carbon.identity.inbound.auth.openid</groupId>
                <artifactId>org.wso2.carbon.identity.provider.openid.stub</artifactId>
                <version>${identity.inbound.auth.openid.version}</version>
                <scope>compile</scope>
            </dependency>
            <dependency>
                <groupId>org.wso2.carbon.identity.association.account</groupId>
                <artifactId>org.wso2.carbon.identity.user.account.association.stub</artifactId>
                <version>${identity.user.account.association.version}</version>
            </dependency>
            <dependency>
                <groupId>org.wso2.carbon.identity.framework</groupId>
                <artifactId>org.wso2.carbon.identity.governance.stub</artifactId>
                <version>${carbon.identity.framework.version}</version>
            </dependency>
            <dependency>
                <groupId>org.wso2.carbon.identity.governance</groupId>
                <artifactId>org.wso2.carbon.identity.recovery</artifactId>
                <version>${identity.governance.version}</version>
            </dependency>
            <dependency>
                <groupId>org.wso2.carbon.deployment</groupId>
                <artifactId>org.wso2.carbon.service.mgt.stub</artifactId>
                <version>${carbon.deployment.version}</version>
                <scope>test</scope>
            </dependency>
            <dependency>
                <groupId>org.wso2.carbon.deployment</groupId>
                <artifactId>org.wso2.carbon.webapp.mgt.stub</artifactId>
                <version>${carbon.deployment.version}</version>
                <scope>test</scope>
            </dependency>
            <dependency>
                <groupId>org.wso2.carbon.automation</groupId>
                <artifactId>org.wso2.carbon.automation.test.utils</artifactId>
                <version>${carbon.automation.version}</version>
            </dependency>
            <dependency>
                <groupId>org.wso2.carbon.automation</groupId>
                <artifactId>org.wso2.carbon.automation.engine</artifactId>
                <version>${carbon.automation.version}</version>
            </dependency>
            <dependency>
                <groupId>org.wso2.carbon.automation</groupId>
                <artifactId>org.wso2.carbon.automation.extensions</artifactId>
                <version>${carbon.automation.version}</version>
                <exclusions>
                    <exclusion>
                        <groupId>com.saucelabs.selenium</groupId> <!-- Exclude Project-E from Project-B -->
                        <artifactId>sauce-ondemand-driver</artifactId>
                    </exclusion>
                    <exclusion>
                        <groupId>com.saucelabs.selenium</groupId> <!-- Exclude Project-E from Project-B -->
                        <artifactId>selenium-client-factory</artifactId>
                    </exclusion>
                </exclusions>
            </dependency>
            <dependency>
                <groupId>org.wso2.carbon.automationutils</groupId>
                <artifactId>org.wso2.carbon.integration.common.extensions</artifactId>
                <version>${carbon.automationutils.version}</version>
            </dependency>
            <dependency>
                <groupId>org.wso2.carbon.automationutils</groupId>
                <artifactId>org.wso2.carbon.integration.common.utils</artifactId>
                <version>${carbon.automationutils.version}</version>
            </dependency>
            <dependency>
                <groupId>org.wso2.carbon.automationutils</groupId>
                <artifactId>org.wso2.carbon.integration.common.admin.client</artifactId>
                <version>${carbon.automationutils.version}</version>
            </dependency>
            <dependency>
                <groupId>org.wso2.is</groupId>
                <artifactId>org.wso2.identity.integration.common.clients</artifactId>
                <version>${project.version}</version>
                <scope>compile</scope>
            </dependency>
            <dependency>
                <groupId>org.wso2.is</groupId>
                <artifactId>org.wso2.identity.integration.common.utils</artifactId>
                <version>${project.version}</version>
                <scope>compile</scope>
            </dependency>
            <dependency>
                <groupId>org.wso2.charon</groupId>
                <artifactId>org.wso2.charon.core</artifactId>
                <version>${charon.orbit.version}</version>
            </dependency>
            <dependency>
                <groupId>org.apache.wink</groupId>
                <artifactId>wink-client</artifactId>
                <version>${apache.wink.version}</version>
            </dependency>
            <dependency>
                <groupId>org.apache.ws.security</groupId>
                <artifactId>wss4j</artifactId>
                <version>${apache.ws.security.version}</version>
            </dependency>
            <dependency>
                <groupId>commons-collections</groupId>
                <artifactId>commons-collections</artifactId>
                <version>${commons-collections.version}</version>
            </dependency>
            <dependency>
                <groupId>org.slf4j</groupId>
                <artifactId>slf4j-simple</artifactId>
                <version>${slf4j.version}</version>
            </dependency>

            <dependency>
                <groupId>org.slf4j</groupId>
                <artifactId>slf4j-log4j12</artifactId>
                <version>${slf4j.version}</version>
            </dependency>
            <dependency>
                <groupId>org.apache.openejb</groupId>
                <artifactId>openejb-core</artifactId>
                <version>${apache.openejb.version}</version>
                <scope>test</scope>
            </dependency>
            <dependency>
                <groupId>org.wso2.orbit.org.apache.httpcomponents</groupId>
                <artifactId>httpclient</artifactId>
                <version>${orbit.version.commons.httpclient}</version>
            </dependency>
            <dependency>
                <groupId>org.apache.axis2.wso2</groupId>
                <artifactId>axis2-client</artifactId>
                <version>${axis2.client.version}</version>
            </dependency>
            <dependency>
                <groupId>org.wso2.orbit.com.nimbusds</groupId>
                <artifactId>nimbus-jose-jwt</artifactId>
                <version>${nimbusds.version}</version>
            </dependency>
            <dependency>
                <groupId>com.nimbusds</groupId>
                <artifactId>oauth2-oidc-sdk</artifactId>
                <version>${nimbus.oidc.sdk.version}</version>
            </dependency>
            <dependency>
                <groupId>org.wso2.orbit.commons-codec</groupId>
                <artifactId>commons-codec</artifactId>
                <version>${commons-codec.version}</version>
            </dependency>
            <dependency>
                <groupId>org.wso2.carbon.identity.framework</groupId>
                <artifactId>org.wso2.carbon.identity.user.registration.stub</artifactId>
                <version>${carbon.identity.framework.version}</version>
            </dependency>
            <dependency>
                <groupId>org.wso2.carbon.identity.framework</groupId>
                <artifactId>org.wso2.carbon.identity.user.profile.stub</artifactId>
                <version>${carbon.identity.framework.version}</version>
            </dependency>
            <dependency>
                <groupId>com.googlecode.javaewah</groupId>
                <artifactId>JavaEWAH</artifactId>
                <version>${javaewah.version}</version>
            </dependency>
            <dependency>
                <groupId>org.wso2.is</groupId>
                <artifactId>org.wso2.carbon.identity.test.integration.service.stubs</artifactId>
                <version>${project.version}</version>
            </dependency>
            <dependency>
                <groupId>org.wso2.carbon.identity.framework</groupId>
                <artifactId>org.wso2.carbon.security.mgt.stub</artifactId>
                <version>${carbon.identity.framework.version}</version>
            </dependency>
            <dependency>
                <groupId>org.jacoco</groupId>
                <artifactId>org.jacoco.agent</artifactId>
                <version>${jacoco.agent.version}</version>
            </dependency>
            <dependency>
                <groupId>org.wso2.carbon</groupId>
                <artifactId>org.wso2.carbon.core.services</artifactId>
                <version>${carbon.kernel.version}</version>
            </dependency>
            <dependency>
                <groupId>org.apache.tomcat.wso2</groupId>
                <artifactId>tomcat</artifactId>
                <version>${org.apache.tomcat.wso2.version}</version>
            </dependency>
            <dependency>
                <groupId>org.opensaml</groupId>
                <artifactId>xmltooling</artifactId>
                <version>${xmltooling.version}</version>
            </dependency>
            <dependency>
                <groupId>org.opensaml</groupId>
                <artifactId>openws</artifactId>
                <version>${openws.version}</version>
            </dependency>
            <dependency>
                <groupId>org.wso2.carbon.identity.framework</groupId>
                <artifactId>org.wso2.carbon.identity.application.mgt</artifactId>
                <version>${carbon.identity.framework.version}</version>
            </dependency>
            <dependency>
                <groupId>org.wso2.carbon.identity.framework</groupId>
                <artifactId>org.wso2.carbon.identity.functions.library.mgt</artifactId>
                <version>${carbon.identity.framework.version}</version>
            </dependency>
            <dependency>
                <groupId>org.wso2.carbon.identity.framework</groupId>
                <artifactId>org.wso2.carbon.identity.user.functionality.mgt</artifactId>
                <version>${carbon.identity.framework.version}</version>
            </dependency>
            <dependency>
                <groupId>xerces</groupId>
                <artifactId>xercesImpl</artifactId>
                <version>${xercesImpl.version}</version>
            </dependency>
            <dependency>
                <groupId>org.wso2.carbon.identity.framework</groupId>
                <artifactId>org.wso2.carbon.identity.application.authentication.framework</artifactId>
                <version>${carbon.identity.framework.version}</version>
            </dependency>
            <dependency>
                <groupId>org.wso2.carbon.identity.framework</groupId>
                <artifactId>org.wso2.carbon.user.mgt.common</artifactId>
                <version>${carbon.identity.framework.version}</version>
            </dependency>
            <dependency>
                <groupId>org.wso2.carbon.identity.framework</groupId>
                <artifactId>org.wso2.carbon.identity.role.mgt.core</artifactId>
                <version>${carbon.identity.framework.version}</version>
            </dependency>
            <dependency>
                <groupId>org.wso2.carbon.identity.framework</groupId>
                <artifactId>org.wso2.carbon.identity.secret.mgt.core</artifactId>
                <version>${carbon.identity.framework.version}</version>
            </dependency>
            <dependency>
                <groupId>org.wso2.carbon.identity.framework</groupId>
                <artifactId>org.wso2.carbon.identity.api.resource.mgt</artifactId>
                <version>${carbon.identity.framework.version}</version>
            </dependency>
            <dependency>
                <groupId>org.wso2.carbon.identity.framework</groupId>
                <artifactId>org.wso2.carbon.identity.user.registration.mgt</artifactId>
                <version>${carbon.identity.framework.version}</version>
            </dependency>
            <dependency>
                <groupId>org.wso2.carbon.identity.saml.common</groupId>
                <artifactId>org.wso2.carbon.identity.saml.common.util</artifactId>
                <version>${saml.common.util.version}</version>
            </dependency>
            <dependency>
                <groupId>commons-codec</groupId>
                <artifactId>commons-codec</artifactId>
                <version>${commons.codec.version}</version>
            </dependency>
            <dependency>
                <groupId>org.apache.ws.commons.schema.wso2</groupId>
                <artifactId>XmlSchema</artifactId>
                <version>${XmlSchema.version}</version>
            </dependency>
            <dependency>
                <groupId>wsdl4j.wso2</groupId>
                <artifactId>wsdl4j</artifactId>
                <version>${wsdl4j.version}</version>
            </dependency>
            <dependency>
                <groupId>org.wso2.carbon.analytics-common</groupId>
                <artifactId>org.wso2.carbon.databridge.commons</artifactId>
                <scope>test</scope>
                <version>${carbon.analytics-common.version}</version>
            </dependency>
            <dependency>
                <groupId>org.wso2.carbon.analytics-common</groupId>
                <artifactId>org.wso2.carbon.databridge.core</artifactId>
                <scope>test</scope>
                <version>${carbon.analytics-common.version}</version>
            </dependency>
            <dependency>
                <groupId>org.wso2.carbon.analytics-common</groupId>
                <artifactId>org.wso2.carbon.databridge.receiver.thrift</artifactId>
                <scope>test</scope>
                <version>${carbon.analytics-common.version}</version>
            </dependency>
            <dependency>
                <groupId>org.wso2.carbon.multitenancy</groupId>
                <artifactId>org.wso2.carbon.tenant.mgt.stub</artifactId>
                <version>${carbon.multitenancy.version}</version>
            </dependency>
            <dependency>
                <groupId>commons-pool.wso2</groupId>
                <artifactId>commons-pool</artifactId>
                <version>${commons.pool.wso2.version}</version>
            </dependency>

            <!-- Outbound Authenticators -->
            <dependency>
                <groupId>org.wso2.carbon.identity.outbound.auth.oidc</groupId>
                <artifactId>org.wso2.carbon.identity.application.authenticator.oidc</artifactId>
                <version>${identity.outbound.auth.oidc.version}</version>
            </dependency>
            <dependency>
                <groupId>org.wso2.carbon.identity.outbound.auth.oauth2</groupId>
                <artifactId>org.wso2.carbon.identity.application.authenticator.oauth2</artifactId>
                <version>${identity.outbound.auth.oauth2.version}</version>
            </dependency>
            <dependency>
                <groupId>org.wso2.carbon.identity.outbound.auth.sts.passive</groupId>
                <artifactId>org.wso2.carbon.identity.application.authenticator.passive.sts</artifactId>
                <version>${identity.outbound.auth.passive.sts.version}</version>
            </dependency>
            <dependency>
                <groupId>org.wso2.carbon.identity.outbound.auth.saml2</groupId>
                <artifactId>org.wso2.carbon.identity.application.authenticator.samlsso</artifactId>
                <version>${identity.outbound.auth.samlsso.version}</version>
            </dependency>

            <!-- Social Authenticators -->
            <dependency>
                <groupId>org.wso2.carbon.identity.outbound.auth.facebook</groupId>
                <artifactId>org.wso2.carbon.identity.application.authenticator.facebook</artifactId>
                <version>${social.authenticator.facebook.version}</version>
            </dependency>
            <dependency>
                <groupId>org.wso2.carbon.identity.outbound.auth.google</groupId>
                <artifactId>org.wso2.carbon.identity.application.authenticator.google</artifactId>
                <version>${social.authenticator.google.version}</version>
            </dependency>
            <dependency>
                <groupId>org.wso2.carbon.identity.outbound.auth.live</groupId>
                <artifactId>org.wso2.carbon.identity.application.authenticator.live</artifactId>
                <version>${social.authenticator.windowslive.version}</version>
            </dependency>
            <dependency>
                <groupId>org.wso2.carbon.identity.outbound.auth.apple</groupId>
                <artifactId>org.wso2.carbon.identity.application.authenticator.apple</artifactId>
                <version>${social.authenticator.apple.version}</version>
            </dependency>

            <!-- Provisioning Connectors -->
            <dependency>
                <groupId>org.wso2.carbon.identity.outbound.provisioning.google</groupId>
                <artifactId>org.wso2.carbon.identity.provisioning.connector.google</artifactId>
                <version>${provisioning.connector.google.version}</version>
            </dependency>
            <dependency>
                <groupId>org.wso2.carbon.identity.outbound.provisioning.salesforce</groupId>
                <artifactId>org.wso2.carbon.identity.provisioning.connector.salesforce</artifactId>
                <version>${provisioning.connector.salesforce.version}</version>
            </dependency>
            <dependency>
                <groupId>org.wso2.carbon.identity.outbound.provisioning.scim</groupId>
                <artifactId>org.wso2.carbon.identity.provisioning.connector.scim</artifactId>
                <version>${provisioning.connector.scim.version}</version>
            </dependency>
            <dependency>
                <groupId>org.wso2.carbon.identity.outbound.provisioning.scim2</groupId>
                <artifactId>org.wso2.carbon.identity.provisioning.connector.scim2</artifactId>
                <version>${provisioning.connector.scim2.version}</version>
            </dependency>
            <dependency>
                <groupId>org.wso2.carbon.extension.identity.verification</groupId>
                <artifactId>org.wso2.carbon.extension.identity.verification.mgt.feature</artifactId>
                <version>${identity.verification.version}</version>
            </dependency>
            <dependency>
                <groupId>org.wso2.carbon.extension.identity.verification</groupId>
                <artifactId>org.wso2.carbon.extension.identity.verification.provider.feature</artifactId>
                <version>${identity.verification.version}</version>
            </dependency>
            <dependency>
                <groupId>org.wso2.carbon.extension.identity.verification</groupId>
                <artifactId>org.wso2.carbon.extension.identity.verification.ui.feature</artifactId>
                <version>${identity.verification.version}</version>
            </dependency>

            <!-- Local Authenticators -->
            <dependency>
                <groupId>org.wso2.carbon.identity.application.auth.basic</groupId>
                <artifactId>org.wso2.carbon.identity.application.authenticator.basicauth</artifactId>
                <version>${identity.local.auth.basicauth.version}</version>
            </dependency>
            <dependency>
                <groupId>org.wso2.carbon.identity.local.auth.iwa</groupId>
                <artifactId>org.wso2.carbon.identity.application.authenticator.iwa</artifactId>
                <version>${identity.local.auth.iwa.version}</version>
            </dependency>
            <dependency>
                <groupId>org.wso2.carbon.identity.local.auth.fido</groupId>
                <artifactId>org.wso2.carbon.identity.application.authenticator.fido</artifactId>
                <version>${identity.local.auth.fido.version}</version>
            </dependency>
            <dependency>
                <groupId>org.wso2.carbon.identity.local.auth.fido</groupId>
                <artifactId>org.wso2.carbon.identity.application.authenticator.fido2</artifactId>
                <version>${identity.local.auth.fido.version}</version>
            </dependency>
            <dependency>
                <groupId>org.wso2.carbon.identity.local.auth.fido</groupId>
                <artifactId>org.wso2.carbon.identity.application.authenticator.fido2.server.feature</artifactId>
                <version>${identity.local.auth.fido.version}</version>
            </dependency>
            <dependency>
                <groupId>org.wso2.carbon.identity.application.auth.basic</groupId>
                <artifactId>org.wso2.carbon.identity.application.authenticator.basicauth.jwt</artifactId>
                <version>${identity.local.auth.basicauth.version}</version>
            </dependency>
            <dependency>
                <groupId>org.wso2.carbon.identity.application.auth.basic</groupId>
                <artifactId>org.wso2.carbon.identity.application.authentication.handler.identifier</artifactId>
                <version>${identity.local.auth.basicauth.version}</version>
            </dependency>
            <dependency>
                <groupId>org.wso2.carbon.identity.application.auth.basic</groupId>
                <artifactId>org.wso2.carbon.identity.application.authentication.handler.session</artifactId>
                <version>${identity.local.auth.basicauth.version}</version>
            </dependency>
            <dependency>
                <groupId>org.wso2.carbon.extension.identity.oauth.addons</groupId>
                <artifactId>org.wso2.carbon.identity.oauth2.token.handler.clientauth.mutualtls</artifactId>
                <version>${identity.oauth.addons.version}</version>
            </dependency>

            <!-- Local Authentication API Connector -->
            <dependency>
                <groupId>org.wso2.carbon.identity.local.auth.api</groupId>
                <artifactId>org.wso2.carbon.identity.local.auth.api.core</artifactId>
                <version>${identity.local.auth.api.version}</version>
            </dependency>

            <!-- OAuth2 Grant Type extensions -->
            <dependency>
                <groupId>org.wso2.carbon.extension.identity.oauth2.grantType.jwt</groupId>
                <artifactId>org.wso2.carbon.identity.oauth2.grant.jwt</artifactId>
                <version>${identity.oauth2.jwt.bearer.grant.version}</version>
            </dependency>
            <dependency>
                <groupId>org.wso2.carbon.extension.identity.oauth2.grantType.token.exchange</groupId>
                <artifactId>org.wso2.carbon.identity.oauth2.grant.token.exchange</artifactId>
                <version>${identity.oauth2.token.exchange.grant.version}</version>
            </dependency>

            <!--Conditional authenticator functions-->
            <dependency>
                <groupId>org.wso2.carbon.identity.conditional.auth.functions</groupId>
                <artifactId>org.wso2.carbon.identity.conditional.auth.functions.user</artifactId>
                <version>${conditional.authentication.functions.version}</version>
            </dependency>
            <dependency>
                <groupId>org.wso2.carbon.identity.conditional.auth.functions</groupId>
                <artifactId>org.wso2.carbon.identity.conditional.auth.functions.notification</artifactId>
                <version>${conditional.authentication.functions.version}</version>
            </dependency>
            <dependency>
                <groupId>org.wso2.carbon.identity.conditional.auth.functions</groupId>
                <artifactId>org.wso2.carbon.identity.conditional.auth.functions.analytics</artifactId>
                <version>${conditional.authentication.functions.version}</version>
            </dependency>
            <dependency>
                <groupId>org.wso2.carbon.identity.conditional.auth.functions</groupId>
                <artifactId>org.wso2.carbon.identity.conditional.auth.functions.choreo</artifactId>
                <version>${conditional.authentication.functions.version}</version>
            </dependency>
            <!-- Other Connectors packed with IS -->
            <dependency>
                <groupId>org.wso2.carbon.extension.identity.authenticator.outbound.emailotp</groupId>
                <artifactId>org.wso2.carbon.identity.authenticator.emailotp</artifactId>
                <version>${authenticator.emailotp.version}</version>
            </dependency>
            <dependency>
                <groupId>org.wso2.carbon.extension.identity.authenticator.outbound.smsotp</groupId>
                <artifactId>org.wso2.carbon.extension.identity.authenticator.smsotp.connector</artifactId>
                <version>${authenticator.smsotp.version}</version>
            </dependency>
            <dependency>
                <groupId>org.wso2.carbon.identity.local.auth.magiclink</groupId>
                <artifactId>org.wso2.carbon.identity.application.authenticator.magiclink</artifactId>
                <version>${authenticator.magiclink.version}</version>
            </dependency>
            <dependency>
                <groupId>org.wso2.carbon.identity.local.auth.magiclink</groupId>
                <artifactId>org.wso2.carbon.identity.local.auth.magiclink.server.feature</artifactId>
                <version>${authenticator.magiclink.version}</version>
            </dependency>
            <dependency>
                <groupId>org.wso2.carbon.identity.local.auth.emailotp</groupId>
                <artifactId>org.wso2.carbon.identity.local.auth.emailotp</artifactId>
                <version>${authenticator.local.auth.emailotp.version}</version>
            </dependency>
            <dependency>
                <groupId>org.wso2.carbon.identity.local.auth.smsotp</groupId>
                <artifactId>org.wso2.carbon.identity.local.auth.smsotp.feature</artifactId>
                <version>${authenticator.local.auth.smsotp.version}</version>
            </dependency>
            <dependency>
                <groupId>org.wso2.carbon.identity.local.auth.emailotp</groupId>
                <artifactId>org.wso2.carbon.identity.local.auth.emailotp.server.feature</artifactId>
                <version>${authenticator.local.auth.emailotp.version}</version>
            </dependency>
            <dependency>
                <groupId>org.wso2.carbon.identity.auth.otp.commons</groupId>
                <artifactId>org.wso2.carbon.identity.auth.otp.core</artifactId>
                <version>${authenticator.auth.otp.commons.version}</version>
            </dependency>
            <dependency>
                <groupId>org.wso2.carbon.identity.auth.otp.commons</groupId>
                <artifactId>org.wso2.carbon.identity.auth.otp.core.server.feature</artifactId>
                <version>${authenticator.auth.otp.commons.version}</version>
            </dependency>
            <dependency>
                <groupId>org.wso2.carbon.extension.identity.authenticator.outbound.twitter</groupId>
                <artifactId>org.wso2.carbon.extension.identity.authenticator.twitter.connector</artifactId>
                <version>${authenticator.twitter.version}</version>
            </dependency>
            <dependency>
                <groupId>org.wso2.carbon.extension.identity.authenticator.outbound.office365</groupId>
                <artifactId>org.wso2.carbon.extension.identity.authenticator.office3620connector</artifactId>
                <version>${authenticator.office365.version}</version>
            </dependency>
            <dependency>
                <groupId>org.wso2.carbon.extension.identity.authenticator.outbound.totp</groupId>
                <artifactId>org.wso2.carbon.extension.identity.authenticator.totp.connector</artifactId>
                <version>${authenticator.totp.version}</version>
            </dependency>
            <dependency>
                <groupId>org.wso2.carbon.extension.identity.authenticator.outbound.backupcode</groupId>
                <artifactId>org.wso2.carbon.extension.identity.authenticator.backupcode.connector</artifactId>
                <version>${authenticator.backupcode.version}</version>
            </dependency>
            <dependency>
                <groupId>org.wso2.carbon.extension.identity.authenticator.outbound.x509Certificate</groupId>
                <artifactId>org.wso2.carbon.extension.identity.authenticator.x509Certificate.connector</artifactId>
                <version>${authenticator.x509.version}</version>
            </dependency>

            <!--Hash providers-->
            <dependency>
                <groupId>org.wso2.carbon.identity.hash.provider.pbkdf2</groupId>
                <artifactId>org.wso2.carbon.identity.hash.provider.pbkdf2.server.feature</artifactId>
                <version>${hashprovider.pbkdf2.version}</version>
            </dependency>

            <!-- API server and API user common dependencies -->
            <dependency>
                <groupId>org.wso2.carbon.identity.server.api</groupId>
                <artifactId>org.wso2.carbon.identity.api.server.common</artifactId>
                <version>${identity.server.api.version}</version>
            </dependency>
            <dependency>
                <groupId>org.wso2.carbon.identity.user.api</groupId>
                <artifactId>org.wso2.carbon.identity.api.user.common</artifactId>
                <version>${identity.user.api.version}</version>
            </dependency>

            <!--
                Dependencies from this point is used in p2 profile gen, added here to get them updated along with
                versions plugin (version plugin only reads the dependencies in dependencyManagement,
                and dependencies section)
            -->
            <dependency>
                <groupId>org.wso2.carbon.healthcheck</groupId>
                <artifactId>org.wso2.carbon.healthcheck.server.feature</artifactId>
                <version>${carbon.healthcheck.version}</version>
            </dependency>
            <dependency>
                <groupId>org.wso2.carbon.identity.carbon.auth.saml2</groupId>
                <artifactId>org.wso2.carbon.identity.authenticator.saml2.sso.feature</artifactId>
                <version>${identity.carbon.auth.saml2.version}</version>
                <type>zip</type>
            </dependency>
            <dependency>
                <groupId>org.wso2.carbon.identity.local.auth.requestpath.basic</groupId>
                <artifactId>org.wso2.carbon.identity.application.authenticator.requestpath.basicauth.server.feature
                </artifactId>
                <version>${identity.outbound.auth.requestpath.basicauth.version}</version>
            </dependency>
            <dependency>
                <groupId>org.wso2.carbon.identity.carbon.auth.mutualssl</groupId>
                <artifactId>org.wso2.carbon.identity.authenticator.mutualssl.feature</artifactId>
                <version>${identity.carbon.auth.mutual.ssl.version}</version>
            </dependency>
            <dependency>
                <groupId>org.wso2.carbon.identity.userstore.remote</groupId>
                <artifactId>org.wso2.carbon.identity.user.store.remote.feature</artifactId>
                <version>${identity.userstore.remote.version}</version>
            </dependency>
            <dependency>
                <groupId>org.wso2.carbon.identity.carbon.auth.iwa</groupId>
                <artifactId>org.wso2.carbon.identity.authenticator.iwa.feature</artifactId>
                <version>${identity.carbon.auth.iwa.version}</version>
            </dependency>
            <dependency>
                <groupId>org.wso2.carbon.identity.local.auth.requestpath.oauth</groupId>
                <artifactId>org.wso2.carbon.identity.application.authenticator.requestpath.oauth.server.feature
                </artifactId>
                <version>${identity.outbound.auth.requestpath.oauth.version}</version>
            </dependency>
            <dependency>
                <groupId>org.wso2.carbon.identity.tool.validator.sso.saml2</groupId>
                <artifactId>org.wso2.carbon.identity.tools.saml.validator.feature</artifactId>
                <version>${identity.tool.samlsso.validator.version}</version>
            </dependency>
            <dependency>
                <groupId>org.wso2.carbon.identity.datapublisher.authentication</groupId>
                <artifactId>org.wso2.carbon.identity.data.publisher.application.authentication.server.feature
                </artifactId>
                <version>${identity.data.publisher.authentication.version}</version>
            </dependency>
            <dependency>
                <groupId>org.wso2.carbon.identity.data.publisher.oauth</groupId>
                <artifactId>org.wso2.carbon.identity.data.publisher.oauth.server.feature</artifactId>
                <version>${identity.data.publisher.oauth.version}</version>
            </dependency>
            <dependency>
                <groupId>org.wso2.carbon.identity.data.publisher.audit</groupId>
                <artifactId>org.wso2.carbon.identity.data.publisher.audit.user.operation.server.feature</artifactId>
                <version>${identity.data.publisher.audit.version}</version>
            </dependency>
            <dependency>
                <groupId>org.wso2.carbon.identity.auth.rest</groupId>
                <artifactId>org.wso2.carbon.identity.auth.server.feature</artifactId>
                <version>${identity.carbon.auth.rest.version}</version>
            </dependency>
            <dependency>
                <groupId>org.wso2.carbon.identity.auth.rest</groupId>
                <artifactId>org.wso2.carbon.identity.cors.server.feature</artifactId>
                <version>${identity.carbon.auth.rest.version}</version>
            </dependency>
            <dependency>
                <groupId>org.wso2.carbon.identity.event.handler.accountlock</groupId>
                <artifactId>org.wso2.carbon.identity.handler.event.account.lock.feature</artifactId>
                <version>${identity.event.handler.account.lock.version}</version>
            </dependency>
            <dependency>
                <groupId>org.wso2.carbon.identity.event.handler.notification</groupId>
                <artifactId>org.wso2.carbon.email.mgt.feature</artifactId>
                <version>${identity.event.handler.notification.version}</version>
            </dependency>
            <dependency>
                <groupId>org.wso2.carbon.identity.metadata.saml2</groupId>
                <artifactId>org.wso2.carbon.identity.idp.metadata.saml2.server.feature</artifactId>
                <version>${identity.metadata.saml.version}</version>
            </dependency>
            <dependency>
                <groupId>org.wso2.carbon.identity.saml.common</groupId>
                <artifactId>org.wso2.carbon.identity.saml.common.util.feature</artifactId>
                <version>${saml.common.util.version}</version>
            </dependency>
            <dependency>
                <groupId>org.wso2.identity.apps</groupId>
                <artifactId>org.wso2.identity.apps.common.server.feature</artifactId>
                <version>${identity.apps.core.version}</version>
            </dependency>
            <dependency>
                <groupId>org.wso2.identity.apps</groupId>
                <artifactId>org.wso2.identity.apps.console.server.feature</artifactId>
                <version>${identity.apps.console.version}</version>
            </dependency>
            <dependency>
                <groupId>org.wso2.identity.apps</groupId>
                <artifactId>org.wso2.identity.apps.myaccount.server.feature</artifactId>
                <version>${identity.apps.myaccount.version}</version>
            </dependency>
            <dependency>
                <groupId>org.wso2.identity.apps</groupId>
                <artifactId>org.wso2.identity.apps.authentication.portal.server.feature</artifactId>
                <version>${identity.apps.core.version}</version>
            </dependency>
            <dependency>
                <groupId>org.wso2.identity.apps</groupId>
                <artifactId>org.wso2.identity.apps.recovery.portal.server.feature</artifactId>
                <version>${identity.apps.core.version}</version>
            </dependency>
            <dependency>
                <groupId>org.wso2.identity.apps</groupId>
                <artifactId>org.wso2.identity.apps.x509certificate.portal.server.feature</artifactId>
                <version>${identity.apps.core.version}</version>
            </dependency>
            <dependency>
                <groupId>org.wso2.carbon.identity.outbound.auth.oauth2</groupId>
                <artifactId>org.wso2.carbon.identity.outbound.auth.oauth2.server.feature</artifactId>
                <version>${identity.outbound.auth.oauth2.version}</version>
            </dependency>
            <dependency>
                <groupId>org.apache.felix</groupId>
                <artifactId>org.apache.felix.scr.ds-annotations</artifactId>
                <version>${ds-annotations.version}</version>
            </dependency>
            <dependency>
                <groupId>org.wso2.carbon.consent.mgt</groupId>
                <artifactId>org.wso2.carbon.consent.mgt.feature</artifactId>
                <version>${carbon.consent.mgt.version}</version>
            </dependency>
            <dependency>
                <groupId>org.wso2.carbon.identity.framework</groupId>
                <artifactId>org.wso2.carbon.identity.consent.mgt</artifactId>
                <version>${carbon.identity.framework.version}</version>
            </dependency>
            <dependency>
                <groupId>org.wso2.carbon.registry</groupId>
                <artifactId>org.wso2.carbon.registry.properties.stub</artifactId>
                <version>${carbon.registry.version}</version>
            </dependency>
            <dependency>
                <groupId>org.wso2.carbon.extension.identity.x509certificate</groupId>
                <artifactId>org.wso2.carbon.extension.identity.x509Certificate.validation.server.feature</artifactId>
                <version>${org.wso2.carbon.extension.identity.x509certificate.version}</version>
            </dependency>
            <dependency>
                <groupId>org.wso2.carbon.extension.identity.x509certificate</groupId>
                <artifactId>org.wso2.carbon.extension.identity.x509Certificate.valve</artifactId>
                <version>${org.wso2.carbon.extension.identity.x509certificate.version}</version>
            </dependency>
            <dependency>
                <groupId>org.wso2.carbon.identity.conditional.auth.functions</groupId>
                <artifactId>org.wso2.carbon.identity.conditional.auth.functions.server.feature</artifactId>
                <version>${conditional.authentication.functions.version}</version>
            </dependency>
            <dependency>
                <groupId>org.wso2.carbon.identity.framework</groupId>
                <artifactId>org.wso2.carbon.identity.template.mgt.server.feature</artifactId>
                <version>${carbon.identity.framework.version}</version>
            </dependency>
            <dependency>
                <groupId>org.wso2.carbon.identity.framework</groupId>
                <artifactId>org.wso2.carbon.identity.template.mgt.feature</artifactId>
                <version>${carbon.identity.framework.version}</version>
            </dependency>
            <dependency>
                <groupId>org.wso2.carbon.identity.framework</groupId>
                <artifactId>org.wso2.carbon.identity.cors.mgt.server.feature</artifactId>
                <version>${carbon.identity.framework.version}</version>
            </dependency>
            <dependency>
                <groupId>org.wso2.carbon.identity.framework</groupId>
                <artifactId>org.wso2.carbon.identity.user.functionality.mgt.feature</artifactId>
                <version>${carbon.identity.framework.version}</version>
            </dependency>
            <dependency>
                <groupId>org.wso2.carbon.identity.framework</groupId>
                <artifactId>org.wso2.carbon.identity.multi.attribute.login.mgt.server.feature</artifactId>
                <version>${carbon.identity.framework.version}</version>
            </dependency>
            <dependency>
                <groupId>org.wso2.carbon.identity.framework</groupId>
                <artifactId>org.wso2.carbon.identity.unique.claim.mgt.server.feature</artifactId>
                <version>${carbon.identity.framework.version}</version>
            </dependency>
            <dependency>
                <groupId>org.wso2.carbon.identity.framework</groupId>
                <artifactId>org.wso2.carbon.identity.api.resource.mgt.server.feature</artifactId>
                <version>${carbon.identity.framework.version}</version>
            </dependency>
            <dependency>
                <groupId>org.wso2.carbon.identity.framework</groupId>
                <artifactId>org.wso2.carbon.identity.registration.framework.feature</artifactId>
                <version>${carbon.identity.framework.version}</version>
            </dependency>
            <dependency>
                <groupId>org.wso2.carbon.identity.governance</groupId>
                <artifactId>org.wso2.carbon.identity.multi.attribute.login.service.server.feature</artifactId>
                <version>${identity.governance.version}</version>
            </dependency>
            <dependency>
                <groupId>org.wso2.carbon.identity.framework</groupId>
                <artifactId>org.wso2.carbon.identity.central.log.mgt</artifactId>
                <version>${carbon.identity.framework.version}</version>
            </dependency>
            <dependency>
                <groupId>org.wso2.carbon.identity.branding.preference.management</groupId>
                <artifactId>org.wso2.carbon.identity.branding.preference.management.core</artifactId>
                <version>${identity.branding.preference.management.version}</version>
            </dependency>
            <dependency>
                <groupId>org.wso2.carbon.identity.framework</groupId>
                <artifactId>org.wso2.carbon.identity.input.validation.mgt</artifactId>
                <version>${carbon.identity.framework.version}</version>
            </dependency>
            <dependency>
                <groupId>org.wso2.carbon.identity.framework</groupId>
                <artifactId>org.wso2.carbon.identity.input.validation.mgt.server.feature</artifactId>
                <version>${carbon.identity.framework.version}</version>
            </dependency>
            <dependency>
                <groupId>org.wso2.carbon.identity.framework</groupId>
                <artifactId>org.wso2.carbon.identity.client.attestation.mgt</artifactId>
                <version>${carbon.identity.framework.version}</version>
            </dependency>
            <dependency>
                <groupId>org.wso2.carbon.identity.framework</groupId>
                <artifactId>org.wso2.carbon.identity.client.attestation.mgt.server.feature</artifactId>
                <version>${carbon.identity.framework.version}</version>
            </dependency>
            <dependency>
                <groupId>org.wso2.carbon.identity.notification.push</groupId>
                <artifactId>org.wso2.carbon.identity.notification.push.provider</artifactId>
                <version>${identity.notification.push.version}</version>
            </dependency>
            <dependency>
                <groupId>org.wso2.carbon.identity.notification.push</groupId>
                <artifactId>org.wso2.carbon.identity.notification.push.common</artifactId>
                <version>${identity.notification.push.version}</version>
            </dependency>
            <dependency>
                <groupId>org.wso2.carbon.identity.notification.push</groupId>
                <artifactId>org.wso2.carbon.identity.notification.push.device.handler</artifactId>
                <version>${identity.notification.push.version}</version>
            </dependency>
            <dependency>
                <groupId>org.wso2.carbon.identity.notification.push</groupId>
                <artifactId>org.wso2.carbon.identity.notification.push.feature</artifactId>
                <version>${identity.notification.push.version}</version>
            </dependency>
            <dependency>
                <groupId>org.wso2.carbon.identity.local.auth.push</groupId>
                <artifactId>org.wso2.carbon.identity.local.auth.push.authenticator</artifactId>
                <version>${identity.local.auth.push.version}</version>
            </dependency>
            <dependency>
                <groupId>org.wso2.carbon.identity.local.auth.push</groupId>
                <artifactId>org.wso2.carbon.identity.local.auth.push.servlet</artifactId>
                <version>${identity.local.auth.push.version}</version>
            </dependency>
            <dependency>
                <groupId>org.wso2.carbon.identity.local.auth.push</groupId>
                <artifactId>org.wso2.carbon.identity.local.auth.push.feature</artifactId>
                <version>${identity.local.auth.push.version}</version>
            </dependency>
            <dependency>
                <groupId>org.wso2.carbon.identity.framework</groupId>
                <artifactId>org.wso2.carbon.identity.trusted.app.mgt</artifactId>
                <version>${carbon.identity.framework.version}</version>
            </dependency>
            <dependency>
                <groupId>org.wso2.carbon.identity.framework</groupId>
                <artifactId>org.wso2.carbon.identity.trusted.app.mgt.server.feature</artifactId>
                <version>${carbon.identity.framework.version}</version>
            </dependency>
            <dependency>
                <groupId>org.wso2.carbon.identity.framework</groupId>
                <artifactId>org.wso2.carbon.identity.consent.server.configs.mgt</artifactId>
                <version>${carbon.identity.framework.version}</version>
            </dependency>
            <dependency>
                <groupId>org.wso2.carbon.identity.framework</groupId>
                <artifactId>org.wso2.carbon.identity.consent.server.configs.mgt.server.feature</artifactId>
                <version>${carbon.identity.framework.version}</version>
            </dependency>
            <dependency>
                <groupId>org.wso2.carbon.identity.framework</groupId>
                <artifactId>org.wso2.carbon.identity.ai.service.mgt</artifactId>
                <version>${carbon.identity.framework.version}</version>
            </dependency>
            <dependency>
                <groupId>org.wso2.carbon.identity.framework</groupId>
                <artifactId>org.wso2.carbon.identity.servlet.mgt</artifactId>
                <version>${carbon.identity.framework.version}</version>
            </dependency>
            <dependency>
                <groupId>org.wso2.carbon.identity.framework</groupId>
                <artifactId>org.wso2.carbon.identity.ai.service.mgt.server.feature</artifactId>
                <version>${carbon.identity.framework.version}</version>
            </dependency>
            <dependency>
                <groupId>org.wso2.carbon.identity.framework</groupId>
                <artifactId>org.wso2.carbon.identity.servlet.mgt.server.feature</artifactId>
                <version>${carbon.identity.framework.version}</version>
            </dependency>
            <dependency>
                <groupId>org.wso2.carbon.identity.framework</groupId>
                <artifactId>org.wso2.carbon.identity.system.config.mgt</artifactId>
                <version>${carbon.identity.framework.version}</version>
            </dependency>
            <dependency>
                <groupId>org.wso2.carbon.identity.framework</groupId>
                <artifactId>org.wso2.carbon.identity.system.config.mgt.server.feature</artifactId>
                <version>${carbon.identity.framework.version}</version>
            </dependency>
            <dependency>
                <groupId>org.wso2.carbon.identity.organization.management</groupId>
                <artifactId>org.wso2.carbon.identity.organization.management.server.feature</artifactId>
                <version>${identity.org.mgt.version}</version>
            </dependency>
            <dependency>
                <groupId>org.wso2.carbon.identity.organization.management.core</groupId>
                <artifactId>org.wso2.carbon.identity.organization.management.core.server.feature</artifactId>
                <version>${identity.org.mgt.core.version}</version>
            </dependency>
            <dependency>
                <groupId>org.wso2.carbon.identity.auth.organization.login</groupId>
                <artifactId>org.wso2.carbon.identity.auth.organization.login.server.feature</artifactId>
                <version>${identity.organization.login.version}</version>
            </dependency>
            <dependency>
                <groupId>org.wso2.carbon.extension.identity.oauth2.grantType.organizationswitch</groupId>
                <artifactId>org.wso2.carbon.identity.oauth2.grant.organizationswitch.server.feature</artifactId>
                <version>${identity.oauth2.grant.organizationswitch.version}</version>
            </dependency>
            <dependency>
                <groupId>org.wso2.carbon.identity.outbound.provisioning.scim2</groupId>
                <artifactId>org.wso2.carbon.identity.provisioning.connector.scim2.server.feature</artifactId>
                <version>${provisioning.connector.scim2.version}</version>
            </dependency>
            <dependency>
                <groupId>org.wso2.carbon.extension.identity.verification</groupId>
                <artifactId>org.wso2.carbon.extension.identity.verification.mgt</artifactId>
                <version>${identity.verification.version}</version>
            </dependency>
            <dependency>
                <groupId>org.wso2.carbon.extension.identity.verification</groupId>
                <artifactId>org.wso2.carbon.extension.identity.verification.provider</artifactId>
                <version>${identity.verification.version}</version>
            </dependency>
            <dependency>
                <groupId>org.wso2.carbon.extension.identity.verification</groupId>
                <artifactId>org.wso2.carbon.extension.identity.verification.ui</artifactId>
                <version>${identity.verification.version}</version>
            </dependency>
            <dependency>
                <groupId>org.wso2.carbon.extension.identity.oauth.addons</groupId>
                <artifactId>org.wso2.carbon.identity.oauth2.token.handler.clientauth.jwt</artifactId>
                <version>${identity.oauth.addons.version}</version>
            </dependency>
            <dependency>
                <groupId>org.wso2.carbon.identity.framework</groupId>
                <artifactId>org.wso2.carbon.identity.authorization.framework</artifactId>
                <version>${carbon.identity.framework.version}</version>
            </dependency>
            <dependency>
                <groupId>org.wso2.carbon.identity.framework</groupId>
                <artifactId>org.wso2.carbon.identity.authorization.framework.server.feature</artifactId>
                <version>${carbon.identity.framework.version}</version>
            </dependency>

            <dependency>
                <groupId>org.wso2.msf4j</groupId>
                <artifactId>msf4j-core</artifactId>
                <version>${msf4j.version}</version>
            </dependency>
            <dependency>
                <groupId>org.wso2.msf4j</groupId>
                <artifactId>msf4j-microservice</artifactId>
                <version>${msf4j.version}</version>
            </dependency>
            <dependency>
                <groupId>org.apache.velocity</groupId>
                <artifactId>velocity</artifactId>
                <version>${org.apache.velocity.version}</version>
            </dependency>
            <dependency>
                <groupId>io.rest-assured</groupId>
                <artifactId>rest-assured</artifactId>
                <version>${rest.assured.version}</version>
                <scope>test</scope>
            </dependency>
            <dependency>
                <groupId>io.rest-assured</groupId>
                <artifactId>json-path</artifactId>
                <version>${rest.assured.version}</version>
                <scope>test</scope>
            </dependency>
            <dependency>
                <groupId>io.rest-assured</groupId>
                <artifactId>xml-path</artifactId>
                <version>${rest.assured.version}</version>
                <scope>test</scope>
            </dependency>
            <dependency>
                <groupId>io.rest-assured</groupId>
                <artifactId>rest-assured-all</artifactId>
                <version>${rest.assured.version}</version>
                <scope>test</scope>
            </dependency>
            <dependency>
                <groupId>org.wiremock</groupId>
                <artifactId>wiremock</artifactId>
                <version>${wiremock.version}</version>
                <scope>test</scope>
            </dependency>
            <dependency>
                <groupId>org.yaml</groupId>
                <artifactId>snakeyaml</artifactId>
                <version>${snakeyaml.version}</version>
                <scope>test</scope>
            </dependency>
            <dependency>
                <groupId>io.swagger</groupId>
                <artifactId>swagger-annotations</artifactId>
                <version>${swagger-core-version}</version>
                <scope>test</scope>
            </dependency>
            <dependency>
                <groupId>com.atlassian.oai</groupId>
                <artifactId>swagger-request-validator-restassured</artifactId>
                <version>${swagger-request-validator.version}</version>
                <scope>test</scope>
            </dependency>
            <dependency>
                <groupId>org.xmlunit</groupId>
                <artifactId>xmlunit-core</artifactId>
                <version>${org.xmlunit.version}</version>
                <scope>test</scope>
            </dependency>
            <dependency>
                <groupId>org.wso2.identity.apps</groupId>
                <artifactId>identity-apps-cypress-tests</artifactId>
                <version>${identity.apps.tests.version}</version>
            </dependency>
            <dependency>
                <groupId>org.codehaus.jackson</groupId>
                <artifactId>jackson-core-asl</artifactId>
                <version>${jackson-core-asl.version}</version>
                <scope>compile</scope>
            </dependency>
            <dependency>
                <groupId>com.fasterxml.jackson.core</groupId>
                <artifactId>jackson-core</artifactId>
                <version>${com.fasterxml.jackson.version}</version>
            </dependency>
            <dependency>
                <groupId>com.fasterxml.jackson.core</groupId>
                <artifactId>jackson-annotations</artifactId>
                <version>${com.fasterxml.jackson.version}</version>
            </dependency>
            <dependency>
                <groupId>com.fasterxml.jackson.core</groupId>
                <artifactId>jackson-databind</artifactId>
                <version>${com.fasterxml.jackson.databind.version}</version>
            </dependency>
            <dependency>
                <groupId>org.apache.log4j.wso2</groupId>
                <artifactId>log4j</artifactId>
                <version>${org.apache.log4j.wso2.version}</version>
                <exclusions>
                    <exclusion>
                        <groupId>log4j</groupId>
                        <artifactId>log4j</artifactId>
                    </exclusion>
                </exclusions>
            </dependency>
            <!-- Pax Logging -->
            <dependency>
                <groupId>org.wso2.org.ops4j.pax.logging</groupId>
                <artifactId>pax-logging-api</artifactId>
                <version>${pax.logging.api.version}</version>
            </dependency>
            <dependency>
                <groupId>org.apache.logging.log4j</groupId>
                <artifactId>log4j-jul</artifactId>
                <version>${org.apache.logging.log4j.version}</version>
                <scope>test</scope>
            </dependency>
            <dependency>
                <groupId>org.apache.logging.log4j</groupId>
                <artifactId>log4j-core</artifactId>
                <version>${org.apache.logging.log4j.version}</version>
                <scope>test</scope>
            </dependency>
            <dependency>
                <groupId>commons-logging</groupId>
                <artifactId>commons-logging</artifactId>
                <version>1.2</version>
                <scope>test</scope>
            </dependency>
            <dependency>
                <groupId>commons-lang.wso2</groupId>
                <artifactId>commons-lang</artifactId>
                <version>${commons-lang.wso2.version}</version>
                <scope>test</scope>
            </dependency>
            <dependency>
                <groupId>org.wso2.is</groupId>
                <artifactId>org.wso2.carbon.identity.test.integration.service</artifactId>
                <version>${project.version}</version>
            </dependency>
            <dependency>
                <groupId>org.apache.directory.server</groupId>
                <artifactId>apacheds-core-constants</artifactId>
                <version>${apacheds.core.version}</version>
                <scope>test</scope>
            </dependency>
            <dependency>
                <groupId>org.apache.directory.server</groupId>
                <artifactId>apacheds-core</artifactId>
                <version>${apacheds.core.version}</version>
                <scope>test</scope>
            </dependency>
            <dependency>
                <groupId>org.apache.directory.server</groupId>
                <artifactId>apacheds-core-api</artifactId>
                <version>${apacheds.core.version}</version>
                <scope>test</scope>
            </dependency>
            <dependency>
                <groupId>org.apache.directory.server</groupId>
                <artifactId>apacheds-jdbm-partition</artifactId>
                <version>${apacheds.core.version}</version>
                <scope>test</scope>
            </dependency>
            <dependency>
                <groupId>org.apache.directory.server</groupId>
                <artifactId>apacheds-ldif-partition</artifactId>
                <version>${apacheds.core.version}</version>
                <scope>test</scope>
            </dependency>
            <dependency>
                <groupId>org.apache.directory.server</groupId>
                <artifactId>apacheds-protocol-ldap</artifactId>
                <version>${apacheds.core.version}</version>
                <scope>test</scope>
            </dependency>
            <dependency>
                <groupId>org.apache.directory.server</groupId>
                <artifactId>apacheds-protocol-shared</artifactId>
                <version>${apacheds.core.version}</version>
                <scope>test</scope>
            </dependency>
            <dependency>
                <groupId>org.apache.directory.server</groupId>
                <artifactId>apacheds-xdbm-partition</artifactId>
                <version>${apacheds.core.version}</version>
                <scope>test</scope>
            </dependency>
            <dependency>
                <groupId>org.apache.directory.api</groupId>
                <artifactId>api-all</artifactId>
                <version>${apacheds.api.version}</version>
                <scope>test</scope>
            </dependency>
            <dependency>
                <groupId>com.icegreen</groupId>
                <artifactId>greenmail</artifactId>
                <version>${greenmail.version}</version>
                <scope>test</scope>
            </dependency>
            <dependency>
                <groupId>com.sun.mail</groupId>
                <artifactId>jakarta.mail</artifactId>
                <version>${jakarta.mail.version}</version>
                <scope>test</scope>
            </dependency>
            <dependency>
                <groupId>org.jsoup</groupId>
                <artifactId>jsoup</artifactId>
                <version>${jsoup.version}</version>
                <scope>test</scope>
            </dependency>

            <dependency>
                <groupId>org.wso2.carbon.identity.governance</groupId>
                <artifactId>org.wso2.carbon.identity.user.onboard.core.service</artifactId>
                <version>${identity.governance.version}</version>
            </dependency>
            <dependency>
                <groupId>org.wso2.carbon.extension.identity.authenticator.utils</groupId>
                <artifactId>org.wso2.carbon.extension.identity.helper</artifactId>
                <version>${identity.extension.utils}</version>
            </dependency>
            <dependency>
                <groupId>com.nimbusds</groupId>
                <artifactId>nimbus-jose-jwt</artifactId>
                <version>${nimbus-jose-jwt.version}</version>
            </dependency>
            <dependency>
                <groupId>org.wso2.carbon.identity.outbound.auth.adapter</groupId>
                <artifactId>identity-outbound-auth-adapter</artifactId>
                <version>${identity.outbound.auth.adapter.version}</version>
            </dependency>

            <!-- Integration UI Templates -->
            <dependency>
                <groupId>org.wso2.carbon.identity.integration.ui.templates</groupId>
                <artifactId>org.wso2.carbon.identity.integration.ui.templates.applications.custom-application</artifactId>
                <version>${identity.integration.ui.templates.version}</version>
                <type>zip</type>
            </dependency>
            <dependency>
                <groupId>org.wso2.carbon.identity.integration.ui.templates</groupId>
                <artifactId>org.wso2.carbon.identity.integration.ui.templates.applications.custom-protocol-application</artifactId>
                <version>${identity.integration.ui.templates.version}</version>
                <type>zip</type>
            </dependency>
            <dependency>
                <groupId>org.wso2.carbon.identity.integration.ui.templates</groupId>
                <artifactId>org.wso2.carbon.identity.integration.ui.templates.applications.m2m-application</artifactId>
                <version>${identity.integration.ui.templates.version}</version>
                <type>zip</type>
            </dependency>
            <dependency>
                <groupId>org.wso2.carbon.identity.integration.ui.templates</groupId>
                <artifactId>org.wso2.carbon.identity.integration.ui.templates.applications.mcp-client-application</artifactId>
                <version>${identity.integration.ui.templates.version}</version>
                <type>zip</type>
            </dependency>
            <dependency>
                <groupId>org.wso2.carbon.identity.integration.ui.templates</groupId>
                <artifactId>org.wso2.carbon.identity.integration.ui.templates.applications.mobile-application</artifactId>
                <version>${identity.integration.ui.templates.version}</version>
                <type>zip</type>
            </dependency>
            <dependency>
                <groupId>org.wso2.carbon.identity.integration.ui.templates</groupId>
                <artifactId>org.wso2.carbon.identity.integration.ui.templates.applications.single-page-application</artifactId>
                <version>${identity.integration.ui.templates.version}</version>
                <type>zip</type>
            </dependency>
            <dependency>
                <groupId>org.wso2.carbon.identity.integration.ui.templates</groupId>
                <artifactId>org.wso2.carbon.identity.integration.ui.templates.applications.traditional-web-application</artifactId>
                <version>${identity.integration.ui.templates.version}</version>
                <type>zip</type>
            </dependency>
            <dependency>
                <groupId>org.wso2.carbon.identity.integration.ui.templates</groupId>
                <artifactId>org.wso2.carbon.identity.integration.ui.templates.applications.salesforce</artifactId>
                <version>${identity.integration.ui.templates.version}</version>
                <type>zip</type>
            </dependency>
            <dependency>
                <groupId>org.wso2.carbon.identity.integration.ui.templates</groupId>
                <artifactId>org.wso2.carbon.identity.integration.ui.templates.applications.google</artifactId>
                <version>${identity.integration.ui.templates.version}</version>
                <type>zip</type>
            </dependency>
            <dependency>
                <groupId>org.wso2.carbon.identity.integration.ui.templates</groupId>
                <artifactId>org.wso2.carbon.identity.integration.ui.templates.applications.microsoft-365</artifactId>
                <version>${identity.integration.ui.templates.version}</version>
                <type>zip</type>
            </dependency>
            <dependency>
                <groupId>org.wso2.carbon.identity.integration.ui.templates</groupId>
                <artifactId>org.wso2.carbon.identity.integration.ui.templates.applications.zoom</artifactId>
                <version>${identity.integration.ui.templates.version}</version>
                <type>zip</type>
            </dependency>
            <dependency>
                <groupId>org.wso2.carbon.identity.integration.ui.templates</groupId>
                <artifactId>org.wso2.carbon.identity.integration.ui.templates.applications.slack</artifactId>
                <version>${identity.integration.ui.templates.version}</version>
                <type>zip</type>
            </dependency>
            <dependency>
                <groupId>org.wso2.carbon.identity.integration.ui.templates</groupId>
                <artifactId>org.wso2.carbon.identity.integration.ui.templates.notification.providers.firebase</artifactId>
                <version>${identity.integration.ui.templates.version}</version>
                <type>zip</type>
            </dependency>
        </dependencies>
    </dependencyManagement>

    <profiles>
        <profile>
            <id>Sign-Artifacts</id>
            <activation>
                <property>
                    <name>sign</name>
                </property>
            </activation>
            <build>
                <plugins>
                    <plugin>
                        <groupId>org.apache.maven.plugins</groupId>
                        <artifactId>maven-gpg-plugin</artifactId>
                        <version>1.0-alpha-3</version>
                        <executions>
                            <execution>
                                <id>sign-artifacts</id>
                                <phase>verify</phase>
                                <goals>
                                    <goal>sign</goal>
                                </goals>
                            </execution>
                        </executions>
                    </plugin>
                </plugins>
            </build>
        </profile>
        <profile>
            <id>wso2-release</id>
            <build>
                <plugins>
                    <plugin>
                        <groupId>org.apache.maven.plugins</groupId>
                        <artifactId>maven-javadoc-plugin</artifactId>
                        <version>2.10.1</version>
                        <executions>
                            <execution>
                                <id>attach-javadocs</id>
                                <goals>
                                    <goal>jar</goal>
                                </goals>
                                <configuration> <!-- add this to disable checking -->
                                    <additionalparam>-Xdoclint:none</additionalparam>
                                    <source>8</source>
                                </configuration>
                            </execution>
                        </executions>
                    </plugin>
                </plugins>
            </build>
        </profile>

    </profiles>

    <properties>

        <!--Carbon Identity Framework Version-->
        <carbon.identity.framework.version>7.8.150</carbon.identity.framework.version>
        <carbon.identity.framework.version.range>[5.14.67, 8.0.0)</carbon.identity.framework.version.range>

        <identity.notification.push.version>1.0.6</identity.notification.push.version>
        <identity.notification.push.version.range>[1.0.0,2.0.0)</identity.notification.push.version.range>

        <identity.local.auth.push.version>1.0.9</identity.local.auth.push.version>
        <identity.local.auth.push.version.range>[1.0.0,2.0.0)</identity.local.auth.push.version.range>

        <!--SAML Common Utils Version-->
        <saml.common.util.version>1.4.2</saml.common.util.version>
        <saml.common.util.version.range>[1.0.0,2.0.0)</saml.common.util.version.range>

        <!--Carbon Consent Version-->
        <carbon.consent.mgt.version>2.6.8</carbon.consent.mgt.version>

        <!--Identity Governance Version-->
        <identity.governance.version>1.11.70</identity.governance.version>

        <!--Identity Carbon Versions-->
        <identity.carbon.auth.saml2.version>5.9.9</identity.carbon.auth.saml2.version>
        <identity.carbon.auth.mutual.ssl.version>5.5.0</identity.carbon.auth.mutual.ssl.version>
        <identity.carbon.auth.iwa.version>5.5.2</identity.carbon.auth.iwa.version>
        <identity.carbon.auth.rest.version>1.9.27</identity.carbon.auth.rest.version>


        <!-- Identity Inbound Versions   -->
        <identity.inbound.auth.oauth.version>7.0.294</identity.inbound.auth.oauth.version>
        <identity.inbound.auth.saml.version>5.11.55</identity.inbound.auth.saml.version>
        <identity.inbound.auth.openid.version>5.10.2</identity.inbound.auth.openid.version>
        <identity.inbound.auth.sts.version>5.12.11</identity.inbound.auth.sts.version>
        <identity.inbound.provisioning.scim.version>5.7.8</identity.inbound.provisioning.scim.version>
        <identity.inbound.provisioning.scim2.version>3.4.146</identity.inbound.provisioning.scim2.version>

        <!-- Identity User Versions -->
        <identity.user.account.association.version>5.5.11</identity.user.account.association.version>
        <identity.user.ws.version>5.8.9</identity.user.ws.version>

        <!-- Identity Userstore Versions -->
        <identity.userstore.remote.version>5.2.5</identity.userstore.remote.version>

        <!-- Identity Data Publisher Versions -->
        <identity.data.publisher.authentication.version>5.7.6</identity.data.publisher.authentication.version>
        <identity.data.publisher.oauth.version>1.7.4</identity.data.publisher.oauth.version>
        <identity.data.publisher.audit.version>1.4.8</identity.data.publisher.audit.version>

        <!-- Identity Event Handler Versions -->
        <identity.event.handler.account.lock.version>1.9.15</identity.event.handler.account.lock.version>
        <identity.event.handler.notification.version>1.9.57</identity.event.handler.notification.version>

        <!--<identity.agent.entitlement.proxy.version>5.1.1</identity.agent.entitlement.proxy.version>-->
        <!--<identity.carbon.auth.signedjwt.version>5.1.1</identity.carbon.auth.signedjwt.version>-->
        <!--<identity.userstore.cassandra.version>5.1.1</identity.userstore.cassandra.version>-->
        <!--<identity.agent-entitlement-filter.version>5.1.1</identity.agent-entitlement-filter.version>-->

        <!-- Authenticator Versions -->
        <identity.outbound.auth.oidc.version>5.12.25</identity.outbound.auth.oidc.version>
        <identity.outbound.auth.oauth2.version>1.0.12</identity.outbound.auth.oauth2.version>
        <identity.outbound.auth.passive.sts.version>5.5.3</identity.outbound.auth.passive.sts.version>
        <identity.outbound.auth.samlsso.version>5.9.8</identity.outbound.auth.samlsso.version>
        <identity.outbound.auth.requestpath.basicauth.version>5.5.7</identity.outbound.auth.requestpath.basicauth.version>
        <identity.outbound.auth.requestpath.oauth.version>5.5.8</identity.outbound.auth.requestpath.oauth.version>

        <!-- Social Authenticator Versions -->
        <social.authenticator.facebook.version>5.2.18</social.authenticator.facebook.version>
        <social.authenticator.google.version>5.2.18</social.authenticator.google.version>
        <social.authenticator.windowslive.version>5.2.5</social.authenticator.windowslive.version>
        <social.authenticator.apple.version>1.0.6</social.authenticator.apple.version>
        <social.authenticator.github.version>1.1.17</social.authenticator.github.version>

        <!-- Provisioning connector Versions -->
        <provisioning.connector.google.version>5.2.6</provisioning.connector.google.version>
        <provisioning.connector.salesforce.version>5.2.10</provisioning.connector.salesforce.version>
        <provisioning.connector.scim.version>5.3.5</provisioning.connector.scim.version>
        <provisioning.connector.scim2.version>2.0.10</provisioning.connector.scim2.version>

        <!-- Local Authenticator Versions -->
        <identity.local.auth.basicauth.version>6.8.30</identity.local.auth.basicauth.version>
        <identity.local.auth.fido.version>5.4.18</identity.local.auth.fido.version>
        <identity.local.auth.iwa.version>5.4.8</identity.local.auth.iwa.version>

        <!-- Custom Authenticator extension adapter -->
        <identity.outbound.auth.adapter.version>1.0.22</identity.outbound.auth.adapter.version>

        <!-- Local Authentication API Connector Version -->
        <identity.local.auth.api.version>3.0.8</identity.local.auth.api.version>

        <!-- OAuth2 Grant Type extensions -->
        <identity.oauth2.jwt.bearer.grant.version>2.3.6</identity.oauth2.jwt.bearer.grant.version>
        <identity.oauth2.token.exchange.grant.version>1.1.16</identity.oauth2.token.exchange.grant.version>

        <!--SAML Metadata-->
        <identity.metadata.saml.version>1.8.5</identity.metadata.saml.version>

        <!-- Connector Versions -->
        <authenticator.totp.version>3.3.37</authenticator.totp.version>
        <authenticator.backupcode.version>0.0.20</authenticator.backupcode.version>
        <authenticator.office365.version>2.1.3</authenticator.office365.version>
        <authenticator.smsotp.version>3.3.38</authenticator.smsotp.version>
        <authenticator.magiclink.version>1.1.31</authenticator.magiclink.version>
        <authenticator.emailotp.version>4.1.33</authenticator.emailotp.version>
        <authenticator.local.auth.emailotp.version>1.0.42</authenticator.local.auth.emailotp.version>
        <authenticator.local.auth.smsotp.version>1.0.26</authenticator.local.auth.smsotp.version>
        <authenticator.twitter.version>1.1.2</authenticator.twitter.version>
        <authenticator.x509.version>3.1.33</authenticator.x509.version>
        <identity.extension.utils>1.0.21</identity.extension.utils>
        <authenticator.auth.otp.commons.version>1.0.11</authenticator.auth.otp.commons.version>

        <identity.org.mgt.version>1.4.139</identity.org.mgt.version>
        <identity.org.mgt.core.version>1.1.29</identity.org.mgt.core.version>
        <identity.organization.login.version>1.1.48</identity.organization.login.version>
        <identity.oauth2.grant.organizationswitch.version>1.1.29</identity.oauth2.grant.organizationswitch.version>

        <!-- Hash Provider Versions-->
        <hashprovider.pbkdf2.version>0.1.7</hashprovider.pbkdf2.version>

        <!-- Identity Branding Preference Management Versions -->
        <identity.branding.preference.management.version>1.1.22</identity.branding.preference.management.version>

        <!-- Identity REST API feature -->
        <identity.api.dispatcher.version>2.0.17</identity.api.dispatcher.version>
        <identity.server.api.version>1.3.104</identity.server.api.version>
        <identity.user.api.version>1.3.62</identity.user.api.version>

        <identity.agent.sso.version>5.5.9</identity.agent.sso.version>
        <identity.agent.sso.version>5.5.9</identity.agent.sso.version>
        <identity.tool.samlsso.validator.version>5.5.10</identity.tool.samlsso.validator.version>
        <identity.oauth.addons.version>2.5.24</identity.oauth.addons.version>
        <org.wso2.carbon.extension.identity.x509certificate.version>1.1.27</org.wso2.carbon.extension.identity.x509certificate.version>
        <conditional.authentication.functions.version>1.2.78</conditional.authentication.functions.version>

        <!-- Identity Portal Versions -->
<<<<<<< HEAD
        <identity.apps.console.version>2.55.6</identity.apps.console.version>
        <identity.apps.myaccount.version>2.19.13</identity.apps.myaccount.version>
        <identity.apps.core.version>2.24.8</identity.apps.core.version>
=======

        <identity.apps.console.version>2.55.6</identity.apps.console.version>
        <identity.apps.myaccount.version>2.19.13</identity.apps.myaccount.version>

        <identity.apps.core.version>2.24.8</identity.apps.core.version>

>>>>>>> 472f5d67
        <identity.apps.tests.version>1.6.381</identity.apps.tests.version>

        <!-- Charon -->
        <charon.version>3.4.1</charon.version>

        <!-- Carbon Kernel -->
        <carbon.kernel.version>4.10.48</carbon.kernel.version>

        <!-- Identity Verification -->
        <identity.verification.version>1.0.16</identity.verification.version>

        <!-- Carbon Repo Versions -->
        <carbon.deployment.version>4.13.1</carbon.deployment.version>
        <carbon.commons.version>4.10.20</carbon.commons.version>
        <carbon.registry.version>4.8.43</carbon.registry.version>
        <carbon.multitenancy.version>4.11.37</carbon.multitenancy.version>
        <carbon.metrics.version>1.3.12</carbon.metrics.version>
        <carbon.analytics-common.version>5.2.63</carbon.analytics-common.version>
        <carbon.dashboards.version>2.0.27</carbon.dashboards.version>
        <carbon.healthcheck.version>1.3.2</carbon.healthcheck.version>

        <!-- Common tool Versions -->
        <cipher-tool.version>1.1.26</cipher-tool.version>
        <securevault.wso2.version>1.1.10</securevault.wso2.version>

        <!-- Feature dependency Versions -->
        <stratos.version.221>2.2.1</stratos.version.221>
        <ehcache.version>1.5.0.wso2v3</ehcache.version>
        <bcel.wso2.version>6.7.0.wso2v1</bcel.wso2.version>
        <asm-all.version>5.2</asm-all.version>
        <cglib.wso2.version>2.2.wso2v1</cglib.wso2.version>
        <jibx.wso2.version>1.2.1.wso2v1</jibx.wso2.version>
        <axis2.jibx.wso2.version>1.6.1.wso2v11</axis2.jibx.wso2.version>
        <axis2.jaxb.wso2.version>${axis2.wso2.version}</axis2.jaxb.wso2.version>
        <axis2-transports.version>2.0.0-wso2v42</axis2-transports.version>
        <h2database.wso2.version>2.2.224.wso2v2</h2database.wso2.version>
        <slf4j.version>1.7.28</slf4j.version>

        <!-- UI styles dependency versions -->
        <equinox.http.servlet.version>2.2.2</equinox.http.servlet.version>
        <equinox.http.helper.version>1.0.0</equinox.http.helper.version>
        <equinox.jsp.jasper.version>1.0.1.R33x_v20070816</equinox.jsp.jasper.version>
        <javax.servlet.jsp.version>2.0.0.v200706191603</javax.servlet.jsp.version>

        <!-- Distribution dependencies ends here -->

        <!-- Build dependency Versions -->
        <wso2.json.merge.plugin.version>5.2.5</wso2.json.merge.plugin.version>
        <carbon.p2.plugin.version>5.1.2</carbon.p2.plugin.version>
        <ds-annotations.version>1.2.10</ds-annotations.version>
        <maven.war.plugin.version>3.2.0</maven.war.plugin.version>
        <maven.checkstyle.plugin.version>3.1.1</maven.checkstyle.plugin.version>

        <!-- Sample dependency Versions -->
        <samples.is.version>4.3.13</samples.is.version>
        <sevlet.api.version>2.5</sevlet.api.version>
        <jsp.api.version>2.0</jsp.api.version>
        <neethi.wso2.version>2.0.4.wso2v5</neethi.wso2.version>
        <axiom.impl.version>1.2.12</axiom.impl.version>
        <axiom.version>1.2.11-wso2v6</axiom.version>
        <gdata.core.wso2.version>1.47.0.wso2v1</gdata.core.wso2.version>
        <json.simple.version>1.1.1</json.simple.version>
        <openid4java.consumer.version>1.0.0</openid4java.consumer.version>
        <opensaml.version>2.6.6</opensaml.version>
        <opensaml2.wso2.version>2.6.6.wso2v3</opensaml2.wso2.version>
        <opensaml3.version>3.3.1</opensaml3.version>
        <shibboleth.version>7.3.0</shibboleth.version>
        <joda.wso2.version>2.9.4.wso2v1</joda.wso2.version>
        <wss4j.wso2.version>1.6.0-wso2v7</wss4j.wso2.version>
        <openws.version>1.5.4</openws.version>
        <xalan.version>2.7.2</xalan.version>
        <xalan.wso2.version>2.7.0.wso2v1</xalan.wso2.version>
        <rampart.wso2.version>1.6.1-wso2v43</rampart.wso2.version>
        <orbit.version.commons.httpclient>4.5.13.wso2v1</orbit.version.commons.httpclient>
        <httpcore.wso2.version>4.4.15.wso2v1</httpcore.wso2.version>
        <httpclient.version>4.5.13</httpclient.version>
        <commons.httpclient.version>3.1</commons.httpclient.version>
        <jstl.version>1.1.2</jstl.version>
        <taglibs.version>1.1.2</taglibs.version>
        <google.collect.wso2.version>1.0.0.wso2v2</google.collect.wso2.version>
        <google.code.gson.version>2.9.0</google.code.gson.version>
        <oauth2.client.version>1.0.0</oauth2.client.version>
        <axiom.wso2.version>1.2.11-wso2v16</axiom.wso2.version>
        <commons.lang.version>2.6</commons.lang.version>
        <charon.orbit.version>2.1.8</charon.orbit.version>
        <commons-collections.version>3.2.2</commons-collections.version>
        <axis2.client.version>${axis2.wso2.version}</axis2.client.version>
        <axis2.wso2.version>1.6.1-wso2v42</axis2.wso2.version>
        <nimbusds.version>7.3.0.wso2v1</nimbusds.version>
        <commons-codec.version>1.14.0.wso2v1</commons-codec.version>
        <eclipse.microprofile.version>1.2</eclipse.microprofile.version>
        <xmltooling.version>1.3.1</xmltooling.version>
        <xercesImpl.version>2.12.2</xercesImpl.version>
        <commons.codec.version>1.8</commons.codec.version>
        <XmlSchema.version>1.4.7-wso2v5</XmlSchema.version>
        <wsdl4j.version>1.6.2.wso2v2</wsdl4j.version>
        <commons.pool.wso2.version>1.5.6.wso2v1</commons.pool.wso2.version>
        <liberty.maven.plugin.version>2.2</liberty.maven.plugin.version>
        <pax.logging.api.version>2.1.0-wso2v4</pax.logging.api.version>
        <org.wso2.orbit.org.apache.velocity.version>1.7.0.wso2v1</org.wso2.orbit.org.apache.velocity.version>

        <osgi.framework.imp.pkg.version.range>[1.7.0, 2.0.0)</osgi.framework.imp.pkg.version.range>
        <osgi.service.component.imp.pkg.version.range>[1.2.0, 2.0.0)</osgi.service.component.imp.pkg.version.range>
        <commons.logging.version.range>[1.2.0,2.0.0)</commons.logging.version.range>
        <commons-lang.wso2.version>2.6.0.wso2v1</commons-lang.wso2.version>

        <!--  Test dependencies -->
        <carbon.automation.version>4.4.13</carbon.automation.version>
        <carbon.automationutils.version>4.5.4</carbon.automationutils.version>
        <selenium.version>2.40.0</selenium.version>
        <testng.version>6.1.1</testng.version>
        <junit.version>4.13.1</junit.version>
        <org.apache.tomcat.wso2.version>7.0.52.wso2v5</org.apache.tomcat.wso2.version>
        <msf4j.version>2.6.2</msf4j.version>
        <jacoco.agent.version>0.8.4</jacoco.agent.version>
        <xml.apis.version>1.4.01</xml.apis.version>
        <emma.version>2.1.5320</emma.version>
        <apache.wink.version>1.1.3-incubating</apache.wink.version>
        <apache.ws.security.version>1.6.19</apache.ws.security.version>
        <apache.openejb.version>4.5.2</apache.openejb.version>
        <nimbus.oidc.sdk.version>6.13</nimbus.oidc.sdk.version>
        <apacheds.core.version>2.0.0.AM26</apacheds.core.version>
        <apacheds.api.version>2.0.0.AM4</apacheds.api.version>
        <wiremock.version>3.9.1</wiremock.version>
        <snakeyaml.version>2.2</snakeyaml.version>
        <!--Rest API test -->
        <rest.assured.version>5.0.0</rest.assured.version>
        <swagger-core-version>1.5.22</swagger-core-version>
        <swagger-request-validator.version>2.6.0</swagger-request-validator.version>
        <!--UI Cypress test -->
        <com.fasterxml.jackson.version>2.16.1</com.fasterxml.jackson.version>
        <com.fasterxml.jackson.databind.version>2.16.1</com.fasterxml.jackson.databind.version>
        <jackson-core-asl.version>1.9.13</jackson-core-asl.version>
        <!--ws-trust-client-->
        <org.apache.velocity.version>1.7</org.apache.velocity.version>
        <org.xmlunit.version>2.6.3</org.xmlunit.version>
        <org.apache.logging.log4j.version>2.17.1</org.apache.logging.log4j.version>
        <org.apache.log4j.wso2.version>1.2.17.wso2v1</org.apache.log4j.wso2.version>

        <project.scm.id>my-scm-server</project.scm.id>

        <!-- Integration UI Templates Version -->
        <identity.integration.ui.templates.version>1.0.19</identity.integration.ui.templates.version>

        <greenmail.version>2.0.1</greenmail.version>
        <jakarta.mail.version>2.0.1</jakarta.mail.version>
        <jsoup.version>1.15.3</jsoup.version>
        <nimbus-jose-jwt.version>9.41.2</nimbus-jose-jwt.version>
    </properties>

    <repositories>
        <!-- Before adding ANYTHING in here, please start a discussion on the dev list.
	Ideally the Axis2 build should only use Maven central (which is available
	by default) and nothing else. We had troubles with other repositories in
	the past. Therefore configuring additional repositories here should be
	considered very carefully. -->
        <repository>
            <id>wso2-nexus</id>
            <name>WSO2 internal Repository</name>
            <url>https://maven.wso2.org/nexus/content/groups/wso2-public/</url>
            <releases>
                <enabled>true</enabled>
                <updatePolicy>daily</updatePolicy>
                <checksumPolicy>ignore</checksumPolicy>
            </releases>
        </repository>

        <repository>
            <id>wso2.releases</id>
            <name>WSO2 internal Repository</name>
            <url>https://maven.wso2.org/nexus/content/repositories/releases/</url>
            <releases>
                <enabled>true</enabled>
                <updatePolicy>daily</updatePolicy>
                <checksumPolicy>ignore</checksumPolicy>
            </releases>
        </repository>

        <repository>
            <id>wso2.snapshots</id>
            <name>WSO2 Snapshot Repository</name>
            <url>https://maven.wso2.org/nexus/content/repositories/snapshots/</url>
            <snapshots>
                <enabled>true</enabled>
                <updatePolicy>daily</updatePolicy>
            </snapshots>
            <releases>
                <enabled>false</enabled>
            </releases>
        </repository>
    </repositories>

    <scm>
        <url>https://github.com/wso2/product-is.git</url>
        <developerConnection>scm:git:https://github.com/wso2/product-is.git</developerConnection>
        <connection>scm:git:https://github.com/wso2/product-is.git</connection>
        <tag>HEAD</tag>
    </scm>


</project><|MERGE_RESOLUTION|>--- conflicted
+++ resolved
@@ -2588,18 +2588,9 @@
         <conditional.authentication.functions.version>1.2.78</conditional.authentication.functions.version>
 
         <!-- Identity Portal Versions -->
-<<<<<<< HEAD
         <identity.apps.console.version>2.55.6</identity.apps.console.version>
         <identity.apps.myaccount.version>2.19.13</identity.apps.myaccount.version>
         <identity.apps.core.version>2.24.8</identity.apps.core.version>
-=======
-
-        <identity.apps.console.version>2.55.6</identity.apps.console.version>
-        <identity.apps.myaccount.version>2.19.13</identity.apps.myaccount.version>
-
-        <identity.apps.core.version>2.24.8</identity.apps.core.version>
-
->>>>>>> 472f5d67
         <identity.apps.tests.version>1.6.381</identity.apps.tests.version>
 
         <!-- Charon -->
