--- conflicted
+++ resolved
@@ -2041,11 +2041,7 @@
     <properties>
 
         <!--Carbon Identity Framework Version-->
-<<<<<<< HEAD
-        <carbon.identity.framework.version>5.19.51</carbon.identity.framework.version>
-=======
-        <carbon.identity.framework.version>5.19.50</carbon.identity.framework.version>
->>>>>>> 2b0981b0
+        <carbon.identity.framework.version>5.19.48</carbon.identity.framework.version>
         <carbon.identity.framework.version.range>[5.14.67, 6.0.0]</carbon.identity.framework.version.range>
 
         <!--SAML Common Utils Version-->
@@ -2053,7 +2049,7 @@
         <saml.common.util.version.range>[1.0.0,2.0.0)</saml.common.util.version.range>
 
         <!--Carbon Consent Version-->
-        <carbon.consent.mgt.version>2.2.16</carbon.consent.mgt.version>
+        <carbon.consent.mgt.version>2.2.15</carbon.consent.mgt.version>
 
         <!--Identity Governance Version-->
         <identity.governance.version>1.4.92</identity.governance.version>
@@ -2067,11 +2063,11 @@
 
         <!-- Identity Inbound Versions   -->
         <identity.inbound.auth.saml.version>5.8.24</identity.inbound.auth.saml.version>
-        <identity.inbound.auth.oauth.version>6.4.157</identity.inbound.auth.oauth.version>
+        <identity.inbound.auth.oauth.version>6.4.158</identity.inbound.auth.oauth.version>
         <identity.inbound.auth.openid.version>5.6.0</identity.inbound.auth.openid.version>
         <identity.inbound.auth.sts.version>5.6.8</identity.inbound.auth.sts.version>
         <identity.inbound.provisioning.scim.version>5.6.3</identity.inbound.provisioning.scim.version>
-        <identity.inbound.provisioning.scim2.version>1.5.70</identity.inbound.provisioning.scim2.version>
+        <identity.inbound.provisioning.scim2.version>1.5.69</identity.inbound.provisioning.scim2.version>
 
         <!-- Identity workflow Versions -->
         <identity.user.workflow.version>5.4.4</identity.user.workflow.version>
@@ -2158,7 +2154,7 @@
         <carbon.identity.oauth.uma.version>1.2.7</carbon.identity.oauth.uma.version>
 
         <!-- Identity Portal Versions -->
-        <identity.apps.version>1.2.71</identity.apps.version>
+        <identity.apps.version>1.2.62</identity.apps.version>
 
         <!-- Charon -->
         <charon.version>3.3.31</charon.version>
