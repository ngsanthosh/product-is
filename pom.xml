<?xml version="1.0" encoding="utf-8"?>
<!--
  ~ Copyright (c) 2014, WSO2 Inc. (http://www.wso2.org) All Rights Reserved.
  ~
  ~ Licensed under the Apache License, Version 2.0 (the "License");
  ~ you may not use this file except in compliance with the License.
  ~ You may obtain a copy of the License at
  ~
  ~      http://www.apache.org/licenses/LICENSE-2.0
  ~
  ~ Unless required by applicable law or agreed to in writing, software
  ~ distributed under the License is distributed on an "AS IS" BASIS,
  ~ WITHOUT WARRANTIES OR CONDITIONS OF ANY KIND, either express or implied.
  ~ See the License for the specific language governing permissions and
  ~ limitations under the License.
  -->
<project xmlns="http://maven.apache.org/POM/4.0.0" xmlns:xsi="http://www.w3.org/2001/XMLSchema-instance" xsi:schemaLocation="http://maven.apache.org/POM/4.0.0 http://maven.apache.org/maven-v4_0_0.xsd">

    <parent>
        <groupId>org.wso2</groupId>
        <artifactId>wso2</artifactId>
        <version>1</version>
    </parent>


    <modelVersion>4.0.0</modelVersion>
    <groupId>org.wso2.is</groupId>
    <artifactId>identity-server-parent</artifactId>
    <packaging>pom</packaging>
    <description>WSO2 Identity Server</description>
    <version>5.10.0-m9-SNAPSHOT</version>
    <name>WSO2 Identity Server</name>
    <url>http://wso2.org/projects/identity</url>

    <modules>
        <module>modules/features</module>
        <module>modules/p2-profile-gen</module>
        <module>modules/connectors</module>
        <module>modules/authenticators</module>
        <module>modules/social-authenticators</module>
        <module>modules/provisioning-connectors</module>
        <module>modules/local-authenticators</module>
        <module>modules/oauth2-grant-types</module>
        <module>modules/distribution</module>
        <module>modules/styles</module>
        <module>modules/samples</module>
        <module>modules/integration</module>
    </modules>

    <licenses>
        <license>
            <name>Apache License Version 2.0</name>
            <url>http://www.apache.org/licenses/LICENSE-2.0</url>
        </license>
    </licenses>

    <organization>
        <name>WSO2</name>
        <url>http://www.wso2.org</url>
    </organization>

    <issueManagement>
        <system>JIRA</system>
        <url>http://www.wso2.org/jira/browse/IDENTITY</url>
    </issueManagement>
    <mailingLists>
        <mailingList>
            <name>Identity Server Developers</name>
            <subscribe>identity-dev-subscribe@wso2.org</subscribe>
            <unsubscribe>identity-dev-unsubscribe@wso2.org</unsubscribe>
            <post>identity-dev@wso2.org</post>
            <archive>http://wso2.org/mailarchive/identity-dev/</archive>
        </mailingList>
    </mailingLists>

    <inceptionYear>2007</inceptionYear>

    <developers>
        <developer>
            <name>Ruchith Fernando</name>
            <id>ruchith</id>
            <email>ruchith AT wso2.com</email>
            <organization>WSO2</organization>
        </developer>
        <developer>
            <name>Dimuthu Leelaratne</name>
            <id>dimuthul</id>
            <email>dimuthul AT wso2.com</email>
            <organization>WSO2</organization>
        </developer>
        <developer>
            <name>Dumindu Perera</name>
            <id>dumindu</id>
            <email>dumindu AT wso2.com</email>
            <organization>WSO2</organization>
        </developer>
        <developer>
            <name>Saminda Abeyruwan</name>
            <id>saminda</id>
            <email>saminda AT wso2.com</email>
            <organization>WSO2</organization>
        </developer>
        <developer>
            <name>Nandana Mihindukulasooriya</name>
            <id>nandana</id>
            <email>nandana AT wso2.com</email>
            <organization>WSO2</organization>
        </developer>
        <developer>
            <name>Prabath Siriwardena</name>
            <id>prabath</id>
            <email>prabath AT wso2.com</email>
            <organization>WSO2</organization>
        </developer>
        <developer>
            <name>Thilina Buddhika</name>
            <id>thilina</id>
            <email>thilinab AT wso2.com</email>
            <organization>WSO2</organization>
        </developer>
        <developer>
            <name>Amila Jayasekara</name>
            <id>amilaj</id>
            <email>amilaj AT wso2.com</email>
            <organization>WSO2</organization>
        </developer>
        <developer>
            <name>Asela Pathberiya</name>
            <id>asela</id>
            <email>asela AT wso2.com</email>
            <organization>WSO2</organization>
        </developer>
        <developer>
            <name>Hasini Gunasinghe</name>
            <id>hasini</id>
            <email>hasini AT wso2.com</email>
            <organization>WSO2</organization>
        </developer>
        <developer>
            <name>Manjula Rathnayake</name>
            <id>manjula</id>
            <email>manjular AT wso2.com</email>
            <organization>WSO2</organization>
        </developer>
        <developer>
            <name>Suresh Attanayake</name>
            <id>suresh</id>
            <email>suresh AT wso2.com</email>
            <organization>WSO2</organization>
        </developer>
        <developer>
            <name>Johann Nallathamby</name>
            <id>johann</id>
            <email>johann AT wso2.com</email>
            <organization>WSO2</organization>
        </developer>
        <developer>
            <name>Dulanja Liyanage</name>
            <id>dulanja</id>
            <email>dulanja AT wso2.com</email>
            <organization>WSO2</organization>
        </developer>
        <developer>
            <name>Ishara Karunarathna</name>
            <id>ishara</id>
            <email>isharak AT wso2.com</email>
            <organization>WSO2</organization>
        </developer>
        <developer>
            <name>Darshana Gunawardana</name>
            <id>darshana</id>
            <email>darshana AT wso2.com</email>
            <organization>WSO2</organization>
        </developer>
        <developer>
            <name>Pushpalanka Jayawardana</name>
            <id>pushpalanka</id>
            <email>lanka AT wso2.com</email>
            <organization>WSO2</organization>
        </developer>
        <developer>
            <name>Chamath Gunawardana</name>
            <id>chamath</id>
            <email>chamathg AT wso2.com</email>
            <organization>WSO2</organization>
        </developer>
        <developer>
            <name>Thanuja Jayasinghe</name>
            <id>thanuja</id>
            <email>thanuja AT wso2.com</email>
            <organization>WSO2</organization>
        </developer>
        <developer>
            <name>Isura Karunarathna</name>
            <id>isura</id>
            <email>isura AT wso2.com</email>
            <organization>WSO2</organization>
        </developer>
        <developer>
            <name>Prasad Tissera</name>
            <id>prasad</id>
            <email>prasadt AT wso2.com</email>
            <organization>WSO2</organization>
        </developer>
        <developer>
            <name>Pulasthi Mahawithana</name>
            <id>pulasthi</id>
            <email>pulasthim AT wso2.com</email>
            <organization>WSO2</organization>
        </developer>
        <developer>
            <name>Hasintha Indrajee</name>
            <id>hasintha</id>
            <email>hasintha AT wso2.com</email>
            <organization>WSO2</organization>
        </developer>
        <developer>
            <name>Gayan Gunawardana</name>
            <id>gayan</id>
            <email>gayan AT wso2.com</email>
            <organization>WSO2</organization>
        </developer>
        <developer>
            <name>Tharindu Edirisinghe</name>
            <id>tharindue</id>
            <email>tharindue AT wso2.com</email>
            <organization>WSO2</organization>
        </developer>
        <developer>
            <name>Malithi Edirisinghe</name>
            <id>malithim</id>
            <email>malithim AT wso2.com</email>
            <organization>WSO2</organization>
        </developer>
        <developer>
            <name>Godwin Shrimal</name>
            <id>godwin</id>
            <email>godwin AT wso2.com</email>
            <organization>WSO2</organization>
        </developer>
        <developer>
            <name>Omindu Rathnaweera</name>
            <id>omindu</id>
            <email>omindu AT wso2.com</email>
            <organization>WSO2</organization>
        </developer>
        <developer>
            <name>Nuwandi Wickramasinghe</name>
            <id>nuwandiw</id>
            <email>nuwandiw AT wso2.com</email>
            <organization>WSO2</organization>
        </developer>
        <developer>
            <name>Kasun Bandara</name>
            <id>kasunb</id>
            <email>kasunb AT wso2.com</email>
            <organization>WSO2</organization>
        </developer>
        <developer>
            <name>Indunil Upeksha</name>
            <id>indunil</id>
            <email>indunil AT wso2.com</email>
            <organization>WSO2</organization>
        </developer>
        <developer>
            <name>Hasanthi Dissanayake</name>
            <id>hasanthi</id>
            <email>hasanthi AT wso2.com</email>
            <organization>WSO2</organization>
        </developer>
        <developer>
            <name>Maduranga Siriwardena</name>
            <id>maduranga</id>
            <email>maduranga AT wso2.com</email>
            <organization>WSO2</organization>
        </developer>
        <developer>
            <name>Chamila Wijayarathna</name>
            <id>chamila</id>
            <email>chamila AT wso2.com</email>
            <organization>WSO2</organization>
        </developer>
        <developer>
            <name>Chanaka Jayasena</name>
            <id>chanaka</id>
            <email>chanaka AT wso2.com</email>
            <organization>WSO2</organization>
        </developer>
        <developer>
            <name>Chamara Philips</name>
            <id>chamarap</id>
            <email>chamarap AT wso2.com</email>
            <organization>WSO2</organization>
        </developer>
        <developer>
            <name>Damith Senanayake</name>
            <id>damiths</id>
            <email>damiths AT wso2.com</email>
            <organization>WSO2</organization>
        </developer>
        <developer>
            <name>Jayanga Kaushalya</name>
            <id>jayangak</id>
            <email>jayangak AT wso2.com</email>
            <organization>WSO2</organization>
        </developer>
        <developer>
            <name>Farasath Ahamed</name>
            <id>farasatha</id>
            <email>farasatha AT wso2.com</email>
            <organization>WSO2</organization>
        </developer>
        <developer>
            <name>Dharshana Kasun Warusavitharana</name>
            <id>dharshanaw</id>
            <email>dharshanaw AT wso2.com</email>
            <organization>WSO2</organization>
        </developer>
        <developer>
            <name>Ayesha Dissanayaka</name>
            <id>ayesha</id>
            <email>ayesha AT wso2.com</email>
            <organization>WSO2</organization>
        </developer>
        <developer>
            <name>Ashen Weerathunga</name>
            <id>ashen</id>
            <email>ashen AT wso2.com</email>
            <organization>WSO2</organization>
        </developer>
        <developer>
            <name>Dimuthu De Lanerolle</name>
            <id>dimuthud</id>
            <email>dimuthud AT wso2.com</email>
            <organization>WSO2</organization>
        </developer>
        <developer>
            <name>Ruwan Abeykoon</name>
            <id>ruwana</id>
            <email>ruwana AT wso2.com</email>
            <organization>WSO2</organization>
        </developer>
        <developer>
            <name>Kasun Gajasinghe</name>
            <id>kasung</id>
            <email>kasung AT wso2.com</email>
            <organization>WSO2</organization>
        </developer>
        <developer>
            <name>Dinusha Senanayaka</name>
            <id>dinusha</id>
            <email>dinusha AT wso2.com</email>
            <organization>WSO2</organization>
        </developer>
        <developer>
            <name>Lahiru Manohara</name>
            <id>lahiruma</id>
            <email>lahiruma AT wso2.com</email>
            <organization>WSO2</organization>
        </developer>
        <developer>
            <name>Rushmin Fernando</name>
            <id>rushmin</id>
            <email>rushmin AT wso2.com</email>
            <organization>WSO2</organization>
        </developer>
        <developer>
            <name>Lahiru Ekanayake</name>
            <id>lahirue</id>
            <email>lahirue AT wso2.com</email>
            <organization>WSO2</organization>
        </developer>
        <developer>
            <name>Lahiru Cooray</name>
            <id>lahiruc</id>
            <email>lahiruc AT wso2.com</email>
            <organization>WSO2</organization>
        </developer>
        <developer>
            <name>Dinali Dabarera</name>
            <id>Dinali</id>
            <email>dinali AT wso2.com</email>
            <organization>WSO2</organization>
        </developer>
        <developer>
            <name>Nilasini Thirunavukaarasu</name>
            <id>Nilasini</id>
            <email>nilasini AT wso2.com</email>
            <organization>WSO2</organization>
        </developer>
        <developer>
            <name>Sathya Bandara</name>
            <id>Sathya</id>
            <email>sathya AT wso2.com</email>
            <organization>WSO2</organization>
        </developer>
        <developer>
            <name>Supun Priyadarshana</name>
            <id>Supun</id>
            <email>supunp AT wso2.com</email>
            <organization>WSO2</organization>
        </developer>
        <developer>
            <name>Thilina Madumal</name>
            <id>Thilina</id>
            <email>thilinamad AT wso2.com</email>
            <organization>WSO2</organization>
        </developer>
        <developer>
            <name>Madawa Soysa</name>
            <id>madawas</id>
            <email>madawas AT wso2.com</email>
            <organization>WSO2</organization>
        </developer>
    </developers>


    <pluginRepositories>
        <pluginRepository>
            <id>wso2-maven2-repository</id>
            <url>http://dist.wso2.org/maven2</url>
        </pluginRepository>
        <pluginRepository>
            <id>wso2.releases</id>
            <name>WSO2 internal Repository</name>
            <url>http://maven.wso2.org/nexus/content/repositories/releases/</url>
            <releases>
                <enabled>true</enabled>
                <updatePolicy>daily</updatePolicy>
                <checksumPolicy>ignore</checksumPolicy>
            </releases>
        </pluginRepository>
        <pluginRepository>
            <id>wso2.snapshots</id>
            <name>Apache Snapshot Repository</name>
            <url>http://maven.wso2.org/nexus/content/repositories/snapshots/</url>
            <snapshots>
                <enabled>true</enabled>
                <updatePolicy>daily</updatePolicy>
            </snapshots>
            <releases>
                <enabled>false</enabled>
            </releases>
        </pluginRepository>
        <pluginRepository>
            <id>wso2-nexus</id>
            <name>WSO2 internal Repository</name>
            <url>http://maven.wso2.org/nexus/content/groups/wso2-public/</url>
            <releases>
                <enabled>true</enabled>
                <updatePolicy>daily</updatePolicy>
                <checksumPolicy>ignore</checksumPolicy>
            </releases>
        </pluginRepository>
    </pluginRepositories>

    <build>
        <plugins>
            <plugin>
                <groupId>org.apache.maven.plugins</groupId>
                <artifactId>maven-release-plugin</artifactId>
                <configuration>
                    <preparationGoals>clean install</preparationGoals>
                    <autoVersionSubmodules>true</autoVersionSubmodules>
                </configuration>
            </plugin>
            <plugin>
                <groupId>org.apache.maven.plugins</groupId>
                <artifactId>maven-deploy-plugin</artifactId>
            </plugin>
            <plugin>
                <groupId>org.apache.maven.plugins</groupId>
                <artifactId>maven-compiler-plugin</artifactId>
                <configuration>
                    <encoding>UTF-8</encoding>
                    <source>1.8</source>
                    <target>1.8</target>
                </configuration>
            </plugin>
            <plugin>
                <groupId>org.apache.maven.plugins</groupId>
                <artifactId>maven-surefire-plugin</artifactId>
                <version>2.22.1</version>
            </plugin>
            <plugin>
                <inherited>false</inherited>
                <artifactId>maven-clean-plugin</artifactId>
                <version>2.1</version>
            </plugin>
        </plugins>

        <pluginManagement>
            <plugins>
                <plugin>
                    <groupId>org.apache.felix</groupId>
                    <artifactId>maven-bundle-plugin</artifactId>
                    <version>3.2.0</version>
                    <extensions>true</extensions>
                    <configuration>
                        <obrRepository>NONE</obrRepository>
                    </configuration>
                </plugin>
                <plugin>
                    <groupId>org.apache.maven.plugins</groupId>
                    <artifactId>maven-source-plugin</artifactId>
                    <version>3.0.1</version>
                    <executions>
                        <execution>
                            <id>attach-sources</id>
                            <phase>verify</phase>
                            <goals>
                                <goal>jar-no-fork</goal>
                            </goals>
                        </execution>
                    </executions>
                </plugin>
                <plugin>
                    <groupId>org.apache.maven.plugins</groupId>
                    <artifactId>maven-project-info-reports-plugin</artifactId>
                    <version>2.4</version>
                </plugin>
                <plugin>
                    <groupId>org.apache.maven.plugins</groupId>
                    <artifactId>maven-war-plugin</artifactId>
                    <version>${maven.war.plugin.version}</version>
                </plugin>
                <plugin>
                    <groupId>org.codehaus.mojo</groupId>
                    <artifactId>build-helper-maven-plugin</artifactId>
                    <version>3.0.0</version>
                </plugin>
                <plugin>
                    <groupId>net.wasdev.wlp.maven.plugins</groupId>
                    <artifactId>liberty-maven-plugin</artifactId>
                    <version>${liberty.maven.plugin.version}</version>
                </plugin>
                <plugin>
                    <groupId>org.wso2.maven</groupId>
                    <artifactId>wso2-maven-json-merge-plugin</artifactId>
                    <version>${wso2.json.merge.plugin.version}</version>
                </plugin>
            </plugins>
        </pluginManagement>

    </build>

    <dependencyManagement>
        <dependencies>
            <dependency>
                <groupId>org.wso2.carbon.identity.rest.dispatcher</groupId>
                <artifactId>org.wso2.carbon.identity.rest.api.dispatcher.feature</artifactId>
                <version>${identity.api.dispatcher.version}</version>
            </dependency>
            <dependency>
                <groupId>org.wso2.carbon</groupId>
                <artifactId>org.wso2.carbon.ui</artifactId>
                <version>${carbon.kernel.version}</version>
            </dependency>
            <dependency>
                <groupId>org.eclipse.equinox</groupId>
                <artifactId>org.eclipse.equinox.http.servlet</artifactId>
                <version>${equinox.http.servlet.version}</version>
            </dependency>
            <dependency>
                <groupId>org.eclipse.equinox</groupId>
                <artifactId>org.eclipse.equinox.http.helper</artifactId>
                <version>${equinox.http.helper.version}</version>
            </dependency>
            <dependency>
                <groupId>org.eclipse.equinox</groupId>
                <artifactId>org.eclipse.equinox.jsp.jasper</artifactId>
                <version>${equinox.jsp.jasper.version}</version>
            </dependency>
            <dependency>
                <groupId>org.eclipse.equinox</groupId>
                <artifactId>javax.servlet.jsp</artifactId>
                <version>${javax.servlet.jsp.version}</version>
            </dependency>
            <dependency>
                <groupId>org.eclipse.microprofile</groupId>
                <artifactId>microprofile</artifactId>
                <version>${eclipse.microprofile.version}</version>
                <type>pom</type>
            </dependency>
            <dependency>
                <groupId>net.sf.ehcache.wso2</groupId>
                <artifactId>ehcache</artifactId>
                <version>${ehcache.version}</version>
            </dependency>
            <dependency>
                <groupId>org.apache.bcel.wso2</groupId>
                <artifactId>bcel</artifactId>
                <version>${bcel.wso2.version}</version>
            </dependency>
            <dependency>
                <groupId>org.ow2.asm</groupId>
                <artifactId>asm-all</artifactId>
                <version>${asm-all.version}</version>
            </dependency>
            <dependency>
                <groupId>cglib.wso2</groupId>
                <artifactId>cglib</artifactId>
                <version>${cglib.wso2.version}</version>
            </dependency>
            <dependency>
                <groupId>com.google.gdata.wso2</groupId>
                <artifactId>gdata-core</artifactId>
                <version>${gdata.core.wso2.version}</version>
            </dependency>
            <dependency>
                <groupId>org.apache.axis2.wso2</groupId>
                <artifactId>axis2-jibx</artifactId>
                <version>${axis2.jibx.wso2.version}</version>
            </dependency>
            <dependency>
                <groupId>org.jibx.wso2</groupId>
                <artifactId>jibx</artifactId>
                <version>${jibx.wso2.version}</version>
            </dependency>
            <dependency>
                <groupId>org.apache.axis2.wso2</groupId>
                <artifactId>axis2-jaxbri</artifactId>
                <version>${axis2.jaxb.wso2.version}</version>
            </dependency>
            <dependency>
                <groupId>org.wso2.carbon</groupId>
                <artifactId>org.wso2.carbon.core</artifactId>
                <version>${carbon.kernel.version}</version>
            </dependency>
            <dependency>
                <groupId>org.wso2.carbon</groupId>
                <artifactId>org.wso2.carbon.user.api</artifactId>
                <version>${carbon.kernel.version}</version>
            </dependency>
            <dependency>
                <groupId>org.apache.axis2.wso2</groupId>
                <artifactId>axis2</artifactId>
                <version>${axis2.wso2.version}</version>
            </dependency>
            <dependency>
                <groupId>org.apache.ws.commons.axiom.wso2</groupId>
                <artifactId>axiom</artifactId>
                <version>${axiom.wso2.version}</version>
            </dependency>
            <dependency>
                <groupId>org.wso2.carbon.identity.framework</groupId>
                <artifactId>org.wso2.carbon.identity.core</artifactId>
                <version>${carbon.identity.framework.version}</version>
            </dependency>
            <dependency>
                <groupId>org.wso2.carbon.identity.framework</groupId>
                <artifactId>org.wso2.carbon.identity.application.common</artifactId>
                <version>${carbon.identity.framework.version}</version>
            </dependency>
            <dependency>
                <groupId>org.wso2.carbon</groupId>
                <artifactId>org.wso2.carbon.registry.resource.stub</artifactId>
                <version>${carbon.registry.version}</version>
                <scope>test</scope>
            </dependency>
            <dependency>
                <groupId>org.wso2.carbon.registry</groupId>
                <artifactId>org.wso2.carbon.registry.resource.stub</artifactId>
                <version>${carbon.registry.version}</version>
            </dependency>
            <dependency>
                <groupId>org.wso2.identity</groupId>
                <artifactId>org.wso2.identity.integration.ui.pages</artifactId>
                <version>${project.version}</version>
                <scope>test</scope>
            </dependency>
            <dependency>
                <groupId>org.wso2.carbon</groupId>
                <artifactId>org.wso2.carbon.authenticator.stub</artifactId>
                <version>${carbon.kernel.version}</version>
            </dependency>
            <dependency>
                <groupId>org.wso2.carbon.identity.inbound.auth.oauth2</groupId>
                <artifactId>org.wso2.carbon.identity.oauth</artifactId>
                <version>${identity.inbound.auth.oauth.version}</version>
            </dependency>
            <dependency>
                <groupId>org.wso2.carbon.identity.inbound.auth.oauth2</groupId>
                <artifactId>org.wso2.carbon.identity.oauth.stub</artifactId>
                <version>${identity.inbound.auth.oauth.version}</version>
            </dependency>
            <dependency>
                <groupId>junit</groupId>
                <artifactId>junit</artifactId>
                <version>${junit.version}</version>
                <scope>test</scope>
            </dependency>
            <dependency>
                <groupId>javax.servlet</groupId>
                <artifactId>servlet-api</artifactId>
                <version>${sevlet.api.version}</version>
            </dependency>
            <dependency>
                <groupId>javax.servlet</groupId>
                <artifactId>jsp-api</artifactId>
                <version>${jsp.api.version}</version>
            </dependency>
            <dependency>
                <groupId>com.google.common.wso2</groupId>
                <artifactId>google-collect</artifactId>
                <version>${google.collect.wso2.version}</version>
            </dependency>
            <dependency>
                <groupId>org.apache.oltu.oauth2</groupId>
                <artifactId>org.apache.oltu.oauth2.client</artifactId>
                <version>${oauth2.client.version}</version>
            </dependency>
            <dependency>
                <groupId>org.wso2.carbon</groupId>
                <artifactId>org.wso2.carbon.utils</artifactId>
                <version>${carbon.kernel.version}</version>
                <exclusions>
                    <exclusion>
                        <groupId>org.yaml</groupId>
                        <artifactId>snakeyaml</artifactId>
                    </exclusion>
                </exclusions>
            </dependency>
            <dependency>
                <groupId>com.googlecode.json-simple</groupId>
                <artifactId>json-simple</artifactId>
                <version>${json.simple.version}</version>
            </dependency>
            <dependency>
                <groupId>org.openid4java</groupId>
                <artifactId>openid4java-consumer</artifactId>
                <version>${openid4java.consumer.version}</version>
            </dependency>
            <dependency>
                <groupId>javax.servlet</groupId>
                <artifactId>jstl</artifactId>
                <version>${jstl.version}</version>
            </dependency>
            <dependency>
                <groupId>taglibs</groupId>
                <artifactId>standard</artifactId>
                <version>${taglibs.version}</version>
            </dependency>
            <dependency>
                <groupId>commons-lang</groupId>
                <artifactId>commons-lang</artifactId>
                <version>${commons.lang.version}</version>
            </dependency>
            <dependency>
                <groupId>org.wso2.is</groupId>
                <artifactId>org.wso2.identity.passivests.filter</artifactId>
                <version>${project.version}</version>
            </dependency>
            <dependency>
                <groupId>org.apache.ws.commons.axiom</groupId>
                <artifactId>axiom-impl</artifactId>
                <version>${axiom.impl.version}</version>
            </dependency>
            <dependency>
                <groupId>org.apache.ws.commons.axiom</groupId>
                <artifactId>axiom-api</artifactId>
                <version>${axiom.version}</version>
            </dependency>
            <dependency>
                <groupId>org.opensaml</groupId>
                <artifactId>opensaml</artifactId>
                <version>${opensaml.version}</version>
            </dependency>
            <!--OpenSAML3 dependencies-->
            <dependency>
                <groupId>org.opensaml</groupId>
                <artifactId>opensaml-core</artifactId>
                <version>${opensaml3.version}</version>
            </dependency>
            <dependency>
                <groupId>org.opensaml</groupId>
                <artifactId>opensaml-soap-api</artifactId>
                <version>${opensaml3.version}</version>
            </dependency>
            <dependency>
                <groupId>org.opensaml</groupId>
                <artifactId>opensaml-soap-impl</artifactId>
                <version>${opensaml3.version}</version>
            </dependency>
            <dependency>
                <groupId>org.opensaml</groupId>
                <artifactId>opensaml-profile-api</artifactId>
                <version>${opensaml3.version}</version>
            </dependency>
            <dependency>
                <groupId>org.opensaml</groupId>
                <artifactId>opensaml-profile-impl</artifactId>
                <version>${opensaml3.version}</version>
            </dependency>
            <dependency>
                <groupId>org.opensaml</groupId>
                <artifactId>opensaml-saml-api</artifactId>
                <version>${opensaml3.version}</version>
            </dependency>
            <dependency>
                <groupId>org.opensaml</groupId>
                <artifactId>opensaml-saml-impl</artifactId>
                <version>${opensaml3.version}</version>
            </dependency>
            <dependency>
                <groupId>org.opensaml</groupId>
                <artifactId>opensaml-messaging-api</artifactId>
                <version>${opensaml3.version}</version>
            </dependency>
            <dependency>
                <groupId>org.opensaml</groupId>
                <artifactId>opensaml-messaging-impl</artifactId>
                <version>${opensaml3.version}</version>
            </dependency>
            <dependency>
                <groupId>org.opensaml</groupId>
                <artifactId>opensaml-security-api</artifactId>
                <version>${opensaml3.version}</version>
            </dependency>
            <dependency>
                <groupId>org.opensaml</groupId>
                <artifactId>opensaml-security-impl</artifactId>
                <version>${opensaml3.version}</version>
            </dependency>
            <dependency>
                <groupId>org.opensaml</groupId>
                <artifactId>opensaml-storage-api</artifactId>
                <version>${opensaml3.version}</version>
            </dependency>
            <dependency>
                <groupId>org.opensaml</groupId>
                <artifactId>opensaml-storage-impl</artifactId>
                <version>${opensaml3.version}</version>
            </dependency>
            <dependency>
                <groupId>org.opensaml</groupId>
                <artifactId>opensaml-xacml-api</artifactId>
                <version>${opensaml3.version}</version>
            </dependency>
            <dependency>
                <groupId>org.opensaml</groupId>
                <artifactId>opensaml-xacml-impl</artifactId>
                <version>${opensaml3.version}</version>
            </dependency>
            <dependency>
                <groupId>org.opensaml</groupId>
                <artifactId>opensaml-xacml-saml-api</artifactId>
                <version>${opensaml3.version}</version>
            </dependency>
            <dependency>
                <groupId>org.opensaml</groupId>
                <artifactId>opensaml-xacml-saml-impl</artifactId>
                <version>${opensaml3.version}</version>
            </dependency>
            <dependency>
                <groupId>org.opensaml</groupId>
                <artifactId>opensaml-xmlsec-api</artifactId>
                <version>${opensaml3.version}</version>
            </dependency>
            <dependency>
                <groupId>org.opensaml</groupId>
                <artifactId>opensaml-xmlsec-impl</artifactId>
                <version>${opensaml3.version}</version>
            </dependency>
            <dependency>
                <groupId>net.shibboleth.utilities</groupId>
                <artifactId>java-support</artifactId>
                <version>${shibboleth.version}</version>
            </dependency>
            <!--End of OpenSAML3 dependencies-->
            <dependency>
                <groupId>org.wso2.orbit.joda-time</groupId>
                <artifactId>joda-time</artifactId>
                <version>${joda.wso2.version}</version>
            </dependency>
            <dependency>
                <groupId>xalan</groupId>
                <artifactId>xalan</artifactId>
                <version>${xalan.version}</version>
            </dependency>
            <dependency>
                <groupId>xalan.wso2</groupId>
                <artifactId>xalan</artifactId>
                <version>${xalan.wso2.version}</version>
            </dependency>
            <dependency>
                <groupId>xml-apis</groupId>
                <artifactId>xml-apis</artifactId>
                <version>${xml.apis.version}</version>
            </dependency>
            <dependency>
                <groupId>org.wso2.carbon.identity.agent.sso.java</groupId>
                <artifactId>org.wso2.carbon.identity.sso.agent</artifactId>
                <version>${identity.agent.sso.version}</version>
            </dependency>
            <dependency>
                <groupId>org.wso2.orbit.org.apache.neethi</groupId>
                <artifactId>neethi</artifactId>
                <version>${neethi.wso2.version}</version>
            </dependency>
            <dependency>
                <groupId>org.wso2.orbit.org.opensaml</groupId>
                <artifactId>opensaml</artifactId>
                <version>${opensaml2.wso2.version}</version>
            </dependency>
            <dependency>
                <groupId>org.wso2.carbon</groupId>
                <artifactId>org.wso2.carbon.addressing</artifactId>
                <version>${carbon.kernel.version}</version>
            </dependency>
            <dependency>
                <groupId>org.apache.rampart.wso2</groupId>
                <artifactId>rampart-core</artifactId>
                <version>${rampart.wso2.version}</version>
            </dependency>
            <dependency>
                <groupId>org.apache.rampart.wso2</groupId>
                <artifactId>rampart-policy</artifactId>
                <version>${rampart.wso2.version}</version>
            </dependency>
            <dependency>
                <groupId>org.apache.rampart.wso2</groupId>
                <artifactId>rampart-trust</artifactId>
                <version>${rampart.wso2.version}</version>
            </dependency>
            <dependency>
                <groupId>org.apache.ws.security.wso2</groupId>
                <artifactId>wss4j</artifactId>
                <version>${wss4j.wso2.version}</version>
            </dependency>
            <dependency>
                <groupId>org.apache.httpcomponents.wso2</groupId>
                <artifactId>httpcore</artifactId>
                <version>${httpcore.wso2.version}</version>
            </dependency>
            <dependency>
                <groupId>org.wso2.carbon.identity.user.ws</groupId>
                <artifactId>org.wso2.carbon.um.ws.api.stub</artifactId>
                <version>${identity.user.ws.version}</version>
            </dependency>
            <dependency>
                <groupId>org.wso2.carbon.identity.user.ws</groupId>
                <artifactId>org.wso2.carbon.um.ws.api</artifactId>
                <version>${identity.user.ws.version}</version>
            </dependency>
            <dependency>
                <groupId>org.wso2.carbon.identity</groupId>
                <artifactId>org.wso2.carbon.authenticator.stub</artifactId>
                <version>${carbon.kernel.version}</version>
            </dependency>
            <dependency>
                <groupId>org.wso2.carbon.identity.framework</groupId>
                <artifactId>org.wso2.carbon.identity.entitlement</artifactId>
                <version>${carbon.identity.framework.version}</version>
            </dependency>
            <dependency>
                <groupId>org.wso2.carbon.identity.framework</groupId>
                <artifactId>org.wso2.carbon.identity.entitlement.stub</artifactId>
                <version>${carbon.identity.framework.version}</version>
            </dependency>
            <dependency>
                <groupId>org.wso2.securevault</groupId>
                <artifactId>org.wso2.securevault</artifactId>
                <version>${securevault.wso2.version}</version>
            </dependency>
            <dependency>
                <groupId>org.apache.httpcomponents</groupId>
                <artifactId>httpclient</artifactId>
                <version>${httpclient.version}</version>
            </dependency>
            <dependency>
                <groupId>commons-httpclient</groupId>
                <artifactId>commons-httpclient</artifactId>
                <version>${commons.httpclient.version}</version>
            </dependency>
            <dependency>
                <groupId>org.wso2.is</groupId>
                <artifactId>org.wso2.identity.styles</artifactId>
                <version>${project.version}</version>
            </dependency>
            <dependency>
                <groupId>org.wso2.carbon</groupId>
                <artifactId>org.wso2.carbon.core.ui.feature</artifactId>
                <version>${carbon.kernel.version}</version>
                <type>zip</type>
            </dependency>
            <dependency>
                <groupId>org.wso2.carbon</groupId>
                <artifactId>org.wso2.carbon.core.ui.feature</artifactId>
                <version>${carbon.kernel.version}</version>
            </dependency>
            <dependency>
                <groupId>org.wso2.identity</groupId>
                <artifactId>org.wso2.stratos.identity.dashboard.ui</artifactId>
                <version>${stratos.version.221}</version>
            </dependency>
            <dependency>
                <groupId>org.testng</groupId>
                <artifactId>testng</artifactId>
                <version>${testng.version}</version>
                <scope>test</scope>
            </dependency>
            <dependency>
                <groupId>org.wso2.carbon.identity.framework</groupId>
                <artifactId>org.wso2.carbon.user.mgt.stub</artifactId>
                <version>${carbon.identity.framework.version}</version>
            </dependency>
            <dependency>
                <groupId>org.wso2.carbon.identity.inbound.auth.sts</groupId>
                <artifactId>org.wso2.carbon.identity.sts.passive.stub</artifactId>
                <version>${identity.inbound.auth.sts.version}</version>
            </dependency>
            <dependency>
                <groupId>org.wso2.carbon</groupId>
                <artifactId>SecVerifier</artifactId>
                <version>${carbon.kernel.version}</version>
                <type>aar</type>
            </dependency>
            <dependency>
                <groupId>emma</groupId>
                <artifactId>emma</artifactId>
                <version>${emma.version}</version>
            </dependency>
            <dependency>
                <groupId>org.wso2.orbit.com.h2database</groupId>
                <artifactId>h2</artifactId>
                <version>${h2database.wso2.version}</version>
            </dependency>
            <dependency>
                <groupId>org.apache.rampart</groupId>
                <artifactId>rampart</artifactId>
                <type>mar</type>
                <version>${rampart.wso2.version}</version>
            </dependency>
            <dependency>
                <groupId>org.wso2.carbon.identity.framework</groupId>
                <artifactId>org.wso2.carbon.identity.application.mgt.stub</artifactId>
                <version>${carbon.identity.framework.version}</version>
                <scope>compile</scope>
            </dependency>
            <dependency>
                <groupId>org.wso2.carbon.identity.framework</groupId>
                <artifactId>org.wso2.carbon.identity.application.default.auth.sequence.mgt.stub</artifactId>
                <version>${carbon.identity.framework.version}</version>
                <scope>compile</scope>
            </dependency>
            <dependency>
                <groupId>org.wso2.carbon.identity.framework</groupId>
                <artifactId>org.wso2.carbon.identity.functions.library.mgt.stub</artifactId>
                <version>${carbon.identity.framework.version}</version>
                <scope>compile</scope>
            </dependency>
            <dependency>
                <groupId>org.wso2.carbon.identity.framework</groupId>
                <artifactId>org.wso2.carbon.idp.mgt.stub</artifactId>
                <version>${carbon.identity.framework.version}</version>
                <scope>compile</scope>
            </dependency>
            <dependency>
                <groupId>org.wso2.identity</groupId>
                <artifactId>org.wso2.identity.integration.common.clients</artifactId>
                <version>${project.version}</version>
                <scope>compile</scope>
            </dependency>
            <dependency>
                <groupId>org.wso2.identity</groupId>
                <artifactId>org.wso2.identity.integration.common.utils</artifactId>
                <version>${project.version}</version>
                <scope>compile</scope>
            </dependency>
            <dependency>
                <groupId>org.wso2.carbon.identity.inbound.provisioning.scim</groupId>
                <artifactId>org.wso2.carbon.identity.scim.common.stub</artifactId>
                <version>${identity.inbound.provisioning.scim.version}</version>
                <scope>compile</scope>
            </dependency>
            <dependency>
                <groupId>org.wso2.carbon.identity.inbound.provisioning.scim2</groupId>
                <artifactId>org.wso2.carbon.identity.scim2.common</artifactId>
                <version>${identity.inbound.provisioning.scim2.version}</version>
                <scope>compile</scope>
            </dependency>
            <dependency>
                <groupId>org.wso2.carbon.identity.framework</groupId>
                <artifactId>org.wso2.carbon.identity.user.store.configuration.stub</artifactId>
                <version>${carbon.identity.framework.version}</version>
                <scope>compile</scope>
            </dependency>
            <dependency>
                <groupId>org.wso2.carbon.identity.framework</groupId>
                <artifactId>org.wso2.carbon.identity.user.store.count.stub</artifactId>
                <version>${carbon.identity.framework.version}</version>
                <scope>compile</scope>
            </dependency>
            <dependency>
                <groupId>org.wso2.carbon</groupId>
                <artifactId>org.wso2.carbon.user.core</artifactId>
                <version>${carbon.kernel.version}</version>
                <scope>compile</scope>
            </dependency>
            <dependency>
                <groupId>org.wso2.carbon.identity.framework</groupId>
                <artifactId>org.wso2.carbon.identity.mgt</artifactId>
                <version>${carbon.identity.framework.version}</version>
            </dependency>
            <dependency>
                <groupId>org.wso2.carbon.identity.framework</groupId>
                <artifactId>org.wso2.carbon.identity.mgt.stub</artifactId>
                <version>${carbon.identity.framework.version}</version>
                <scope>compile</scope>
            </dependency>
            <dependency>
                <groupId>org.wso2.carbon.identity.framework</groupId>
                <artifactId>org.wso2.carbon.identity.template.mgt</artifactId>
                <version>${carbon.identity.framework.version}</version>
            </dependency>
            <dependency>
                <groupId>org.wso2.carbon.identity.framework</groupId>
                <artifactId>org.wso2.carbon.identity.template.mgt.ui</artifactId>
                <version>${carbon.identity.framework.version}</version>
            </dependency>
            <dependency>
                <groupId>org.wso2.carbon.identity.framework</groupId>
                <artifactId>org.wso2.carbon.identity.template.mgt.endpoint</artifactId>
                <version>${carbon.identity.framework.version}</version>
            </dependency>
            <dependency>
                <groupId>org.wso2.carbon.identity.inbound.auth.saml2</groupId>
                <artifactId>org.wso2.carbon.identity.sso.saml.stub</artifactId>
                <version>${identity.inbound.auth.saml.version}</version>
                <scope>compile</scope>
            </dependency>
            <dependency>
                <groupId>org.wso2.carbon.identity.framework</groupId>
                <artifactId>org.wso2.carbon.claim.mgt.stub</artifactId>
                <version>${carbon.identity.framework.version}</version>
                <scope>compile</scope>
            </dependency>
            <dependency>
                <groupId>org.wso2.carbon.identity.framework</groupId>
                <artifactId>org.wso2.carbon.identity.claim.metadata.mgt.stub</artifactId>
                <version>${carbon.identity.framework.version}</version>
                <scope>compile</scope>
            </dependency>
            <dependency>
                <groupId>org.wso2.carbon.identity.framework</groupId>
                <artifactId>org.wso2.carbon.identity.claim.metadata.mgt</artifactId>
                <version>${carbon.identity.framework.version}</version>
                <scope>compile</scope>
            </dependency>
            <dependency>
                <groupId>org.wso2.carbon.identity.inbound.auth.openid</groupId>
                <artifactId>org.wso2.carbon.identity.provider.openid.stub</artifactId>
                <version>${identity.inbound.auth.openid.version}</version>
                <scope>compile</scope>
            </dependency>
            <dependency>
                <groupId>org.wso2.carbon.identity.association.account</groupId>
                <artifactId>org.wso2.carbon.identity.user.account.association.stub</artifactId>
                <version>${identity.user.account.association.version}</version>
            </dependency>
            <dependency>
                <groupId>org.wso2.carbon.identity.framework</groupId>
                <artifactId>org.wso2.carbon.identity.governance.stub</artifactId>
                <version>${carbon.identity.framework.version}</version>
            </dependency>
            <dependency>
                <groupId>org.wso2.carbon.identity.governance</groupId>
                <artifactId>org.wso2.carbon.identity.recovery</artifactId>
                <version>${identity.governance.version}</version>
            </dependency>
            <dependency>
                <groupId>org.wso2.carbon.identity.governance</groupId>
                <artifactId>org.wso2.carbon.identity.recovery.stub</artifactId>
                <version>${identity.governance.version}</version>
            </dependency>
            <dependency>
                <groupId>org.wso2.carbon.deployment</groupId>
                <artifactId>org.wso2.carbon.service.mgt.stub</artifactId>
                <version>${carbon.deployment.version}</version>
                <scope>test</scope>
            </dependency>
            <dependency>
                <groupId>org.wso2.carbon.deployment</groupId>
                <artifactId>org.wso2.carbon.webapp.mgt.stub</artifactId>
                <version>${carbon.deployment.version}</version>
                <scope>test</scope>
            </dependency>
            <dependency>
                <groupId>org.wso2.carbon.automation</groupId>
                <artifactId>org.wso2.carbon.automation.test.utils</artifactId>
                <version>${carbon.automation.version}</version>
            </dependency>
            <dependency>
                <groupId>org.wso2.carbon.automation</groupId>
                <artifactId>org.wso2.carbon.automation.engine</artifactId>
                <version>${carbon.automation.version}</version>
            </dependency>
            <dependency>
                <groupId>org.wso2.carbon.automation</groupId>
                <artifactId>org.wso2.carbon.automation.extensions</artifactId>
                <version>${carbon.automation.version}</version>
                <exclusions>
                    <exclusion>
                        <groupId>com.saucelabs.selenium</groupId> <!-- Exclude Project-E from Project-B -->
                        <artifactId>sauce-ondemand-driver</artifactId>
                    </exclusion>
                    <exclusion>
                        <groupId>com.saucelabs.selenium</groupId> <!-- Exclude Project-E from Project-B -->
                        <artifactId>selenium-client-factory</artifactId>
                    </exclusion>
                </exclusions>
            </dependency>
            <dependency>
                <groupId>org.wso2.carbon.automationutils</groupId>
                <artifactId>org.wso2.carbon.integration.common.extensions</artifactId>
                <version>${carbon.automationutils.version}</version>
            </dependency>
            <dependency>
                <groupId>org.wso2.carbon.automationutils</groupId>
                <artifactId>org.wso2.carbon.integration.common.utils</artifactId>
                <version>${carbon.automationutils.version}</version>
            </dependency>
            <dependency>
                <groupId>org.wso2.carbon.automationutils</groupId>
                <artifactId>org.wso2.carbon.integration.common.admin.client</artifactId>
                <version>${carbon.automationutils.version}</version>
            </dependency>
            <dependency>
                <groupId>org.wso2.is</groupId>
                <artifactId>org.wso2.identity.integration.common.clients</artifactId>
                <version>${project.version}</version>
                <scope>compile</scope>
            </dependency>
            <dependency>
                <groupId>org.wso2.is</groupId>
                <artifactId>org.wso2.identity.integration.common.utils</artifactId>
                <version>${project.version}</version>
                <scope>compile</scope>
            </dependency>
            <dependency>
                <groupId>org.wso2.charon</groupId>
                <artifactId>org.wso2.charon.core</artifactId>
                <version>${charon.orbit.version}</version>
            </dependency>
            <dependency>
                <groupId>org.apache.wink</groupId>
                <artifactId>wink-client</artifactId>
                <version>${apache.wink.version}</version>
            </dependency>
            <dependency>
                <groupId>org.apache.ws.security</groupId>
                <artifactId>wss4j</artifactId>
                <version>${apache.ws.security.version}</version>
            </dependency>
            <dependency>
                <groupId>commons-collections</groupId>
                <artifactId>commons-collections</artifactId>
                <version>${commons-collections.version}</version>
            </dependency>
            <dependency>
                <groupId>org.slf4j</groupId>
                <artifactId>slf4j-simple</artifactId>
                <version>${slf4j.version}</version>
            </dependency>

            <dependency>
                <groupId>org.slf4j</groupId>
                <artifactId>slf4j-log4j12</artifactId>
                <version>${slf4j.version}</version>
            </dependency>
            <dependency>
                <groupId>org.apache.openejb</groupId>
                <artifactId>openejb-core</artifactId>
                <version>${apache.openejb.version}</version>
                <scope>test</scope>
            </dependency>
            <dependency>
                <groupId>org.apache.httpcomponents.wso2</groupId>
                <artifactId>httpclient</artifactId>
                <version>${orbit.version.commons.httpclient}</version>
            </dependency>
            <dependency>
                <groupId>org.apache.axis2.wso2</groupId>
                <artifactId>axis2-client</artifactId>
                <version>${axis2.client.version}</version>
            </dependency>
            <dependency>
                <groupId>org.wso2.orbit.com.nimbusds</groupId>
                <artifactId>nimbus-jose-jwt</artifactId>
                <version>${nimbusds.version}</version>
            </dependency>
            <dependency>
                <groupId>com.nimbusds</groupId>
                <artifactId>oauth2-oidc-sdk</artifactId>
                <version>${nimbus.oidc.sdk.version}</version>
            </dependency>
            <dependency>
                <groupId>net.minidev</groupId>
                <artifactId>json-smart</artifactId>
                <version>${json-smart.version}</version>
            </dependency>
            <dependency>
                <groupId>commons-codec.wso2</groupId>
                <artifactId>commons-codec</artifactId>
                <version>${commons-codec.version}</version>
            </dependency>
            <dependency>
                <groupId>org.wso2.carbon.identity.framework</groupId>
                <artifactId>org.wso2.carbon.identity.user.registration.stub</artifactId>
                <version>${carbon.identity.framework.version}</version>
            </dependency>
            <dependency>
                <groupId>org.wso2.carbon.identity.framework</groupId>
                <artifactId>org.wso2.carbon.identity.user.profile.stub</artifactId>
                <version>${carbon.identity.framework.version}</version>
            </dependency>
            <dependency>
                <groupId>org.wso2.carbon.identity.framework</groupId>
                <artifactId>org.wso2.carbon.identity.workflow.mgt.stub</artifactId>
                <version>${carbon.identity.framework.version}</version>
            </dependency>
            <dependency>
                <groupId>org.wso2.carbon.identity.framework</groupId>
                <artifactId>org.wso2.carbon.security.mgt.stub</artifactId>
                <version>${carbon.identity.framework.version}</version>
            </dependency>
            <dependency>
                <groupId>org.wso2.carbon.identity.workflow.impl.bps</groupId>
                <artifactId>org.wso2.carbon.identity.workflow.impl.stub</artifactId>
                <version>${identity.workflow.impl.bps.version}</version>
            </dependency>
            <dependency>
                <groupId>org.jacoco</groupId>
                <artifactId>org.jacoco.agent</artifactId>
                <version>${jacoco.agent.version}</version>
            </dependency>
            <dependency>
                <groupId>org.wso2.carbon</groupId>
                <artifactId>org.wso2.carbon.core.services</artifactId>
                <version>${carbon.kernel.version}</version>
            </dependency>
            <dependency>
                <groupId>org.apache.tomcat.wso2</groupId>
                <artifactId>tomcat</artifactId>
                <version>${org.apache.tomcat.wso2.version}</version>
            </dependency>
            <dependency>
                <groupId>org.apache.santuario</groupId>
                <artifactId>xmlsec</artifactId>
                <version>${xmlsec.version}</version>
            </dependency>
            <dependency>
                <groupId>org.opensaml</groupId>
                <artifactId>xmltooling</artifactId>
                <version>${xmltooling.version}</version>
            </dependency>
            <dependency>
                <groupId>org.opensaml</groupId>
                <artifactId>openws</artifactId>
                <version>${openws.version}</version>
            </dependency>
            <dependency>
                <groupId>org.wso2.carbon.identity.framework</groupId>
                <artifactId>org.wso2.carbon.identity.application.mgt</artifactId>
                <version>${carbon.identity.framework.version}</version>
            </dependency>
            <dependency>
                <groupId>org.wso2.carbon.identity.framework</groupId>
                <artifactId>org.wso2.carbon.identity.functions.library.mgt</artifactId>
                <version>${carbon.identity.framework.version}</version>
            </dependency>
            <dependency>
                <groupId>xerces</groupId>
                <artifactId>xercesImpl</artifactId>
                <version>${xercesImpl.version}</version>
            </dependency>
            <dependency>
                <groupId>org.wso2.carbon.identity.framework</groupId>
                <artifactId>org.wso2.carbon.identity.workflow.mgt</artifactId>
                <version>${carbon.identity.framework.version}</version>
            </dependency>
            <dependency>
                <groupId>org.wso2.carbon.identity.workflow.impl.bps</groupId>
                <artifactId>org.wso2.carbon.identity.workflow.impl</artifactId>
                <version>${identity.workflow.impl.bps.version}</version>
            </dependency>
            <dependency>
                <groupId>org.wso2.carbon.identity.framework</groupId>
                <artifactId>org.wso2.carbon.identity.application.authentication.framework</artifactId>
                <version>${carbon.identity.framework.version}</version>
            </dependency>
            <dependency>
                <groupId>org.wso2.carbon.identity.saml.common</groupId>
                <artifactId>org.wso2.carbon.identity.saml.common.util</artifactId>
                <version>${saml.common.util.version}</version>
            </dependency>
            <dependency>
                <groupId>commons-codec</groupId>
                <artifactId>commons-codec</artifactId>
                <version>${commons.codec.version}</version>
            </dependency>
            <dependency>
                <groupId>org.apache.ws.commons.schema.wso2</groupId>
                <artifactId>XmlSchema</artifactId>
                <version>${XmlSchema.version}</version>
            </dependency>
            <dependency>
                <groupId>wsdl4j.wso2</groupId>
                <artifactId>wsdl4j</artifactId>
                <version>${wsdl4j.version}</version>
            </dependency>
            <dependency>
                <groupId>org.wso2.carbon.analytics-common</groupId>
                <artifactId>org.wso2.carbon.databridge.commons</artifactId>
                <scope>test</scope>
                <version>${carbon.analytics-common.version}</version>
            </dependency>
            <dependency>
                <groupId>org.wso2.carbon.analytics-common</groupId>
                <artifactId>org.wso2.carbon.databridge.core</artifactId>
                <scope>test</scope>
                <version>${carbon.analytics-common.version}</version>
            </dependency>
            <dependency>
                <groupId>org.wso2.carbon.analytics-common</groupId>
                <artifactId>org.wso2.carbon.databridge.receiver.thrift</artifactId>
                <scope>test</scope>
                <version>${carbon.analytics-common.version}</version>
            </dependency>
            <dependency>
                <groupId>org.wso2.carbon.multitenancy</groupId>
                <artifactId>org.wso2.carbon.tenant.mgt.stub</artifactId>
                <version>${carbon.multitenancy.version}</version>
            </dependency>
            <dependency>
                <groupId>commons-pool.wso2</groupId>
                <artifactId>commons-pool</artifactId>
                <version>${commons.pool.wso2.version}</version>
            </dependency>

            <!-- Outbound Authenticators -->
            <dependency>
                <groupId>org.wso2.carbon.identity.outbound.auth.oidc</groupId>
                <artifactId>org.wso2.carbon.identity.application.authenticator.oidc</artifactId>
                <version>${identity.outbound.auth.oidc.version}</version>
            </dependency>
            <dependency>
                <groupId>org.wso2.carbon.identity.outbound.auth.sts.passive</groupId>
                <artifactId>org.wso2.carbon.identity.application.authenticator.passive.sts</artifactId>
                <version>${identity.outbound.auth.passive.sts.version}</version>
            </dependency>
            <dependency>
                <groupId>org.wso2.carbon.identity.outbound.auth.saml2</groupId>
                <artifactId>org.wso2.carbon.identity.application.authenticator.samlsso</artifactId>
                <version>${identity.outbound.auth.samlsso.version}</version>
            </dependency>

            <!-- Social Authenticators -->
            <dependency>
                <groupId>org.wso2.carbon.identity.outbound.auth.facebook</groupId>
                <artifactId>org.wso2.carbon.identity.application.authenticator.facebook</artifactId>
                <version>${social.authenticator.facebook.version}</version>
            </dependency>
            <dependency>
                <groupId>org.wso2.carbon.identity.outbound.auth.google</groupId>
                <artifactId>org.wso2.carbon.identity.application.authenticator.google</artifactId>
                <version>${social.authenticator.google.version}</version>
            </dependency>
            <dependency>
                <groupId>org.wso2.carbon.identity.outbound.auth.live</groupId>
                <artifactId>org.wso2.carbon.identity.application.authenticator.live</artifactId>
                <version>${social.authenticator.windowslive.version}</version>
            </dependency>
            <dependency>
                <groupId>org.wso2.carbon.identity.outbound.auth.yahoo</groupId>
                <artifactId>org.wso2.carbon.identity.application.authenticator.yahoo</artifactId>
                <version>${social.authenticator.yahoo.version}</version>
            </dependency>

            <!-- Provisioning Connectors -->
            <dependency>
                <groupId>org.wso2.carbon.identity.outbound.provisioning.spml</groupId>
                <artifactId>org.wso2.carbon.identity.provisioning.connector.spml</artifactId>
                <version>${provisioning.connector.spml.version}</version>
            </dependency>
            <dependency>
                <groupId>org.wso2.carbon.identity.outbound.provisioning.google</groupId>
                <artifactId>org.wso2.carbon.identity.provisioning.connector.google</artifactId>
                <version>${provisioning.connector.google.version}</version>
            </dependency>
            <dependency>
                <groupId>org.wso2.carbon.identity.outbound.provisioning.salesforce</groupId>
                <artifactId>org.wso2.carbon.identity.provisioning.connector.salesforce</artifactId>
                <version>${provisioning.connector.salesforce.version}</version>
            </dependency>
            <dependency>
                <groupId>org.wso2.carbon.identity.outbound.provisioning.scim</groupId>
                <artifactId>org.wso2.carbon.identity.provisioning.connector.scim</artifactId>
                <version>${provisioning.connector.scim.version}</version>
            </dependency>

            <!-- Local Authenticators -->
            <dependency>
                <groupId>org.wso2.carbon.identity.application.auth.basic</groupId>
                <artifactId>org.wso2.carbon.identity.application.authenticator.basicauth</artifactId>
                <version>${identity.local.auth.basicauth.version}</version>
            </dependency>
            <dependency>
                <groupId>org.wso2.carbon.identity.local.auth.iwa</groupId>
                <artifactId>org.wso2.carbon.identity.application.authenticator.iwa</artifactId>
                <version>${identity.local.auth.iwa.version}</version>
            </dependency>
            <dependency>
                <groupId>org.wso2.carbon.identity.local.auth.fido</groupId>
                <artifactId>org.wso2.carbon.identity.application.authenticator.fido</artifactId>
                <version>${identity.local.auth.fido.version}</version>
            </dependency>
            <dependency>
                <groupId>org.wso2.carbon.identity.local.auth.fido</groupId>
                <artifactId>org.wso2.carbon.identity.application.authenticator.fido2</artifactId>
                <version>${identity.local.auth.fido.version}</version>
            </dependency>
            <dependency>
                <groupId>org.wso2.carbon.identity.local.auth.fido</groupId>
                <artifactId>org.wso2.carbon.identity.application.authenticator.fido2.server.feature</artifactId>
                <version>${identity.local.auth.fido.version}</version>
            </dependency>
            <dependency>
                <groupId>org.wso2.carbon.identity.application.auth.basic</groupId>
                <artifactId>org.wso2.carbon.identity.application.authenticator.basicauth.jwt</artifactId>
                <version>${identity.local.auth.basicauth.version}</version>
            </dependency>
            <dependency>
                <groupId>org.wso2.carbon.identity.application.auth.basic</groupId>
                <artifactId>org.wso2.carbon.identity.application.authentication.handler.identifier</artifactId>
                <version>${identity.local.auth.basicauth.version}</version>
            </dependency>
            <dependency>
                <groupId>org.wso2.carbon.identity.application.auth.basic</groupId>
                <artifactId>org.wso2.carbon.identity.application.authentication.handler.session</artifactId>
                <version>${identity.local.auth.basicauth.version}</version>
            </dependency>
            <dependency>
                <groupId>org.wso2.carbon.extension.identity.oauth.addons</groupId>
                <artifactId>org.wso2.carbon.identity.oauth2.token.handler.clientauth.mutualtls</artifactId>
                <version>${identity.local.auth.clientauth.mutualtls.version}</version>
            </dependency>

            <!-- Local Authentication API Connector -->
            <dependency>
                <groupId>org.wso2.carbon.identity.local.auth.api</groupId>
                <artifactId>org.wso2.carbon.identity.local.auth.api.core</artifactId>
                <version>${identity.local.auth.api.version}</version>
            </dependency>
            <dependency>
                <groupId>org.wso2.carbon.identity.local.auth.api</groupId>
                <artifactId>org.wso2.carbon.identity.local.auth.api.endpoint</artifactId>
                <version>${identity.local.auth.api.version}</version>
            </dependency>

            <!-- OAuth2 Grant Type extensions -->
            <dependency>
                <groupId>org.wso2.carbon.extension.identity.oauth2.grantType.jwt</groupId>
                <artifactId>org.wso2.carbon.identity.oauth2.grant.jwt</artifactId>
                <version>${identity.oauth2.jwt.bearer.grant.version}</version>
            </dependency>

            <!-- Forget-me tool. -->
            <dependency>
                <groupId>org.wso2.carbon.privacy</groupId>
                <artifactId>org.wso2.carbon.privacy.forgetme.conf</artifactId>
                <version>${forgetme.tool.version}</version>
            </dependency>
            <dependency>
                <groupId>org.wso2.carbon.privacy</groupId>
                <artifactId>org.wso2.carbon.privacy.forgetme.tool</artifactId>
                <version>${forgetme.tool.version}</version>
            </dependency>

            <!--Conditional authenticator functions-->
            <dependency>
                <groupId>org.wso2.carbon.identity.conditional.auth.functions</groupId>
                <artifactId>org.wso2.carbon.identity.conditional.auth.functions.user</artifactId>
                <version>${conditional.authentication.functions.version}</version>
            </dependency>
            <dependency>
                <groupId>org.wso2.carbon.identity.conditional.auth.functions</groupId>
                <artifactId>org.wso2.carbon.identity.conditional.auth.functions.notification</artifactId>
                <version>${conditional.authentication.functions.version}</version>
            </dependency>
            <dependency>
                <groupId>org.wso2.carbon.identity.conditional.auth.functions</groupId>
                <artifactId>org.wso2.carbon.identity.conditional.auth.functions.cookie</artifactId>
                <version>${conditional.authentication.functions.version}</version>
            </dependency>
            <dependency>
                <groupId>org.wso2.carbon.identity.conditional.auth.functions</groupId>
                <artifactId>org.wso2.carbon.identity.conditional.auth.functions.analytics</artifactId>
                <version>${conditional.authentication.functions.version}</version>
            </dependency>
            <!-- Other Connectors packed with IS -->
            <dependency>
                <groupId>org.wso2.carbon.extension.identity.authenticator.outbound.emailotp</groupId>
                <artifactId>org.wso2.carbon.extension.identity.authenticator.emailotp.connector</artifactId>
                <version>${authenticator.emailotp.version}</version>
            </dependency>
            <dependency>
                <groupId>org.wso2.carbon.extension.identity.authenticator.outbound.smsotp</groupId>
                <artifactId>org.wso2.carbon.extension.identity.authenticator.smsotp.connector</artifactId>
                <version>${authenticator.smsotp.version}</version>
            </dependency>
            <dependency>
                <groupId>org.wso2.carbon.extension.identity.authenticator.outbound.twitter</groupId>
                <artifactId>org.wso2.carbon.extension.identity.authenticator.twitter.connector</artifactId>
                <version>${authenticator.twitter.version}</version>
            </dependency>
            <dependency>
                <groupId>org.wso2.carbon.extension.identity.authenticator</groupId>
                <artifactId>org.wso2.carbon.extension.identity.authenticator.office365.connector</artifactId>
                <version>${authenticator.office365.version}</version>
            </dependency>
            <dependency>
                <groupId>org.wso2.carbon.extension.identity.authenticator.outbound.totp</groupId>
                <artifactId>org.wso2.carbon.extension.identity.authenticator.totp.connector</artifactId>
                <version>${authenticator.totp.version}</version>
            </dependency>
            <dependency>
                <groupId>org.wso2.carbon.extension.identity.authenticator</groupId>
                <artifactId>org.wso2.carbon.extension.identity.authenticator.x509Certificate.connector</artifactId>
                <version>${authenticator.x509.version}</version>
            </dependency>

            <!--
                Dependencies from this point is used in p2 profile gen, added here to get them updated along with
                versions plugin (version plugin only reads the dependencies in dependencyManagement,
                and dependencies section)
            -->
            <dependency>
                <groupId>org.wso2.carbon.healthcheck</groupId>
                <artifactId>org.wso2.carbon.healthcheck.server.feature</artifactId>
                <version>${carbon.healthcheck.version}</version>
            </dependency>
            <dependency>
                <groupId>org.wso2.carbon.identity.carbon.auth.saml2</groupId>
                <artifactId>org.wso2.carbon.identity.authenticator.saml2.sso.feature</artifactId>
                <version>${identity.carbon.auth.saml2.version}</version>
                <type>zip</type>
            </dependency>
            <dependency>
                <groupId>org.wso2.carbon.identity.local.auth.requestpath.basic</groupId>
                <artifactId>org.wso2.carbon.identity.application.authenticator.requestpath.basicauth.server.feature
                </artifactId>
                <version>${identity.outbound.auth.requestpath.basicauth.version}</version>
            </dependency>
            <dependency>
                <groupId>org.wso2.carbon.identity.carbon.auth.mutualssl</groupId>
                <artifactId>org.wso2.carbon.identity.authenticator.mutualssl.feature</artifactId>
                <version>${identity.carbon.auth.mutual.ssl.version}</version>
            </dependency>
            <dependency>
                <groupId>org.wso2.carbon.identity.workflow.user</groupId>
                <artifactId>org.wso2.carbon.user.mgt.workflow.feature</artifactId>
                <version>${identity.user.workflow.version}</version>
            </dependency>
            <dependency>
                <groupId>org.wso2.carbon.identity.userstore.ldap</groupId>
                <artifactId>org.wso2.carbon.ldap.server.feature</artifactId>
                <version>${identity.userstore.ldap.version}</version>
            </dependency>
            <dependency>
                <groupId>org.wso2.carbon.identity.userstore.remote</groupId>
                <artifactId>org.wso2.carbon.identity.user.store.remote.feature</artifactId>
                <version>${identity.userstore.remote.version}</version>
            </dependency>
            <dependency>
                <groupId>org.wso2.carbon.identity.carbon.auth.iwa</groupId>
                <artifactId>org.wso2.carbon.identity.authenticator.iwa.feature</artifactId>
                <version>${identity.carbon.auth.iwa.version}</version>
            </dependency>
            <dependency>
                <groupId>org.wso2.carbon.identity.workflow.template.multisteps</groupId>
                <artifactId>org.wso2.carbon.identity.workflow.template.server.feature</artifactId>
                <version>${identity.workflow.template.multisteps.version}</version>
            </dependency>
            <dependency>
                <groupId>org.wso2.carbon.identity.local.auth.requestpath.oauth</groupId>
                <artifactId>org.wso2.carbon.identity.application.authenticator.requestpath.oauth.server.feature
                </artifactId>
                <version>${identity.outbound.auth.requestpath.oauth.version}</version>
            </dependency>
            <dependency>
                <groupId>org.wso2.carbon.identity.tool.validator.sso.saml2</groupId>
                <artifactId>org.wso2.carbon.identity.tools.saml.validator.feature</artifactId>
                <version>${identity.tool.samlsso.validator.version}</version>
            </dependency>
            <dependency>
                <groupId>org.wso2.carbon.identity.datapublisher.authentication</groupId>
                <artifactId>org.wso2.carbon.identity.data.publisher.application.authentication.server.feature
                </artifactId>
                <version>${identity.data.publisher.authentication.version}</version>
            </dependency>
            <dependency>
                <groupId>org.wso2.carbon.identity.data.publisher.oauth</groupId>
                <artifactId>org.wso2.carbon.identity.data.publisher.oauth.server.feature</artifactId>
                <version>${identity.data.publisher.oauth.version}</version>
            </dependency>
            <dependency>
                <groupId>org.wso2.carbon.identity.data.publisher.audit</groupId>
                <artifactId>org.wso2.carbon.identity.data.publisher.audit.user.operation.server.feature</artifactId>
                <version>${identity.data.publisher.audit.version}</version>
            </dependency>
            <dependency>
                <groupId>org.wso2.carbon.identity.auth.rest</groupId>
                <artifactId>org.wso2.carbon.identity.auth.server.feature</artifactId>
                <version>${identity.carbon.auth.rest.version}</version>
            </dependency>
            <dependency>
                <groupId>org.wso2.carbon.identity.event.handler.accountlock</groupId>
                <artifactId>org.wso2.carbon.identity.handler.event.account.lock.feature</artifactId>
                <version>${identity.event.handler.account.lock.version}</version>
            </dependency>
            <dependency>
                <groupId>org.wso2.carbon.identity.event.handler.notification</groupId>
                <artifactId>org.wso2.carbon.email.mgt.feature</artifactId>
                <version>${identity.event.handler.notification.version}</version>
            </dependency>
            <dependency>
                <groupId>org.wso2.carbon.identity.metadata.saml2</groupId>
                <artifactId>org.wso2.carbon.identity.idp.metadata.saml2.server.feature</artifactId>
                <version>${identity.metadata.saml.version}</version>
            </dependency>
            <dependency>
                <groupId>org.wso2.carbon.identity.saml.common</groupId>
                <artifactId>org.wso2.carbon.identity.saml.common.util.feature</artifactId>
                <version>${saml.common.util.version}</version>
            </dependency>

            <dependency>
                <groupId>org.wso2.carbon.identity.application.authz.xacml</groupId>
                <artifactId>org.wso2.carbon.identity.application.authz.xacml.server.feature</artifactId>
                <version>${identity.app.authz.xacml.version}</version>
            </dependency>
            <dependency>
                <groupId>org.wso2.carbon.extension.identity.oauth.addons</groupId>
                <artifactId>org.wso2.carbon.identity.oauth2.validators.xacml.server.feature</artifactId>
                <version>${identity.oauth2.validators.xacml.version}</version>
            </dependency>
            <dependency>
                <groupId>org.apache.felix</groupId>
                <artifactId>org.apache.felix.scr.ds-annotations</artifactId>
                <version>${ds-annotations.version}</version>
            </dependency>
            <dependency>
                <groupId>org.wso2.carbon.consent.mgt</groupId>
                <artifactId>org.wso2.carbon.consent.mgt.server.feature</artifactId>
                <version>${carbon.consent.mgt.version}</version>
            </dependency>
            <dependency>
                <groupId>org.wso2.carbon.identity.framework</groupId>
                <artifactId>org.wso2.carbon.identity.consent.mgt</artifactId>
                <version>${carbon.identity.framework.version}</version>
            </dependency>
            <dependency>
                <groupId>org.wso2.carbon.utils</groupId>
                <artifactId>org.wso2.carbon.database.utils</artifactId>
                <version>${carbon.database.utils.version}</version>
            </dependency>
            <dependency>
                <groupId>org.wso2.carbon.registry</groupId>
                <artifactId>org.wso2.carbon.registry.properties.stub</artifactId>
                <version>${carbon.registry.version}</version>
            </dependency>
            <dependency>
                <groupId>org.wso2.carbon.identity.oauth.uma</groupId>
                <artifactId>org.wso2.carbon.identity.oauth.uma.server.feature</artifactId>
                <version>${carbon.identity.oauth.uma.version}</version>
            </dependency>
            <dependency>
                <groupId>org.wso2.carbon.extension.identity.x509certificate</groupId>
                <artifactId>org.wso2.carbon.extension.identity.x509Certificate.validation.server.feature</artifactId>
                <version>${org.wso2.carbon.extension.identity.x509certificate.version}</version>
            </dependency>
            <dependency>
                <groupId>org.wso2.carbon.identity.conditional.auth.functions</groupId>
                <artifactId>org.wso2.carbon.identity.conditional.auth.functions.server.feature</artifactId>
                <version>${conditional.authentication.functions.version}</version>
            </dependency>
            <dependency>
                <groupId>org.wso2.carbon.identity.framework</groupId>
                <artifactId>org.wso2.carbon.identity.template.mgt.server.feature</artifactId>
                <version>${carbon.identity.framework.version}</version>
            </dependency>
            <dependency>
                <groupId>org.wso2.carbon.identity.framework</groupId>
                <artifactId>org.wso2.carbon.identity.template.mgt.feature</artifactId>
                <version>${carbon.identity.framework.version}</version>
            </dependency>
            <dependency>
                <groupId>org.wso2.msf4j</groupId>
                <artifactId>msf4j-core</artifactId>
                <version>${msf4j.version}</version>
            </dependency>
            <dependency>
                <groupId>org.wso2.msf4j</groupId>
                <artifactId>msf4j-microservice</artifactId>
                <version>${msf4j.version}</version>
            </dependency>
            <dependency>
                <groupId>io.rest-assured</groupId>
                <artifactId>rest-assured</artifactId>
                <version>${rest.assured.version}</version>
                <scope>test</scope>
            </dependency>
            <dependency>
                <groupId>io.swagger</groupId>
                <artifactId>swagger-annotations</artifactId>
                <version>${swagger-core-version}</version>
                <scope>test</scope>
            </dependency>
            <dependency>
                <groupId>com.atlassian.oai</groupId>
                <artifactId>swagger-request-validator-restassured</artifactId>
                <version>${swagger-request-validator.version}</version>
                <scope>test</scope>
            </dependency>
            <!-- Pax Logging -->
            <dependency>
                <groupId>org.ops4j.pax.logging</groupId>
                <artifactId>pax-logging-api</artifactId>
                <version>${pax.logging.api.version}</version>
            </dependency>
            <dependency>
                <groupId>org.apache.logging.log4j</groupId>
                <artifactId>log4j-jul</artifactId>
                <version>2.8.2</version>
                <scope>test</scope>
            </dependency>
            <dependency>
                <groupId>org.apache.logging.log4j</groupId>
                <artifactId>log4j-core</artifactId>
                <version>2.8.2</version>
                <scope>test</scope>
            </dependency>
            <dependency>
                <groupId>commons-logging</groupId>
                <artifactId>commons-logging</artifactId>
                <version>1.2</version>
                <scope>test</scope>
            </dependency>
            <dependency>
                <artifactId>guava</artifactId>
                <groupId>com.google.guava</groupId>
                <type>jar</type>
                <version>${google.guava.version}</version>
            </dependency>
        </dependencies>
    </dependencyManagement>

    <profiles>
        <profile>
            <id>Sign-Artifacts</id>
            <activation>
                <property>
                    <name>sign</name>
                </property>
            </activation>
            <build>
                <plugins>
                    <plugin>
                        <groupId>org.apache.maven.plugins</groupId>
                        <artifactId>maven-gpg-plugin</artifactId>
                        <version>1.0-alpha-3</version>
                        <executions>
                            <execution>
                                <id>sign-artifacts</id>
                                <phase>verify</phase>
                                <goals>
                                    <goal>sign</goal>
                                </goals>
                            </execution>
                        </executions>
                    </plugin>
                </plugins>
            </build>
        </profile>
        <profile>
            <id>wso2-release</id>
            <build>
                <plugins>
                    <plugin>
                        <groupId>org.apache.maven.plugins</groupId>
                        <artifactId>maven-javadoc-plugin</artifactId>
                        <version>2.10.1</version>
                        <executions>
                            <execution>
                                <id>attach-javadocs</id>
                                <goals>
                                    <goal>jar</goal>
                                </goals>
                                <configuration> <!-- add this to disable checking -->
                                    <additionalparam>-Xdoclint:none</additionalparam>
                                </configuration>
                            </execution>
                        </executions>
                    </plugin>
                </plugins>
            </build>
        </profile>

    </profiles>

    <properties>

        <!--Carbon Identity Framework Version-->
<<<<<<< HEAD
        <carbon.identity.framework.version>5.15.47</carbon.identity.framework.version>
        <carbon.identity.framework.version.range>[5.15.25, 6.0.0]</carbon.identity.framework.version.range>
=======
        <carbon.identity.framework.version>5.15.52</carbon.identity.framework.version>
        <carbon.identity.framework.version.range>[5.14.67, 6.0.0]</carbon.identity.framework.version.range>
>>>>>>> d0302d07

        <!--SAML Common Utils Version-->
        <saml.common.util.version>1.0.3</saml.common.util.version>
        <saml.common.util.version.range>[1.0.0,2.0.0)</saml.common.util.version.range>

        <!--Carbon Consent Version-->
        <carbon.consent.mgt.version>2.2.6</carbon.consent.mgt.version>

        <!--Identity Governance Version-->
        <identity.governance.version>1.3.34</identity.governance.version>


        <!--Identity Carbon Versions-->
        <identity.carbon.auth.saml2.version>5.4.5</identity.carbon.auth.saml2.version>
        <identity.carbon.auth.mutual.ssl.version>5.3.3</identity.carbon.auth.mutual.ssl.version>
        <identity.carbon.auth.iwa.version>5.3.4</identity.carbon.auth.iwa.version>
        <identity.carbon.auth.rest.version>1.3.13</identity.carbon.auth.rest.version>


        <!-- Identity Inbound Versions   -->
        <identity.inbound.auth.saml.version>5.7.9</identity.inbound.auth.saml.version>
        <identity.inbound.auth.oauth.version>6.2.78</identity.inbound.auth.oauth.version>
        <identity.inbound.auth.openid.version>5.4.3</identity.inbound.auth.openid.version>
        <identity.inbound.auth.sts.version>5.4.4</identity.inbound.auth.sts.version>
        <identity.inbound.provisioning.scim.version>5.5.3</identity.inbound.provisioning.scim.version>
        <identity.inbound.provisioning.scim2.version>1.4.19</identity.inbound.provisioning.scim2.version>

        <!-- Identity workflow Versions -->
        <identity.user.workflow.version>5.3.4</identity.user.workflow.version>
        <identity.workflow.impl.bps.version>5.3.5</identity.workflow.impl.bps.version>
        <identity.workflow.template.multisteps.version>5.3.4</identity.workflow.template.multisteps.version>


        <!-- Identity User Versions -->
        <identity.user.account.association.version>5.3.7</identity.user.account.association.version>
        <identity.user.ws.version>5.3.5</identity.user.ws.version>

        <!-- Identity Userstore Versions -->
        <identity.userstore.ldap.version>6.1.9</identity.userstore.ldap.version>
        <identity.userstore.remote.version>5.2.5</identity.userstore.remote.version>

        <!-- Identity Data Publisher Versions -->
        <identity.data.publisher.authentication.version>5.3.9</identity.data.publisher.authentication.version>
        <identity.data.publisher.oauth.version>1.2.7</identity.data.publisher.oauth.version>
        <identity.data.publisher.audit.version>1.2.4</identity.data.publisher.audit.version>

        <!-- Identity Event Handler Versions -->
        <identity.event.handler.account.lock.version>1.3.5</identity.event.handler.account.lock.version>
        <identity.event.handler.notification.version>1.2.16</identity.event.handler.notification.version>

        <!--<identity.agent.entitlement.proxy.version>5.1.1</identity.agent.entitlement.proxy.version>-->
        <!--<identity.carbon.auth.signedjwt.version>5.1.1</identity.carbon.auth.signedjwt.version>-->
        <!--<identity.userstore.cassandra.version>5.1.1</identity.userstore.cassandra.version>-->
        <!--<identity.agent-entitlement-filter.version>5.1.1</identity.agent-entitlement-filter.version>-->

        <!-- Authenticator Versions -->
        <identity.outbound.auth.oidc.version>5.4.0</identity.outbound.auth.oidc.version>
        <identity.outbound.auth.passive.sts.version>5.3.4</identity.outbound.auth.passive.sts.version>
        <identity.outbound.auth.samlsso.version>5.3.1</identity.outbound.auth.samlsso.version>
        <identity.outbound.auth.requestpath.basicauth.version>5.3.4</identity.outbound.auth.requestpath.basicauth.version>
        <identity.outbound.auth.requestpath.oauth.version>5.2.3</identity.outbound.auth.requestpath.oauth.version>

        <!-- Social Authenticator Versions -->
        <social.authenticator.facebook.version>5.1.15</social.authenticator.facebook.version>
        <social.authenticator.google.version>5.1.8</social.authenticator.google.version>
        <social.authenticator.windowslive.version>5.1.4</social.authenticator.windowslive.version>
        <social.authenticator.yahoo.version>5.1.6</social.authenticator.yahoo.version>

        <!-- Provisioning connector Versions -->
        <provisioning.connector.spml.version>5.1.2</provisioning.connector.spml.version>
        <provisioning.connector.google.version>5.1.7</provisioning.connector.google.version>
        <provisioning.connector.salesforce.version>5.1.5</provisioning.connector.salesforce.version>
        <provisioning.connector.scim.version>5.2.0</provisioning.connector.scim.version>

        <!-- Local Authenticator Versions -->
        <identity.local.auth.basicauth.version>6.2.6</identity.local.auth.basicauth.version>
        <identity.local.auth.fido.version>5.1.24</identity.local.auth.fido.version>
        <identity.local.auth.iwa.version>5.3.13</identity.local.auth.iwa.version>
        <identity.local.auth.clientauth.mutualtls.version>2.2.1</identity.local.auth.clientauth.mutualtls.version>

        <!-- Local Authentication API Connector Version -->
        <identity.local.auth.api.version>2.3.1</identity.local.auth.api.version>

        <!-- OAuth2 Grant Type extensions -->
        <identity.oauth2.jwt.bearer.grant.version>1.0.24</identity.oauth2.jwt.bearer.grant.version>

        <!--SAML Metadata-->
        <identity.metadata.saml.version>1.3.2</identity.metadata.saml.version>

        <!-- Connector Versions -->
        <authenticator.totp.version>2.1.5</authenticator.totp.version>
        <authenticator.office365.version>1.0.6</authenticator.office365.version>
        <authenticator.smsotp.version>2.0.29</authenticator.smsotp.version>
        <authenticator.emailotp.version>2.0.33</authenticator.emailotp.version>
        <authenticator.twitter.version>1.0.10</authenticator.twitter.version>
        <authenticator.x509.version>2.0.13</authenticator.x509.version>
        <identity.extension.utils>1.0.8</identity.extension.utils>

        <!-- Identity REST API feature -->
        <identity.api.dispatcher.version>1.0.46</identity.api.dispatcher.version>

        <identity.agent.sso.version>5.3.4</identity.agent.sso.version>
        <identity.tool.samlsso.validator.version>5.3.3</identity.tool.samlsso.validator.version>
        <identity.app.authz.xacml.version>2.1.4</identity.app.authz.xacml.version>
        <identity.oauth2.validators.xacml.version>2.2.1</identity.oauth2.validators.xacml.version>
        <org.wso2.carbon.extension.identity.x509certificate.version>1.0.6</org.wso2.carbon.extension.identity.x509certificate.version>
        <conditional.authentication.functions.version>0.1.40</conditional.authentication.functions.version>
        <carbon.identity.oauth.uma.version>1.1.6</carbon.identity.oauth.uma.version>

        <!-- Identity Portal Versions -->
        <identity.apps.version>0.1.139</identity.apps.version>

        <!-- Charon -->
        <charon.version>3.3.0</charon.version>

        <!-- Carbon Kernel -->
        <carbon.kernel.version>4.5.3</carbon.kernel.version>

        <!-- Carbon Repo Versions -->
        <carbon.commons.version>4.7.18</carbon.commons.version>
        <carbon.deployment.version>4.9.11</carbon.deployment.version>
        <carbon.registry.version>4.7.20</carbon.registry.version>
        <carbon.multitenancy.version>4.7.11</carbon.multitenancy.version>
        <carbon.metrics.version>1.3.3</carbon.metrics.version>
        <carbon.business-process.version>4.5.20</carbon.business-process.version>
        <carbon.analytics-common.version>5.2.15</carbon.analytics-common.version>
        <carbon.database.utils.version>2.0.10</carbon.database.utils.version>
        <carbon.healthcheck.version>1.2.1</carbon.healthcheck.version>

        <!-- Common tool Versions -->
        <cipher-tool.version>1.1.6</cipher-tool.version>
        <securevault.wso2.version>1.1.3</securevault.wso2.version>
        <forgetme.tool.version>1.2.1</forgetme.tool.version>

        <!-- Feature dependency Versions -->
        <stratos.version.221>2.2.1</stratos.version.221>
        <ehcache.version>1.5.0.wso2v3</ehcache.version>
        <bcel.wso2.version>5.2.0.wso2v1</bcel.wso2.version>
        <asm-all.version>5.2</asm-all.version>
        <cglib.wso2.version>2.2.wso2v1</cglib.wso2.version>
        <jibx.wso2.version>1.2.1.wso2v1</jibx.wso2.version>
        <axis2.jibx.wso2.version>1.6.1.wso2v11</axis2.jibx.wso2.version>
        <axis2.jaxb.wso2.version>${axis2.wso2.version}</axis2.jaxb.wso2.version>
        <axis2-transports.version>2.0.0-wso2v38</axis2-transports.version>
        <h2database.wso2.version>1.4.199.wso2v1</h2database.wso2.version>
        <slf4j.version>1.7.28</slf4j.version>

        <!-- UI styles dependency versions -->
        <equinox.http.servlet.version>2.2.2</equinox.http.servlet.version>
        <equinox.http.helper.version>1.0.0</equinox.http.helper.version>
        <equinox.jsp.jasper.version>1.0.1.R33x_v20070816</equinox.jsp.jasper.version>
        <javax.servlet.jsp.version>2.0.0.v200706191603</javax.servlet.jsp.version>

        <!-- Distribution dependencies ends here -->

        <!-- Build dependency Versions -->
        <wso2.json.merge.plugin.version>5.2.5</wso2.json.merge.plugin.version>
        <carbon.p2.plugin.version>5.1.2</carbon.p2.plugin.version>
        <ds-annotations.version>1.2.10</ds-annotations.version>
        <maven.war.plugin.version>3.2.0</maven.war.plugin.version>

        <!-- Sample dependency Versions -->
        <sevlet.api.version>2.5</sevlet.api.version>
        <jsp.api.version>2.0</jsp.api.version>
        <neethi.wso2.version>2.0.4.wso2v5</neethi.wso2.version>
        <axiom.impl.version>1.2.12</axiom.impl.version>
        <axiom.version>1.2.11-wso2v6</axiom.version>
        <gdata.core.wso2.version>1.47.0.wso2v1</gdata.core.wso2.version>
        <json.simple.version>1.1.1</json.simple.version>
        <openid4java.consumer.version>1.0.0</openid4java.consumer.version>
        <opensaml.version>2.6.6</opensaml.version>
        <opensaml2.wso2.version>2.6.6.wso2v3</opensaml2.wso2.version>
        <opensaml3.version>3.3.1</opensaml3.version>
        <shibboleth.version>7.3.0</shibboleth.version>
        <google.guava.version>27.0.1-jre</google.guava.version>
        <joda.wso2.version>2.9.4.wso2v1</joda.wso2.version>
        <wss4j.wso2.version>1.5.11-wso2v18</wss4j.wso2.version>
        <openws.version>1.5.4</openws.version>
        <xalan.version>2.7.1</xalan.version>
        <xalan.wso2.version>2.7.0.wso2v1</xalan.wso2.version>
        <rampart.wso2.version>1.6.1-wso2v40</rampart.wso2.version>
        <orbit.version.commons.httpclient>4.2.5.wso2v1</orbit.version.commons.httpclient>
        <httpcore.wso2.version>4.3.3.wso2v1</httpcore.wso2.version>
        <httpclient.version>4.5.8</httpclient.version>
        <commons.httpclient.version>3.1</commons.httpclient.version>
        <jstl.version>1.1.2</jstl.version>
        <taglibs.version>1.1.2</taglibs.version>
        <google.collect.wso2.version>1.0.0.wso2v2</google.collect.wso2.version>
        <oauth2.client.version>1.0.0</oauth2.client.version>
        <axiom.wso2.version>1.2.11.wso2v10</axiom.wso2.version>
        <commons.lang.version>2.6</commons.lang.version>
        <charon.orbit.version>2.1.7</charon.orbit.version>
        <commons-collections.version>3.2.2</commons-collections.version>
        <axis2.client.version>${axis2.wso2.version}</axis2.client.version>
        <axis2.wso2.version>1.6.1-wso2v38</axis2.wso2.version>
        <json-smart.version>1.3</json-smart.version>
        <nimbusds.version>7.3.0.wso2v1</nimbusds.version>
        <commons-codec.version>1.4.0.wso2v1</commons-codec.version>
        <eclipse.microprofile.version>1.2</eclipse.microprofile.version>
        <xmlsec.version>2.1.3</xmlsec.version>
        <xmltooling.version>1.3.1</xmltooling.version>
        <xercesImpl.version>2.12.0</xercesImpl.version>
        <commons.codec.version>1.8</commons.codec.version>
        <XmlSchema.version>1.4.7-wso2v5</XmlSchema.version>
        <wsdl4j.version>1.6.2.wso2v2</wsdl4j.version>
        <commons.pool.wso2.version>1.5.6.wso2v1</commons.pool.wso2.version>
        <liberty.maven.plugin.version>2.2</liberty.maven.plugin.version>
        <pax.logging.api.version>1.10.1</pax.logging.api.version>

        <osgi.framework.imp.pkg.version.range>[1.7.0, 2.0.0)</osgi.framework.imp.pkg.version.range>
        <osgi.service.component.imp.pkg.version.range>[1.2.0, 2.0.0)</osgi.service.component.imp.pkg.version.range>
        <commons.logging.version.range>[1.2.0,2.0.0)</commons.logging.version.range>

        <!--  Test dependencies -->
        <carbon.automation.version>4.4.3</carbon.automation.version>
        <carbon.automationutils.version>4.5.1</carbon.automationutils.version>
        <selenium.version>2.40.0</selenium.version>
        <testng.version>6.1.1</testng.version>
        <junit.version>4.12</junit.version>
        <org.apache.tomcat.wso2.version>7.0.52.wso2v5</org.apache.tomcat.wso2.version>
        <msf4j.version>2.6.2</msf4j.version>
        <jacoco.agent.version>0.8.4</jacoco.agent.version>
        <xml.apis.version>1.4.01</xml.apis.version>
        <emma.version>2.1.5320</emma.version>
        <apache.wink.version>1.1.3-incubating</apache.wink.version>
        <apache.ws.security.version>1.6.9</apache.ws.security.version>
        <apache.openejb.version>4.5.2</apache.openejb.version>
        <nimbus.oidc.sdk.version>6.13</nimbus.oidc.sdk.version>
        <!--Rest API test -->
        <rest.assured.version>4.1.2</rest.assured.version>
        <swagger-core-version>1.5.22</swagger-core-version>
        <swagger-request-validator.version>2.6.0</swagger-request-validator.version>

        <project.scm.id>my-scm-server</project.scm.id>

    </properties>

    <repositories>
        <!-- Before adding ANYTHING in here, please start a discussion on the dev list.
	Ideally the Axis2 build should only use Maven central (which is available
	by default) and nothing else. We had troubles with other repositories in
	the past. Therefore configuring additional repositories here should be
	considered very carefully. -->
        <repository>
            <id>wso2-nexus</id>
            <name>WSO2 internal Repository</name>
            <url>http://maven.wso2.org/nexus/content/groups/wso2-public/</url>
            <releases>
                <enabled>true</enabled>
                <updatePolicy>daily</updatePolicy>
                <checksumPolicy>ignore</checksumPolicy>
            </releases>
        </repository>

        <repository>
            <id>wso2.releases</id>
            <name>WSO2 internal Repository</name>
            <url>http://maven.wso2.org/nexus/content/repositories/releases/</url>
            <releases>
                <enabled>true</enabled>
                <updatePolicy>daily</updatePolicy>
                <checksumPolicy>ignore</checksumPolicy>
            </releases>
        </repository>

        <repository>
            <id>wso2.snapshots</id>
            <name>WSO2 Snapshot Repository</name>
            <url>http://maven.wso2.org/nexus/content/repositories/snapshots/</url>
            <snapshots>
                <enabled>true</enabled>
                <updatePolicy>daily</updatePolicy>
            </snapshots>
            <releases>
                <enabled>false</enabled>
            </releases>
        </repository>
    </repositories>

    <scm>
        <url>https://github.com/wso2/product-is.git</url>
        <developerConnection>scm:git:https://github.com/wso2/product-is.git</developerConnection>
        <connection>scm:git:https://github.com/wso2/product-is.git</connection>
        <tag>HEAD</tag>
    </scm>


</project><|MERGE_RESOLUTION|>--- conflicted
+++ resolved
@@ -1913,13 +1913,8 @@
     <properties>
 
         <!--Carbon Identity Framework Version-->
-<<<<<<< HEAD
-        <carbon.identity.framework.version>5.15.47</carbon.identity.framework.version>
-        <carbon.identity.framework.version.range>[5.15.25, 6.0.0]</carbon.identity.framework.version.range>
-=======
         <carbon.identity.framework.version>5.15.52</carbon.identity.framework.version>
         <carbon.identity.framework.version.range>[5.14.67, 6.0.0]</carbon.identity.framework.version.range>
->>>>>>> d0302d07
 
         <!--SAML Common Utils Version-->
         <saml.common.util.version>1.0.3</saml.common.util.version>
