--- conflicted
+++ resolved
@@ -2415,15 +2415,9 @@
         <conditional.authentication.functions.version>1.2.38</conditional.authentication.functions.version>
 
         <!-- Identity Portal Versions -->
-<<<<<<< HEAD
-        <identity.apps.console.version>2.9.42</identity.apps.console.version>
+        <identity.apps.console.version>2.9.45</identity.apps.console.version>
         <identity.apps.myaccount.version>2.2.53</identity.apps.myaccount.version>
         <identity.apps.core.version>2.0.74</identity.apps.core.version>
-=======
-        <identity.apps.console.version>2.9.45</identity.apps.console.version>
-        <identity.apps.myaccount.version>2.2.41</identity.apps.myaccount.version>
-        <identity.apps.core.version>2.0.68</identity.apps.core.version>
->>>>>>> 63ddf3b1
         <identity.apps.tests.version>1.6.373</identity.apps.tests.version>
 
         <!-- Charon -->
