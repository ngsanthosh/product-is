<?xml version="1.0" encoding="utf-8"?>
<!--
  ~ Copyright (c) 2014, WSO2 Inc. (http://www.wso2.org) All Rights Reserved.
  ~
  ~ Licensed under the Apache License, Version 2.0 (the "License");
  ~ you may not use this file except in compliance with the License.
  ~ You may obtain a copy of the License at
  ~
  ~      http://www.apache.org/licenses/LICENSE-2.0
  ~
  ~ Unless required by applicable law or agreed to in writing, software
  ~ distributed under the License is distributed on an "AS IS" BASIS,
  ~ WITHOUT WARRANTIES OR CONDITIONS OF ANY KIND, either express or implied.
  ~ See the License for the specific language governing permissions and
  ~ limitations under the License.
  -->
<project xmlns="http://maven.apache.org/POM/4.0.0" xmlns:xsi="http://www.w3.org/2001/XMLSchema-instance" xsi:schemaLocation="http://maven.apache.org/POM/4.0.0 http://maven.apache.org/maven-v4_0_0.xsd">

    <parent>
        <groupId>org.wso2</groupId>
        <artifactId>wso2</artifactId>
        <version>1.2</version>
    </parent>


    <modelVersion>4.0.0</modelVersion>
    <groupId>org.wso2.is</groupId>
    <artifactId>identity-server-parent</artifactId>
    <packaging>pom</packaging>
    <description>WSO2 Identity Server</description>
    <version>5.11.0-m14-SNAPSHOT</version>
    <name>WSO2 Identity Server</name>
    <url>http://wso2.org/projects/identity</url>

    <modules>
        <module>modules/features</module>
        <module>modules/p2-profile-gen</module>
        <module>modules/callhome</module>
        <module>modules/connectors</module>
        <module>modules/authenticators</module>
        <module>modules/social-authenticators</module>
        <module>modules/provisioning-connectors</module>
        <module>modules/local-authenticators</module>
        <module>modules/oauth2-grant-types</module>
        <module>modules/distribution</module>
        <module>modules/styles</module>
        <module>modules/samples</module>
        <module>modules/integration</module>
    </modules>

    <licenses>
        <license>
            <name>Apache License Version 2.0</name>
            <url>http://www.apache.org/licenses/LICENSE-2.0</url>
        </license>
    </licenses>

    <organization>
        <name>WSO2</name>
        <url>http://www.wso2.org</url>
    </organization>

    <issueManagement>
        <system>JIRA</system>
        <url>http://www.wso2.org/jira/browse/IDENTITY</url>
    </issueManagement>
    <mailingLists>
        <mailingList>
            <name>Identity Server Developers</name>
            <subscribe>identity-dev-subscribe@wso2.org</subscribe>
            <unsubscribe>identity-dev-unsubscribe@wso2.org</unsubscribe>
            <post>identity-dev@wso2.org</post>
            <archive>http://wso2.org/mailarchive/identity-dev/</archive>
        </mailingList>
    </mailingLists>

    <inceptionYear>2007</inceptionYear>

    <developers>
        <developer>
            <name>Ruchith Fernando</name>
            <id>ruchith</id>
            <email>ruchith AT wso2.com</email>
            <organization>WSO2</organization>
        </developer>
        <developer>
            <name>Dimuthu Leelaratne</name>
            <id>dimuthul</id>
            <email>dimuthul AT wso2.com</email>
            <organization>WSO2</organization>
        </developer>
        <developer>
            <name>Dumindu Perera</name>
            <id>dumindu</id>
            <email>dumindu AT wso2.com</email>
            <organization>WSO2</organization>
        </developer>
        <developer>
            <name>Saminda Abeyruwan</name>
            <id>saminda</id>
            <email>saminda AT wso2.com</email>
            <organization>WSO2</organization>
        </developer>
        <developer>
            <name>Nandana Mihindukulasooriya</name>
            <id>nandana</id>
            <email>nandana AT wso2.com</email>
            <organization>WSO2</organization>
        </developer>
        <developer>
            <name>Prabath Siriwardena</name>
            <id>prabath</id>
            <email>prabath AT wso2.com</email>
            <organization>WSO2</organization>
        </developer>
        <developer>
            <name>Thilina Buddhika</name>
            <id>thilina</id>
            <email>thilinab AT wso2.com</email>
            <organization>WSO2</organization>
        </developer>
        <developer>
            <name>Amila Jayasekara</name>
            <id>amilaj</id>
            <email>amilaj AT wso2.com</email>
            <organization>WSO2</organization>
        </developer>
        <developer>
            <name>Asela Pathberiya</name>
            <id>asela</id>
            <email>asela AT wso2.com</email>
            <organization>WSO2</organization>
        </developer>
        <developer>
            <name>Hasini Gunasinghe</name>
            <id>hasini</id>
            <email>hasini AT wso2.com</email>
            <organization>WSO2</organization>
        </developer>
        <developer>
            <name>Manjula Rathnayake</name>
            <id>manjula</id>
            <email>manjular AT wso2.com</email>
            <organization>WSO2</organization>
        </developer>
        <developer>
            <name>Suresh Attanayake</name>
            <id>suresh</id>
            <email>suresh AT wso2.com</email>
            <organization>WSO2</organization>
        </developer>
        <developer>
            <name>Johann Nallathamby</name>
            <id>johann</id>
            <email>johann AT wso2.com</email>
            <organization>WSO2</organization>
        </developer>
        <developer>
            <name>Dulanja Liyanage</name>
            <id>dulanja</id>
            <email>dulanja AT wso2.com</email>
            <organization>WSO2</organization>
        </developer>
        <developer>
            <name>Ishara Karunarathna</name>
            <id>ishara</id>
            <email>isharak AT wso2.com</email>
            <organization>WSO2</organization>
        </developer>
        <developer>
            <name>Darshana Gunawardana</name>
            <id>darshana</id>
            <email>darshana AT wso2.com</email>
            <organization>WSO2</organization>
        </developer>
        <developer>
            <name>Pushpalanka Jayawardana</name>
            <id>pushpalanka</id>
            <email>lanka AT wso2.com</email>
            <organization>WSO2</organization>
        </developer>
        <developer>
            <name>Chamath Gunawardana</name>
            <id>chamath</id>
            <email>chamathg AT wso2.com</email>
            <organization>WSO2</organization>
        </developer>
        <developer>
            <name>Thanuja Jayasinghe</name>
            <id>thanuja</id>
            <email>thanuja AT wso2.com</email>
            <organization>WSO2</organization>
        </developer>
        <developer>
            <name>Isura Karunarathna</name>
            <id>isura</id>
            <email>isura AT wso2.com</email>
            <organization>WSO2</organization>
        </developer>
        <developer>
            <name>Prasad Tissera</name>
            <id>prasad</id>
            <email>prasadt AT wso2.com</email>
            <organization>WSO2</organization>
        </developer>
        <developer>
            <name>Pulasthi Mahawithana</name>
            <id>pulasthi</id>
            <email>pulasthim AT wso2.com</email>
            <organization>WSO2</organization>
        </developer>
        <developer>
            <name>Hasintha Indrajee</name>
            <id>hasintha</id>
            <email>hasintha AT wso2.com</email>
            <organization>WSO2</organization>
        </developer>
        <developer>
            <name>Gayan Gunawardana</name>
            <id>gayan</id>
            <email>gayan AT wso2.com</email>
            <organization>WSO2</organization>
        </developer>
        <developer>
            <name>Tharindu Edirisinghe</name>
            <id>tharindue</id>
            <email>tharindue AT wso2.com</email>
            <organization>WSO2</organization>
        </developer>
        <developer>
            <name>Malithi Edirisinghe</name>
            <id>malithim</id>
            <email>malithim AT wso2.com</email>
            <organization>WSO2</organization>
        </developer>
        <developer>
            <name>Godwin Shrimal</name>
            <id>godwin</id>
            <email>godwin AT wso2.com</email>
            <organization>WSO2</organization>
        </developer>
        <developer>
            <name>Omindu Rathnaweera</name>
            <id>omindu</id>
            <email>omindu AT wso2.com</email>
            <organization>WSO2</organization>
        </developer>
        <developer>
            <name>Nuwandi Wickramasinghe</name>
            <id>nuwandiw</id>
            <email>nuwandiw AT wso2.com</email>
            <organization>WSO2</organization>
        </developer>
        <developer>
            <name>Kasun Bandara</name>
            <id>kasunb</id>
            <email>kasunb AT wso2.com</email>
            <organization>WSO2</organization>
        </developer>
        <developer>
            <name>Indunil Upeksha</name>
            <id>indunil</id>
            <email>indunil AT wso2.com</email>
            <organization>WSO2</organization>
        </developer>
        <developer>
            <name>Hasanthi Dissanayake</name>
            <id>hasanthi</id>
            <email>hasanthi AT wso2.com</email>
            <organization>WSO2</organization>
        </developer>
        <developer>
            <name>Maduranga Siriwardena</name>
            <id>maduranga</id>
            <email>maduranga AT wso2.com</email>
            <organization>WSO2</organization>
        </developer>
        <developer>
            <name>Chamila Wijayarathna</name>
            <id>chamila</id>
            <email>chamila AT wso2.com</email>
            <organization>WSO2</organization>
        </developer>
        <developer>
            <name>Chanaka Jayasena</name>
            <id>chanaka</id>
            <email>chanaka AT wso2.com</email>
            <organization>WSO2</organization>
        </developer>
        <developer>
            <name>Chamara Philips</name>
            <id>chamarap</id>
            <email>chamarap AT wso2.com</email>
            <organization>WSO2</organization>
        </developer>
        <developer>
            <name>Damith Senanayake</name>
            <id>damiths</id>
            <email>damiths AT wso2.com</email>
            <organization>WSO2</organization>
        </developer>
        <developer>
            <name>Jayanga Kaushalya</name>
            <id>jayangak</id>
            <email>jayangak AT wso2.com</email>
            <organization>WSO2</organization>
        </developer>
        <developer>
            <name>Farasath Ahamed</name>
            <id>farasatha</id>
            <email>farasatha AT wso2.com</email>
            <organization>WSO2</organization>
        </developer>
        <developer>
            <name>Dharshana Kasun Warusavitharana</name>
            <id>dharshanaw</id>
            <email>dharshanaw AT wso2.com</email>
            <organization>WSO2</organization>
        </developer>
        <developer>
            <name>Ayesha Dissanayaka</name>
            <id>ayesha</id>
            <email>ayesha AT wso2.com</email>
            <organization>WSO2</organization>
        </developer>
        <developer>
            <name>Ashen Weerathunga</name>
            <id>ashen</id>
            <email>ashen AT wso2.com</email>
            <organization>WSO2</organization>
        </developer>
        <developer>
            <name>Dimuthu De Lanerolle</name>
            <id>dimuthud</id>
            <email>dimuthud AT wso2.com</email>
            <organization>WSO2</organization>
        </developer>
        <developer>
            <name>Ruwan Abeykoon</name>
            <id>ruwana</id>
            <email>ruwana AT wso2.com</email>
            <organization>WSO2</organization>
        </developer>
        <developer>
            <name>Kasun Gajasinghe</name>
            <id>kasung</id>
            <email>kasung AT wso2.com</email>
            <organization>WSO2</organization>
        </developer>
        <developer>
            <name>Dinusha Senanayaka</name>
            <id>dinusha</id>
            <email>dinusha AT wso2.com</email>
            <organization>WSO2</organization>
        </developer>
        <developer>
            <name>Lahiru Manohara</name>
            <id>lahiruma</id>
            <email>lahiruma AT wso2.com</email>
            <organization>WSO2</organization>
        </developer>
        <developer>
            <name>Rushmin Fernando</name>
            <id>rushmin</id>
            <email>rushmin AT wso2.com</email>
            <organization>WSO2</organization>
        </developer>
        <developer>
            <name>Lahiru Ekanayake</name>
            <id>lahirue</id>
            <email>lahirue AT wso2.com</email>
            <organization>WSO2</organization>
        </developer>
        <developer>
            <name>Lahiru Cooray</name>
            <id>lahiruc</id>
            <email>lahiruc AT wso2.com</email>
            <organization>WSO2</organization>
        </developer>
        <developer>
            <name>Dinali Dabarera</name>
            <id>Dinali</id>
            <email>dinali AT wso2.com</email>
            <organization>WSO2</organization>
        </developer>
        <developer>
            <name>Nilasini Thirunavukaarasu</name>
            <id>Nilasini</id>
            <email>nilasini AT wso2.com</email>
            <organization>WSO2</organization>
        </developer>
        <developer>
            <name>Sathya Bandara</name>
            <id>Sathya</id>
            <email>sathya AT wso2.com</email>
            <organization>WSO2</organization>
        </developer>
        <developer>
            <name>Supun Priyadarshana</name>
            <id>Supun</id>
            <email>supunp AT wso2.com</email>
            <organization>WSO2</organization>
        </developer>
        <developer>
            <name>Thilina Madumal</name>
            <id>Thilina</id>
            <email>thilinamad AT wso2.com</email>
            <organization>WSO2</organization>
        </developer>
        <developer>
            <name>Madawa Soysa</name>
            <id>madawas</id>
            <email>madawas AT wso2.com</email>
            <organization>WSO2</organization>
        </developer>
    </developers>


    <pluginRepositories>
        <pluginRepository>
            <id>wso2-maven2-repository</id>
            <url>https://dist.wso2.org/maven2</url>
        </pluginRepository>
        <pluginRepository>
            <id>wso2.releases</id>
            <name>WSO2 internal Repository</name>
            <url>https://maven.wso2.org/nexus/content/repositories/releases/</url>
            <releases>
                <enabled>true</enabled>
                <updatePolicy>daily</updatePolicy>
                <checksumPolicy>ignore</checksumPolicy>
            </releases>
        </pluginRepository>
        <pluginRepository>
            <id>wso2.snapshots</id>
            <name>Apache Snapshot Repository</name>
            <url>https://maven.wso2.org/nexus/content/repositories/snapshots/</url>
            <snapshots>
                <enabled>true</enabled>
                <updatePolicy>daily</updatePolicy>
            </snapshots>
            <releases>
                <enabled>false</enabled>
            </releases>
        </pluginRepository>
        <pluginRepository>
            <id>wso2-nexus</id>
            <name>WSO2 internal Repository</name>
            <url>https://maven.wso2.org/nexus/content/groups/wso2-public/</url>
            <releases>
                <enabled>true</enabled>
                <updatePolicy>daily</updatePolicy>
                <checksumPolicy>ignore</checksumPolicy>
            </releases>
        </pluginRepository>
    </pluginRepositories>

    <build>
        <plugins>
            <plugin>
                <groupId>org.apache.maven.plugins</groupId>
                <artifactId>maven-release-plugin</artifactId>
                <configuration>
                    <preparationGoals>clean install</preparationGoals>
                    <autoVersionSubmodules>true</autoVersionSubmodules>
                </configuration>
            </plugin>
            <plugin>
                <groupId>org.apache.maven.plugins</groupId>
                <artifactId>maven-deploy-plugin</artifactId>
            </plugin>
            <plugin>
                <groupId>org.apache.maven.plugins</groupId>
                <artifactId>maven-compiler-plugin</artifactId>
                <configuration>
                    <encoding>UTF-8</encoding>
                    <source>1.8</source>
                    <target>1.8</target>
                </configuration>
            </plugin>
            <plugin>
                <groupId>org.apache.maven.plugins</groupId>
                <artifactId>maven-surefire-plugin</artifactId>
                <version>2.22.1</version>
            </plugin>
            <plugin>
                <inherited>false</inherited>
                <artifactId>maven-clean-plugin</artifactId>
                <version>2.1</version>
            </plugin>
        </plugins>

        <pluginManagement>
            <plugins>
                <plugin>
                    <groupId>org.apache.felix</groupId>
                    <artifactId>maven-bundle-plugin</artifactId>
                    <version>3.2.0</version>
                    <extensions>true</extensions>
                    <configuration>
                        <obrRepository>NONE</obrRepository>
                    </configuration>
                </plugin>
                <plugin>
                    <groupId>org.apache.maven.plugins</groupId>
                    <artifactId>maven-source-plugin</artifactId>
                    <version>3.0.1</version>
                    <executions>
                        <execution>
                            <id>attach-sources</id>
                            <phase>verify</phase>
                            <goals>
                                <goal>jar-no-fork</goal>
                            </goals>
                        </execution>
                    </executions>
                </plugin>
                <plugin>
                    <groupId>org.apache.maven.plugins</groupId>
                    <artifactId>maven-project-info-reports-plugin</artifactId>
                    <version>2.4</version>
                </plugin>
                <plugin>
                    <groupId>org.apache.maven.plugins</groupId>
                    <artifactId>maven-war-plugin</artifactId>
                    <version>${maven.war.plugin.version}</version>
                </plugin>
                <plugin>
                    <groupId>org.codehaus.mojo</groupId>
                    <artifactId>build-helper-maven-plugin</artifactId>
                    <version>3.0.0</version>
                </plugin>
                <plugin>
                    <groupId>net.wasdev.wlp.maven.plugins</groupId>
                    <artifactId>liberty-maven-plugin</artifactId>
                    <version>${liberty.maven.plugin.version}</version>
                </plugin>
                <plugin>
                    <groupId>org.wso2.maven</groupId>
                    <artifactId>wso2-maven-json-merge-plugin</artifactId>
                    <version>${wso2.json.merge.plugin.version}</version>
                </plugin>
                <plugin>
                    <groupId>org.apache.maven.plugins</groupId>
                    <artifactId>maven-checkstyle-plugin</artifactId>
                    <version>${maven.checkstyle.plugin.version}</version>
                </plugin>
            </plugins>
        </pluginManagement>

    </build>

    <dependencyManagement>
        <dependencies>
            <dependency>
                <groupId>org.wso2.carbon.identity.rest.dispatcher</groupId>
                <artifactId>org.wso2.carbon.identity.rest.api.dispatcher.feature</artifactId>
                <version>${identity.api.dispatcher.version}</version>
            </dependency>
            <dependency>
                <groupId>org.wso2.carbon</groupId>
                <artifactId>org.wso2.carbon.ui</artifactId>
                <version>${carbon.kernel.version}</version>
            </dependency>
            <dependency>
                <groupId>org.eclipse.equinox</groupId>
                <artifactId>org.eclipse.equinox.http.servlet</artifactId>
                <version>${equinox.http.servlet.version}</version>
            </dependency>
            <dependency>
                <groupId>org.eclipse.equinox</groupId>
                <artifactId>org.eclipse.equinox.http.helper</artifactId>
                <version>${equinox.http.helper.version}</version>
            </dependency>
            <dependency>
                <groupId>org.eclipse.equinox</groupId>
                <artifactId>org.eclipse.equinox.jsp.jasper</artifactId>
                <version>${equinox.jsp.jasper.version}</version>
            </dependency>
            <dependency>
                <groupId>org.eclipse.equinox</groupId>
                <artifactId>javax.servlet.jsp</artifactId>
                <version>${javax.servlet.jsp.version}</version>
            </dependency>
            <dependency>
                <groupId>org.eclipse.microprofile</groupId>
                <artifactId>microprofile</artifactId>
                <version>${eclipse.microprofile.version}</version>
                <type>pom</type>
            </dependency>
            <dependency>
                <groupId>net.sf.ehcache.wso2</groupId>
                <artifactId>ehcache</artifactId>
                <version>${ehcache.version}</version>
            </dependency>
            <dependency>
                <groupId>org.apache.bcel.wso2</groupId>
                <artifactId>bcel</artifactId>
                <version>${bcel.wso2.version}</version>
            </dependency>
            <dependency>
                <groupId>org.ow2.asm</groupId>
                <artifactId>asm-all</artifactId>
                <version>${asm-all.version}</version>
            </dependency>
            <dependency>
                <groupId>cglib.wso2</groupId>
                <artifactId>cglib</artifactId>
                <version>${cglib.wso2.version}</version>
            </dependency>
            <dependency>
                <groupId>com.google.gdata.wso2</groupId>
                <artifactId>gdata-core</artifactId>
                <version>${gdata.core.wso2.version}</version>
            </dependency>
            <dependency>
                <groupId>org.apache.axis2.wso2</groupId>
                <artifactId>axis2-jibx</artifactId>
                <version>${axis2.jibx.wso2.version}</version>
            </dependency>
            <dependency>
                <groupId>org.jibx.wso2</groupId>
                <artifactId>jibx</artifactId>
                <version>${jibx.wso2.version}</version>
            </dependency>
            <dependency>
                <groupId>org.apache.axis2.wso2</groupId>
                <artifactId>axis2-jaxbri</artifactId>
                <version>${axis2.jaxb.wso2.version}</version>
            </dependency>
            <dependency>
                <groupId>org.wso2.carbon</groupId>
                <artifactId>org.wso2.carbon.core</artifactId>
                <version>${carbon.kernel.version}</version>
            </dependency>
            <dependency>
                <groupId>org.wso2.carbon</groupId>
                <artifactId>org.wso2.carbon.registry.core</artifactId>
                <version>${carbon.kernel.version}</version>
            </dependency>
            <dependency>
                <groupId>org.wso2.carbon</groupId>
                <artifactId>org.wso2.carbon.user.api</artifactId>
                <version>${carbon.kernel.version}</version>
            </dependency>
            <dependency>
                <groupId>org.apache.axis2.wso2</groupId>
                <artifactId>axis2</artifactId>
                <version>${axis2.wso2.version}</version>
            </dependency>
            <dependency>
                <groupId>org.apache.ws.commons.axiom.wso2</groupId>
                <artifactId>axiom</artifactId>
                <version>${axiom.wso2.version}</version>
            </dependency>
            <dependency>
                <groupId>org.wso2.carbon.identity.framework</groupId>
                <artifactId>org.wso2.carbon.identity.core</artifactId>
                <version>${carbon.identity.framework.version}</version>
            </dependency>
            <dependency>
                <groupId>org.wso2.carbon.identity.framework</groupId>
                <artifactId>org.wso2.carbon.identity.application.common</artifactId>
                <version>${carbon.identity.framework.version}</version>
            </dependency>
            <dependency>
                <groupId>org.wso2.carbon</groupId>
                <artifactId>org.wso2.carbon.registry.resource.stub</artifactId>
                <version>${carbon.registry.version}</version>
                <scope>test</scope>
            </dependency>
            <dependency>
                <groupId>org.wso2.carbon.registry</groupId>
                <artifactId>org.wso2.carbon.registry.resource.stub</artifactId>
                <version>${carbon.registry.version}</version>
            </dependency>
            <dependency>
                <groupId>org.wso2.identity</groupId>
                <artifactId>org.wso2.identity.integration.ui.pages</artifactId>
                <version>${project.version}</version>
                <scope>test</scope>
            </dependency>
            <dependency>
                <groupId>org.wso2.carbon</groupId>
                <artifactId>org.wso2.carbon.authenticator.stub</artifactId>
                <version>${carbon.kernel.version}</version>
            </dependency>
            <dependency>
                <groupId>org.wso2.carbon.identity.inbound.auth.oauth2</groupId>
                <artifactId>org.wso2.carbon.identity.oauth</artifactId>
                <version>${identity.inbound.auth.oauth.version}</version>
            </dependency>
            <dependency>
                <groupId>org.wso2.carbon.identity.inbound.auth.oauth2</groupId>
                <artifactId>org.wso2.carbon.identity.oauth.stub</artifactId>
                <version>${identity.inbound.auth.oauth.version}</version>
            </dependency>
            <dependency>
                <groupId>junit</groupId>
                <artifactId>junit</artifactId>
                <version>${junit.version}</version>
                <scope>test</scope>
            </dependency>
            <dependency>
                <groupId>javax.servlet</groupId>
                <artifactId>servlet-api</artifactId>
                <version>${sevlet.api.version}</version>
            </dependency>
            <dependency>
                <groupId>javax.servlet</groupId>
                <artifactId>jsp-api</artifactId>
                <version>${jsp.api.version}</version>
            </dependency>
            <dependency>
                <groupId>com.google.common.wso2</groupId>
                <artifactId>google-collect</artifactId>
                <version>${google.collect.wso2.version}</version>
            </dependency>
            <dependency>
                <groupId>org.apache.oltu.oauth2</groupId>
                <artifactId>org.apache.oltu.oauth2.client</artifactId>
                <version>${oauth2.client.version}</version>
            </dependency>
            <dependency>
                <groupId>org.wso2.carbon</groupId>
                <artifactId>org.wso2.carbon.utils</artifactId>
                <version>${carbon.kernel.version}</version>
                <exclusions>
                    <exclusion>
                        <groupId>org.yaml</groupId>
                        <artifactId>snakeyaml</artifactId>
                    </exclusion>
                </exclusions>
            </dependency>
            <dependency>
                <groupId>com.googlecode.json-simple</groupId>
                <artifactId>json-simple</artifactId>
                <version>${json.simple.version}</version>
            </dependency>
            <dependency>
                <groupId>org.openid4java</groupId>
                <artifactId>openid4java-consumer</artifactId>
                <version>${openid4java.consumer.version}</version>
            </dependency>
            <dependency>
                <groupId>javax.servlet</groupId>
                <artifactId>jstl</artifactId>
                <version>${jstl.version}</version>
            </dependency>
            <dependency>
                <groupId>taglibs</groupId>
                <artifactId>standard</artifactId>
                <version>${taglibs.version}</version>
            </dependency>
            <dependency>
                <groupId>commons-lang</groupId>
                <artifactId>commons-lang</artifactId>
                <version>${commons.lang.version}</version>
            </dependency>
            <dependency>
                <groupId>org.wso2.is</groupId>
                <artifactId>org.wso2.identity.passivests.filter</artifactId>
                <version>${project.version}</version>
            </dependency>
            <dependency>
                <groupId>org.apache.ws.commons.axiom</groupId>
                <artifactId>axiom-impl</artifactId>
                <version>${axiom.impl.version}</version>
            </dependency>
            <dependency>
                <groupId>org.apache.ws.commons.axiom</groupId>
                <artifactId>axiom-api</artifactId>
                <version>${axiom.version}</version>
            </dependency>
            <dependency>
                <groupId>org.opensaml</groupId>
                <artifactId>opensaml</artifactId>
                <version>${opensaml.version}</version>
            </dependency>
            <!--OpenSAML3 dependencies-->
            <dependency>
                <groupId>org.opensaml</groupId>
                <artifactId>opensaml-core</artifactId>
                <version>${opensaml3.version}</version>
            </dependency>
            <dependency>
                <groupId>org.opensaml</groupId>
                <artifactId>opensaml-soap-api</artifactId>
                <version>${opensaml3.version}</version>
            </dependency>
            <dependency>
                <groupId>org.opensaml</groupId>
                <artifactId>opensaml-soap-impl</artifactId>
                <version>${opensaml3.version}</version>
            </dependency>
            <dependency>
                <groupId>org.opensaml</groupId>
                <artifactId>opensaml-profile-api</artifactId>
                <version>${opensaml3.version}</version>
            </dependency>
            <dependency>
                <groupId>org.opensaml</groupId>
                <artifactId>opensaml-profile-impl</artifactId>
                <version>${opensaml3.version}</version>
            </dependency>
            <dependency>
                <groupId>org.opensaml</groupId>
                <artifactId>opensaml-saml-api</artifactId>
                <version>${opensaml3.version}</version>
            </dependency>
            <dependency>
                <groupId>org.opensaml</groupId>
                <artifactId>opensaml-saml-impl</artifactId>
                <version>${opensaml3.version}</version>
            </dependency>
            <dependency>
                <groupId>org.opensaml</groupId>
                <artifactId>opensaml-messaging-api</artifactId>
                <version>${opensaml3.version}</version>
            </dependency>
            <dependency>
                <groupId>org.opensaml</groupId>
                <artifactId>opensaml-messaging-impl</artifactId>
                <version>${opensaml3.version}</version>
            </dependency>
            <dependency>
                <groupId>org.opensaml</groupId>
                <artifactId>opensaml-security-api</artifactId>
                <version>${opensaml3.version}</version>
            </dependency>
            <dependency>
                <groupId>org.opensaml</groupId>
                <artifactId>opensaml-security-impl</artifactId>
                <version>${opensaml3.version}</version>
            </dependency>
            <dependency>
                <groupId>org.opensaml</groupId>
                <artifactId>opensaml-storage-api</artifactId>
                <version>${opensaml3.version}</version>
            </dependency>
            <dependency>
                <groupId>org.opensaml</groupId>
                <artifactId>opensaml-storage-impl</artifactId>
                <version>${opensaml3.version}</version>
            </dependency>
            <dependency>
                <groupId>org.opensaml</groupId>
                <artifactId>opensaml-xacml-api</artifactId>
                <version>${opensaml3.version}</version>
            </dependency>
            <dependency>
                <groupId>org.opensaml</groupId>
                <artifactId>opensaml-xacml-impl</artifactId>
                <version>${opensaml3.version}</version>
            </dependency>
            <dependency>
                <groupId>org.opensaml</groupId>
                <artifactId>opensaml-xacml-saml-api</artifactId>
                <version>${opensaml3.version}</version>
            </dependency>
            <dependency>
                <groupId>org.opensaml</groupId>
                <artifactId>opensaml-xacml-saml-impl</artifactId>
                <version>${opensaml3.version}</version>
            </dependency>
            <dependency>
                <groupId>org.opensaml</groupId>
                <artifactId>opensaml-xmlsec-api</artifactId>
                <version>${opensaml3.version}</version>
            </dependency>
            <dependency>
                <groupId>org.opensaml</groupId>
                <artifactId>opensaml-xmlsec-impl</artifactId>
                <version>${opensaml3.version}</version>
            </dependency>
            <dependency>
                <groupId>net.shibboleth.utilities</groupId>
                <artifactId>java-support</artifactId>
                <version>${shibboleth.version}</version>
            </dependency>
            <!--End of OpenSAML3 dependencies-->
            <dependency>
                <groupId>org.wso2.orbit.joda-time</groupId>
                <artifactId>joda-time</artifactId>
                <version>${joda.wso2.version}</version>
            </dependency>
            <dependency>
                <groupId>xalan</groupId>
                <artifactId>xalan</artifactId>
                <version>${xalan.version}</version>
            </dependency>
            <dependency>
                <groupId>xalan.wso2</groupId>
                <artifactId>xalan</artifactId>
                <version>${xalan.wso2.version}</version>
            </dependency>
            <dependency>
                <groupId>xml-apis</groupId>
                <artifactId>xml-apis</artifactId>
                <version>${xml.apis.version}</version>
            </dependency>
            <dependency>
                <groupId>org.wso2.carbon.identity.agent.sso.java</groupId>
                <artifactId>org.wso2.carbon.identity.sso.agent</artifactId>
                <version>${identity.agent.sso.version}</version>
            </dependency>
            <dependency>
                <groupId>org.wso2.orbit.org.apache.neethi</groupId>
                <artifactId>neethi</artifactId>
                <version>${neethi.wso2.version}</version>
            </dependency>
            <dependency>
                <groupId>org.wso2.orbit.org.opensaml</groupId>
                <artifactId>opensaml</artifactId>
                <version>${opensaml2.wso2.version}</version>
            </dependency>
            <dependency>
                <groupId>org.wso2.carbon</groupId>
                <artifactId>org.wso2.carbon.addressing</artifactId>
                <version>${carbon.kernel.version}</version>
            </dependency>
            <dependency>
                <groupId>org.apache.rampart.wso2</groupId>
                <artifactId>rampart-core</artifactId>
                <version>${rampart.wso2.version}</version>
            </dependency>
            <dependency>
                <groupId>org.apache.rampart.wso2</groupId>
                <artifactId>rampart-policy</artifactId>
                <version>${rampart.wso2.version}</version>
            </dependency>
            <dependency>
                <groupId>org.apache.rampart.wso2</groupId>
                <artifactId>rampart-trust</artifactId>
                <version>${rampart.wso2.version}</version>
            </dependency>
            <dependency>
                <groupId>org.apache.ws.security.wso2</groupId>
                <artifactId>wss4j</artifactId>
                <version>${wss4j.wso2.version}</version>
            </dependency>
            <dependency>
                <groupId>org.apache.httpcomponents.wso2</groupId>
                <artifactId>httpcore</artifactId>
                <version>${httpcore.wso2.version}</version>
            </dependency>
            <dependency>
                <groupId>org.wso2.carbon.identity.user.ws</groupId>
                <artifactId>org.wso2.carbon.um.ws.api.stub</artifactId>
                <version>${identity.user.ws.version}</version>
            </dependency>
            <dependency>
                <groupId>org.wso2.carbon.identity.user.ws</groupId>
                <artifactId>org.wso2.carbon.um.ws.api</artifactId>
                <version>${identity.user.ws.version}</version>
            </dependency>
            <dependency>
                <groupId>org.wso2.carbon.identity</groupId>
                <artifactId>org.wso2.carbon.authenticator.stub</artifactId>
                <version>${carbon.kernel.version}</version>
            </dependency>
            <dependency>
                <groupId>org.wso2.carbon.identity.framework</groupId>
                <artifactId>org.wso2.carbon.identity.entitlement</artifactId>
                <version>${carbon.identity.framework.version}</version>
            </dependency>
            <dependency>
                <groupId>org.wso2.carbon.identity.framework</groupId>
                <artifactId>org.wso2.carbon.identity.entitlement.stub</artifactId>
                <version>${carbon.identity.framework.version}</version>
            </dependency>
            <dependency>
                <groupId>org.wso2.securevault</groupId>
                <artifactId>org.wso2.securevault</artifactId>
                <version>${securevault.wso2.version}</version>
            </dependency>
            <dependency>
                <groupId>org.apache.httpcomponents</groupId>
                <artifactId>httpclient</artifactId>
                <version>${httpclient.version}</version>
            </dependency>
            <dependency>
                <groupId>commons-httpclient</groupId>
                <artifactId>commons-httpclient</artifactId>
                <version>${commons.httpclient.version}</version>
            </dependency>
            <dependency>
                <groupId>org.wso2.is</groupId>
                <artifactId>org.wso2.identity.styles</artifactId>
                <version>${project.version}</version>
            </dependency>
            <dependency>
                <groupId>org.wso2.carbon</groupId>
                <artifactId>org.wso2.carbon.core.ui.feature</artifactId>
                <version>${carbon.kernel.version}</version>
                <type>zip</type>
            </dependency>
            <dependency>
                <groupId>org.wso2.carbon</groupId>
                <artifactId>org.wso2.carbon.core.ui.feature</artifactId>
                <version>${carbon.kernel.version}</version>
            </dependency>
            <dependency>
                <groupId>org.wso2.identity</groupId>
                <artifactId>org.wso2.stratos.identity.dashboard.ui</artifactId>
                <version>${stratos.version.221}</version>
            </dependency>
            <dependency>
                <groupId>org.testng</groupId>
                <artifactId>testng</artifactId>
                <version>${testng.version}</version>
                <scope>test</scope>
            </dependency>
            <dependency>
                <groupId>org.wso2.carbon.identity.framework</groupId>
                <artifactId>org.wso2.carbon.user.mgt.stub</artifactId>
                <version>${carbon.identity.framework.version}</version>
            </dependency>
            <dependency>
                <groupId>org.wso2.carbon.identity.inbound.auth.sts</groupId>
                <artifactId>org.wso2.carbon.identity.sts.passive.stub</artifactId>
                <version>${identity.inbound.auth.sts.version}</version>
            </dependency>
            <dependency>
                <groupId>org.wso2.carbon</groupId>
                <artifactId>SecVerifier</artifactId>
                <version>${carbon.kernel.version}</version>
                <type>aar</type>
            </dependency>
            <dependency>
                <groupId>emma</groupId>
                <artifactId>emma</artifactId>
                <version>${emma.version}</version>
            </dependency>
            <dependency>
                <groupId>org.wso2.orbit.com.h2database</groupId>
                <artifactId>h2</artifactId>
                <version>${h2database.wso2.version}</version>
            </dependency>
            <dependency>
                <groupId>org.apache.rampart</groupId>
                <artifactId>rampart</artifactId>
                <type>mar</type>
                <version>${rampart.wso2.version}</version>
            </dependency>
            <dependency>
                <groupId>org.wso2.carbon.identity.framework</groupId>
                <artifactId>org.wso2.carbon.identity.application.mgt.stub</artifactId>
                <version>${carbon.identity.framework.version}</version>
                <scope>compile</scope>
            </dependency>
            <dependency>
                <groupId>org.wso2.carbon.identity.framework</groupId>
                <artifactId>org.wso2.carbon.identity.application.default.auth.sequence.mgt.stub</artifactId>
                <version>${carbon.identity.framework.version}</version>
                <scope>compile</scope>
            </dependency>
            <dependency>
                <groupId>org.wso2.carbon.identity.framework</groupId>
                <artifactId>org.wso2.carbon.identity.functions.library.mgt.stub</artifactId>
                <version>${carbon.identity.framework.version}</version>
                <scope>compile</scope>
            </dependency>
            <dependency>
                <groupId>org.wso2.carbon.identity.framework</groupId>
                <artifactId>org.wso2.carbon.idp.mgt.stub</artifactId>
                <version>${carbon.identity.framework.version}</version>
                <scope>compile</scope>
            </dependency>
            <dependency>
                <groupId>org.wso2.identity</groupId>
                <artifactId>org.wso2.identity.integration.common.clients</artifactId>
                <version>${project.version}</version>
                <scope>compile</scope>
            </dependency>
            <dependency>
                <groupId>org.wso2.identity</groupId>
                <artifactId>org.wso2.identity.integration.common.utils</artifactId>
                <version>${project.version}</version>
                <scope>compile</scope>
            </dependency>
            <dependency>
                <groupId>org.wso2.carbon.identity.inbound.provisioning.scim</groupId>
                <artifactId>org.wso2.carbon.identity.scim.common.stub</artifactId>
                <version>${identity.inbound.provisioning.scim.version}</version>
                <scope>compile</scope>
            </dependency>
            <dependency>
                <groupId>org.wso2.carbon.identity.inbound.provisioning.scim2</groupId>
                <artifactId>org.wso2.carbon.identity.scim2.common</artifactId>
                <version>${identity.inbound.provisioning.scim2.version}</version>
                <scope>compile</scope>
            </dependency>
            <dependency>
                <groupId>org.wso2.carbon.identity.framework</groupId>
                <artifactId>org.wso2.carbon.identity.user.store.configuration.stub</artifactId>
                <version>${carbon.identity.framework.version}</version>
                <scope>compile</scope>
            </dependency>
            <dependency>
                <groupId>org.wso2.carbon.identity.framework</groupId>
                <artifactId>org.wso2.carbon.identity.user.store.count.stub</artifactId>
                <version>${carbon.identity.framework.version}</version>
                <scope>compile</scope>
            </dependency>
            <dependency>
                <groupId>org.wso2.carbon</groupId>
                <artifactId>org.wso2.carbon.user.core</artifactId>
                <version>${carbon.kernel.version}</version>
                <scope>compile</scope>
            </dependency>
            <dependency>
                <groupId>org.wso2.carbon.identity.framework</groupId>
                <artifactId>org.wso2.carbon.identity.mgt</artifactId>
                <version>${carbon.identity.framework.version}</version>
            </dependency>
            <dependency>
                <groupId>org.wso2.carbon.identity.framework</groupId>
                <artifactId>org.wso2.carbon.identity.mgt.stub</artifactId>
                <version>${carbon.identity.framework.version}</version>
                <scope>compile</scope>
            </dependency>
            <dependency>
                <groupId>org.wso2.carbon.identity.framework</groupId>
                <artifactId>org.wso2.carbon.identity.template.mgt</artifactId>
                <version>${carbon.identity.framework.version}</version>
            </dependency>
            <dependency>
                <groupId>org.wso2.carbon.identity.framework</groupId>
                <artifactId>org.wso2.carbon.identity.template.mgt.ui</artifactId>
                <version>${carbon.identity.framework.version}</version>
            </dependency>
            <dependency>
                <groupId>org.wso2.carbon.identity.framework</groupId>
                <artifactId>org.wso2.carbon.identity.template.mgt.endpoint</artifactId>
                <version>${carbon.identity.framework.version}</version>
            </dependency>
            <dependency>
                <groupId>org.wso2.carbon.identity.inbound.auth.saml2</groupId>
                <artifactId>org.wso2.carbon.identity.sso.saml.stub</artifactId>
                <version>${identity.inbound.auth.saml.version}</version>
                <scope>compile</scope>
            </dependency>
            <dependency>
                <groupId>org.wso2.carbon.identity.framework</groupId>
                <artifactId>org.wso2.carbon.claim.mgt.stub</artifactId>
                <version>${carbon.identity.framework.version}</version>
                <scope>compile</scope>
            </dependency>
            <dependency>
                <groupId>org.wso2.carbon.identity.framework</groupId>
                <artifactId>org.wso2.carbon.identity.claim.metadata.mgt.stub</artifactId>
                <version>${carbon.identity.framework.version}</version>
                <scope>compile</scope>
            </dependency>
            <dependency>
                <groupId>org.wso2.carbon.identity.framework</groupId>
                <artifactId>org.wso2.carbon.identity.claim.metadata.mgt</artifactId>
                <version>${carbon.identity.framework.version}</version>
                <scope>compile</scope>
            </dependency>
            <dependency>
                <groupId>org.wso2.carbon.identity.inbound.auth.openid</groupId>
                <artifactId>org.wso2.carbon.identity.provider.openid.stub</artifactId>
                <version>${identity.inbound.auth.openid.version}</version>
                <scope>compile</scope>
            </dependency>
            <dependency>
                <groupId>org.wso2.carbon.identity.association.account</groupId>
                <artifactId>org.wso2.carbon.identity.user.account.association.stub</artifactId>
                <version>${identity.user.account.association.version}</version>
            </dependency>
            <dependency>
                <groupId>org.wso2.carbon.identity.framework</groupId>
                <artifactId>org.wso2.carbon.identity.governance.stub</artifactId>
                <version>${carbon.identity.framework.version}</version>
            </dependency>
            <dependency>
                <groupId>org.wso2.carbon.identity.governance</groupId>
                <artifactId>org.wso2.carbon.identity.recovery</artifactId>
                <version>${identity.governance.version}</version>
            </dependency>
            <dependency>
                <groupId>org.wso2.carbon.identity.governance</groupId>
                <artifactId>org.wso2.carbon.identity.recovery.stub</artifactId>
                <version>${identity.governance.version}</version>
            </dependency>
            <dependency>
                <groupId>org.wso2.carbon.deployment</groupId>
                <artifactId>org.wso2.carbon.service.mgt.stub</artifactId>
                <version>${carbon.deployment.version}</version>
                <scope>test</scope>
            </dependency>
            <dependency>
                <groupId>org.wso2.carbon.deployment</groupId>
                <artifactId>org.wso2.carbon.webapp.mgt.stub</artifactId>
                <version>${carbon.deployment.version}</version>
                <scope>test</scope>
            </dependency>
            <dependency>
                <groupId>org.wso2.carbon.automation</groupId>
                <artifactId>org.wso2.carbon.automation.test.utils</artifactId>
                <version>${carbon.automation.version}</version>
            </dependency>
            <dependency>
                <groupId>org.wso2.carbon.automation</groupId>
                <artifactId>org.wso2.carbon.automation.engine</artifactId>
                <version>${carbon.automation.version}</version>
            </dependency>
            <dependency>
                <groupId>org.wso2.carbon.automation</groupId>
                <artifactId>org.wso2.carbon.automation.extensions</artifactId>
                <version>${carbon.automation.version}</version>
                <exclusions>
                    <exclusion>
                        <groupId>com.saucelabs.selenium</groupId> <!-- Exclude Project-E from Project-B -->
                        <artifactId>sauce-ondemand-driver</artifactId>
                    </exclusion>
                    <exclusion>
                        <groupId>com.saucelabs.selenium</groupId> <!-- Exclude Project-E from Project-B -->
                        <artifactId>selenium-client-factory</artifactId>
                    </exclusion>
                </exclusions>
            </dependency>
            <dependency>
                <groupId>org.wso2.carbon.automationutils</groupId>
                <artifactId>org.wso2.carbon.integration.common.extensions</artifactId>
                <version>${carbon.automationutils.version}</version>
            </dependency>
            <dependency>
                <groupId>org.wso2.carbon.automationutils</groupId>
                <artifactId>org.wso2.carbon.integration.common.utils</artifactId>
                <version>${carbon.automationutils.version}</version>
            </dependency>
            <dependency>
                <groupId>org.wso2.carbon.automationutils</groupId>
                <artifactId>org.wso2.carbon.integration.common.admin.client</artifactId>
                <version>${carbon.automationutils.version}</version>
            </dependency>
            <dependency>
                <groupId>org.wso2.is</groupId>
                <artifactId>org.wso2.identity.integration.common.clients</artifactId>
                <version>${project.version}</version>
                <scope>compile</scope>
            </dependency>
            <dependency>
                <groupId>org.wso2.is</groupId>
                <artifactId>org.wso2.identity.integration.common.utils</artifactId>
                <version>${project.version}</version>
                <scope>compile</scope>
            </dependency>
            <dependency>
                <groupId>org.wso2.charon</groupId>
                <artifactId>org.wso2.charon.core</artifactId>
                <version>${charon.orbit.version}</version>
            </dependency>
            <dependency>
                <groupId>org.apache.wink</groupId>
                <artifactId>wink-client</artifactId>
                <version>${apache.wink.version}</version>
            </dependency>
            <dependency>
                <groupId>org.apache.ws.security</groupId>
                <artifactId>wss4j</artifactId>
                <version>${apache.ws.security.version}</version>
            </dependency>
            <dependency>
                <groupId>commons-collections</groupId>
                <artifactId>commons-collections</artifactId>
                <version>${commons-collections.version}</version>
            </dependency>
            <dependency>
                <groupId>org.slf4j</groupId>
                <artifactId>slf4j-simple</artifactId>
                <version>${slf4j.version}</version>
            </dependency>

            <dependency>
                <groupId>org.slf4j</groupId>
                <artifactId>slf4j-log4j12</artifactId>
                <version>${slf4j.version}</version>
            </dependency>
            <dependency>
                <groupId>org.apache.openejb</groupId>
                <artifactId>openejb-core</artifactId>
                <version>${apache.openejb.version}</version>
                <scope>test</scope>
            </dependency>
            <dependency>
                <groupId>org.apache.httpcomponents.wso2</groupId>
                <artifactId>httpclient</artifactId>
                <version>${orbit.version.commons.httpclient}</version>
            </dependency>
            <dependency>
                <groupId>org.apache.axis2.wso2</groupId>
                <artifactId>axis2-client</artifactId>
                <version>${axis2.client.version}</version>
            </dependency>
            <dependency>
                <groupId>org.wso2.orbit.com.nimbusds</groupId>
                <artifactId>nimbus-jose-jwt</artifactId>
                <version>${nimbusds.version}</version>
            </dependency>
            <dependency>
                <groupId>com.nimbusds</groupId>
                <artifactId>oauth2-oidc-sdk</artifactId>
                <version>${nimbus.oidc.sdk.version}</version>
            </dependency>
            <dependency>
                <groupId>net.minidev</groupId>
                <artifactId>json-smart</artifactId>
                <version>${json-smart.version}</version>
            </dependency>
            <dependency>
                <groupId>commons-codec.wso2</groupId>
                <artifactId>commons-codec</artifactId>
                <version>${commons-codec.version}</version>
            </dependency>
            <dependency>
                <groupId>org.wso2.carbon.identity.framework</groupId>
                <artifactId>org.wso2.carbon.identity.user.registration.stub</artifactId>
                <version>${carbon.identity.framework.version}</version>
            </dependency>
            <dependency>
                <groupId>org.wso2.carbon.identity.framework</groupId>
                <artifactId>org.wso2.carbon.identity.user.profile.stub</artifactId>
                <version>${carbon.identity.framework.version}</version>
            </dependency>
            <dependency>
                <groupId>org.wso2.carbon.identity.fetch.remote</groupId>
                <artifactId>org.wso2.carbon.identity.remotefetch.common</artifactId>
                <version>${org.wso2.carbon.identity.remotefetch.version}</version>
            </dependency>
            <dependency>
                <groupId>org.wso2.carbon.identity.fetch.remote</groupId>
                <artifactId>org.wso2.carbon.identity.remotefetch.core</artifactId>
                <version>${org.wso2.carbon.identity.remotefetch.version}</version>
            </dependency>
            <dependency>
                <groupId>org.wso2.carbon.identity.fetch.remote</groupId>
                <artifactId>org.wso2.carbon.identity.remotefetch.core.ui</artifactId>
                <version>${org.wso2.carbon.identity.remotefetch.version}</version>
            </dependency>
            <dependency>
                <groupId>org.wso2.carbon.identity.fetch.remote</groupId>
                <artifactId>org.wso2.carbon.identity.remotefetch.core.feature</artifactId>
                <version>${org.wso2.carbon.identity.remotefetch.version}</version>
            </dependency>
            <dependency>
                <groupId>org.eclipse.jgit</groupId>
                <artifactId>org.eclipse.jgit</artifactId>
                <version>${org.jgit.version}</version>
            </dependency>
            <dependency>
                <groupId>com.googlecode.javaewah</groupId>
                <artifactId>JavaEWAH</artifactId>
                <version>${javaewah.version}</version>
            </dependency>
            <dependency>
                <groupId>org.wso2.is</groupId>
                <artifactId>org.wso2.carbon.identity.test.integration.service.stubs</artifactId>
                <version>${project.version}</version>
            </dependency>
            <dependency>
                <groupId>org.wso2.carbon.identity.framework</groupId>
                <artifactId>org.wso2.carbon.identity.workflow.mgt.stub</artifactId>
                <version>${carbon.identity.framework.version}</version>
            </dependency>
            <dependency>
                <groupId>org.wso2.carbon.identity.framework</groupId>
                <artifactId>org.wso2.carbon.security.mgt.stub</artifactId>
                <version>${carbon.identity.framework.version}</version>
            </dependency>
            <dependency>
                <groupId>org.wso2.carbon.identity.workflow.impl.bps</groupId>
                <artifactId>org.wso2.carbon.identity.workflow.impl.stub</artifactId>
                <version>${identity.workflow.impl.bps.version}</version>
            </dependency>
            <dependency>
                <groupId>org.jacoco</groupId>
                <artifactId>org.jacoco.agent</artifactId>
                <version>${jacoco.agent.version}</version>
            </dependency>
            <dependency>
                <groupId>org.wso2.carbon</groupId>
                <artifactId>org.wso2.carbon.core.services</artifactId>
                <version>${carbon.kernel.version}</version>
            </dependency>
            <dependency>
                <groupId>org.apache.tomcat.wso2</groupId>
                <artifactId>tomcat</artifactId>
                <version>${org.apache.tomcat.wso2.version}</version>
            </dependency>
            <dependency>
                <groupId>org.apache.santuario</groupId>
                <artifactId>xmlsec</artifactId>
                <version>${xmlsec.version}</version>
            </dependency>
            <dependency>
                <groupId>org.opensaml</groupId>
                <artifactId>xmltooling</artifactId>
                <version>${xmltooling.version}</version>
            </dependency>
            <dependency>
                <groupId>org.opensaml</groupId>
                <artifactId>openws</artifactId>
                <version>${openws.version}</version>
            </dependency>
            <dependency>
                <groupId>org.wso2.carbon.identity.framework</groupId>
                <artifactId>org.wso2.carbon.identity.application.mgt</artifactId>
                <version>${carbon.identity.framework.version}</version>
            </dependency>
            <dependency>
                <groupId>org.wso2.carbon.identity.framework</groupId>
                <artifactId>org.wso2.carbon.identity.functions.library.mgt</artifactId>
                <version>${carbon.identity.framework.version}</version>
            </dependency>
            <dependency>
                <groupId>xerces</groupId>
                <artifactId>xercesImpl</artifactId>
                <version>${xercesImpl.version}</version>
            </dependency>
            <dependency>
                <groupId>org.wso2.carbon.identity.framework</groupId>
                <artifactId>org.wso2.carbon.identity.workflow.mgt</artifactId>
                <version>${carbon.identity.framework.version}</version>
            </dependency>
            <dependency>
                <groupId>org.wso2.carbon.identity.workflow.impl.bps</groupId>
                <artifactId>org.wso2.carbon.identity.workflow.impl</artifactId>
                <version>${identity.workflow.impl.bps.version}</version>
            </dependency>
            <dependency>
                <groupId>org.wso2.carbon.identity.framework</groupId>
                <artifactId>org.wso2.carbon.identity.application.authentication.framework</artifactId>
                <version>${carbon.identity.framework.version}</version>
            </dependency>
            <dependency>
                <groupId>org.wso2.carbon.identity.framework</groupId>
                <artifactId>org.wso2.carbon.user.mgt.common</artifactId>
                <version>${carbon.identity.framework.version}</version>
            </dependency>
            <dependency>
                <groupId>org.wso2.carbon.identity.saml.common</groupId>
                <artifactId>org.wso2.carbon.identity.saml.common.util</artifactId>
                <version>${saml.common.util.version}</version>
            </dependency>
            <dependency>
                <groupId>commons-codec</groupId>
                <artifactId>commons-codec</artifactId>
                <version>${commons.codec.version}</version>
            </dependency>
            <dependency>
                <groupId>org.apache.ws.commons.schema.wso2</groupId>
                <artifactId>XmlSchema</artifactId>
                <version>${XmlSchema.version}</version>
            </dependency>
            <dependency>
                <groupId>wsdl4j.wso2</groupId>
                <artifactId>wsdl4j</artifactId>
                <version>${wsdl4j.version}</version>
            </dependency>
            <dependency>
                <groupId>org.wso2.carbon.analytics-common</groupId>
                <artifactId>org.wso2.carbon.databridge.commons</artifactId>
                <scope>test</scope>
                <version>${carbon.analytics-common.version}</version>
            </dependency>
            <dependency>
                <groupId>org.wso2.carbon.analytics-common</groupId>
                <artifactId>org.wso2.carbon.databridge.core</artifactId>
                <scope>test</scope>
                <version>${carbon.analytics-common.version}</version>
            </dependency>
            <dependency>
                <groupId>org.wso2.carbon.analytics-common</groupId>
                <artifactId>org.wso2.carbon.databridge.receiver.thrift</artifactId>
                <scope>test</scope>
                <version>${carbon.analytics-common.version}</version>
            </dependency>
            <dependency>
                <groupId>org.wso2.carbon.multitenancy</groupId>
                <artifactId>org.wso2.carbon.tenant.mgt.stub</artifactId>
                <version>${carbon.multitenancy.version}</version>
            </dependency>
            <dependency>
                <groupId>commons-pool.wso2</groupId>
                <artifactId>commons-pool</artifactId>
                <version>${commons.pool.wso2.version}</version>
            </dependency>

            <!-- Outbound Authenticators -->
            <dependency>
                <groupId>org.wso2.carbon.identity.outbound.auth.oidc</groupId>
                <artifactId>org.wso2.carbon.identity.application.authenticator.oidc</artifactId>
                <version>${identity.outbound.auth.oidc.version}</version>
            </dependency>
            <dependency>
                <groupId>org.wso2.carbon.identity.outbound.auth.sts.passive</groupId>
                <artifactId>org.wso2.carbon.identity.application.authenticator.passive.sts</artifactId>
                <version>${identity.outbound.auth.passive.sts.version}</version>
            </dependency>
            <dependency>
                <groupId>org.wso2.carbon.identity.outbound.auth.saml2</groupId>
                <artifactId>org.wso2.carbon.identity.application.authenticator.samlsso</artifactId>
                <version>${identity.outbound.auth.samlsso.version}</version>
            </dependency>

            <!-- Social Authenticators -->
            <dependency>
                <groupId>org.wso2.carbon.identity.outbound.auth.facebook</groupId>
                <artifactId>org.wso2.carbon.identity.application.authenticator.facebook</artifactId>
                <version>${social.authenticator.facebook.version}</version>
            </dependency>
            <dependency>
                <groupId>org.wso2.carbon.identity.outbound.auth.google</groupId>
                <artifactId>org.wso2.carbon.identity.application.authenticator.google</artifactId>
                <version>${social.authenticator.google.version}</version>
            </dependency>
            <dependency>
                <groupId>org.wso2.carbon.identity.outbound.auth.live</groupId>
                <artifactId>org.wso2.carbon.identity.application.authenticator.live</artifactId>
                <version>${social.authenticator.windowslive.version}</version>
            </dependency>
            <dependency>
                <groupId>org.wso2.carbon.identity.outbound.auth.yahoo</groupId>
                <artifactId>org.wso2.carbon.identity.application.authenticator.yahoo</artifactId>
                <version>${social.authenticator.yahoo.version}</version>
            </dependency>

            <!-- Provisioning Connectors -->
            <dependency>
                <groupId>org.wso2.carbon.identity.outbound.provisioning.spml</groupId>
                <artifactId>org.wso2.carbon.identity.provisioning.connector.spml</artifactId>
                <version>${provisioning.connector.spml.version}</version>
            </dependency>
            <dependency>
                <groupId>org.wso2.carbon.identity.outbound.provisioning.google</groupId>
                <artifactId>org.wso2.carbon.identity.provisioning.connector.google</artifactId>
                <version>${provisioning.connector.google.version}</version>
            </dependency>
            <dependency>
                <groupId>org.wso2.carbon.identity.outbound.provisioning.salesforce</groupId>
                <artifactId>org.wso2.carbon.identity.provisioning.connector.salesforce</artifactId>
                <version>${provisioning.connector.salesforce.version}</version>
            </dependency>
            <dependency>
                <groupId>org.wso2.carbon.identity.outbound.provisioning.scim</groupId>
                <artifactId>org.wso2.carbon.identity.provisioning.connector.scim</artifactId>
                <version>${provisioning.connector.scim.version}</version>
            </dependency>

            <!-- Local Authenticators -->
            <dependency>
                <groupId>org.wso2.carbon.identity.application.auth.basic</groupId>
                <artifactId>org.wso2.carbon.identity.application.authenticator.basicauth</artifactId>
                <version>${identity.local.auth.basicauth.version}</version>
            </dependency>
            <dependency>
                <groupId>org.wso2.carbon.identity.local.auth.iwa</groupId>
                <artifactId>org.wso2.carbon.identity.application.authenticator.iwa</artifactId>
                <version>${identity.local.auth.iwa.version}</version>
            </dependency>
            <dependency>
                <groupId>org.wso2.carbon.identity.local.auth.fido</groupId>
                <artifactId>org.wso2.carbon.identity.application.authenticator.fido</artifactId>
                <version>${identity.local.auth.fido.version}</version>
            </dependency>
            <dependency>
                <groupId>org.wso2.carbon.identity.local.auth.fido</groupId>
                <artifactId>org.wso2.carbon.identity.application.authenticator.fido2</artifactId>
                <version>${identity.local.auth.fido.version}</version>
            </dependency>
            <dependency>
                <groupId>org.wso2.carbon.identity.local.auth.fido</groupId>
                <artifactId>org.wso2.carbon.identity.application.authenticator.fido2.server.feature</artifactId>
                <version>${identity.local.auth.fido.version}</version>
            </dependency>
            <dependency>
                <groupId>org.wso2.carbon.identity.application.auth.basic</groupId>
                <artifactId>org.wso2.carbon.identity.application.authenticator.basicauth.jwt</artifactId>
                <version>${identity.local.auth.basicauth.version}</version>
            </dependency>
            <dependency>
                <groupId>org.wso2.carbon.identity.application.auth.basic</groupId>
                <artifactId>org.wso2.carbon.identity.application.authentication.handler.identifier</artifactId>
                <version>${identity.local.auth.basicauth.version}</version>
            </dependency>
            <dependency>
                <groupId>org.wso2.carbon.identity.application.auth.basic</groupId>
                <artifactId>org.wso2.carbon.identity.application.authentication.handler.session</artifactId>
                <version>${identity.local.auth.basicauth.version}</version>
            </dependency>
            <dependency>
                <groupId>org.wso2.carbon.extension.identity.oauth.addons</groupId>
                <artifactId>org.wso2.carbon.identity.oauth2.token.handler.clientauth.mutualtls</artifactId>
                <version>${identity.local.auth.clientauth.mutualtls.version}</version>
            </dependency>

            <!-- Local Authentication API Connector -->
            <dependency>
                <groupId>org.wso2.carbon.identity.local.auth.api</groupId>
                <artifactId>org.wso2.carbon.identity.local.auth.api.core</artifactId>
                <version>${identity.local.auth.api.version}</version>
            </dependency>
            <dependency>
                <groupId>org.wso2.carbon.identity.local.auth.api</groupId>
                <artifactId>org.wso2.carbon.identity.local.auth.api.endpoint</artifactId>
                <version>${identity.local.auth.api.version}</version>
            </dependency>

            <!-- OAuth2 Grant Type extensions -->
            <dependency>
                <groupId>org.wso2.carbon.extension.identity.oauth2.grantType.jwt</groupId>
                <artifactId>org.wso2.carbon.identity.oauth2.grant.jwt</artifactId>
                <version>${identity.oauth2.jwt.bearer.grant.version}</version>
            </dependency>

            <!-- Forget-me tool. -->
            <dependency>
                <groupId>org.wso2.carbon.privacy</groupId>
                <artifactId>org.wso2.carbon.privacy.forgetme.conf</artifactId>
                <version>${forgetme.tool.version}</version>
            </dependency>
            <dependency>
                <groupId>org.wso2.carbon.privacy</groupId>
                <artifactId>org.wso2.carbon.privacy.forgetme.tool</artifactId>
                <version>${forgetme.tool.version}</version>
            </dependency>

            <!--Conditional authenticator functions-->
            <dependency>
                <groupId>org.wso2.carbon.identity.conditional.auth.functions</groupId>
                <artifactId>org.wso2.carbon.identity.conditional.auth.functions.user</artifactId>
                <version>${conditional.authentication.functions.version}</version>
            </dependency>
            <dependency>
                <groupId>org.wso2.carbon.identity.conditional.auth.functions</groupId>
                <artifactId>org.wso2.carbon.identity.conditional.auth.functions.notification</artifactId>
                <version>${conditional.authentication.functions.version}</version>
            </dependency>
            <dependency>
                <groupId>org.wso2.carbon.identity.conditional.auth.functions</groupId>
                <artifactId>org.wso2.carbon.identity.conditional.auth.functions.cookie</artifactId>
                <version>${conditional.authentication.functions.version}</version>
            </dependency>
            <dependency>
                <groupId>org.wso2.carbon.identity.conditional.auth.functions</groupId>
                <artifactId>org.wso2.carbon.identity.conditional.auth.functions.analytics</artifactId>
                <version>${conditional.authentication.functions.version}</version>
            </dependency>
            <!-- Other Connectors packed with IS -->
            <dependency>
                <groupId>org.wso2.carbon.extension.identity.authenticator.outbound.emailotp</groupId>
                <artifactId>org.wso2.carbon.extension.identity.authenticator.emailotp.connector</artifactId>
                <version>${authenticator.emailotp.version}</version>
            </dependency>
            <dependency>
                <groupId>org.wso2.carbon.extension.identity.authenticator.outbound.smsotp</groupId>
                <artifactId>org.wso2.carbon.extension.identity.authenticator.smsotp.connector</artifactId>
                <version>${authenticator.smsotp.version}</version>
            </dependency>
            <dependency>
                <groupId>org.wso2.carbon.extension.identity.authenticator.outbound.twitter</groupId>
                <artifactId>org.wso2.carbon.extension.identity.authenticator.twitter.connector</artifactId>
                <version>${authenticator.twitter.version}</version>
            </dependency>
            <dependency>
                <groupId>org.wso2.carbon.extension.identity.authenticator</groupId>
                <artifactId>org.wso2.carbon.extension.identity.authenticator.office365.connector</artifactId>
                <version>${authenticator.office365.version}</version>
            </dependency>
            <dependency>
                <groupId>org.wso2.carbon.extension.identity.authenticator.outbound.totp</groupId>
                <artifactId>org.wso2.carbon.extension.identity.authenticator.totp.connector</artifactId>
                <version>${authenticator.totp.version}</version>
            </dependency>
            <dependency>
                <groupId>org.wso2.carbon.extension.identity.authenticator</groupId>
                <artifactId>org.wso2.carbon.extension.identity.authenticator.x509Certificate.connector</artifactId>
                <version>${authenticator.x509.version}</version>
            </dependency>

            <!--
                Dependencies from this point is used in p2 profile gen, added here to get them updated along with
                versions plugin (version plugin only reads the dependencies in dependencyManagement,
                and dependencies section)
            -->
            <dependency>
                <groupId>org.wso2.carbon.healthcheck</groupId>
                <artifactId>org.wso2.carbon.healthcheck.server.feature</artifactId>
                <version>${carbon.healthcheck.version}</version>
            </dependency>
            <dependency>
                <groupId>org.wso2.carbon.identity.carbon.auth.saml2</groupId>
                <artifactId>org.wso2.carbon.identity.authenticator.saml2.sso.feature</artifactId>
                <version>${identity.carbon.auth.saml2.version}</version>
                <type>zip</type>
            </dependency>
            <dependency>
                <groupId>org.wso2.carbon.identity.local.auth.requestpath.basic</groupId>
                <artifactId>org.wso2.carbon.identity.application.authenticator.requestpath.basicauth.server.feature
                </artifactId>
                <version>${identity.outbound.auth.requestpath.basicauth.version}</version>
            </dependency>
            <dependency>
                <groupId>org.wso2.carbon.identity.carbon.auth.mutualssl</groupId>
                <artifactId>org.wso2.carbon.identity.authenticator.mutualssl.feature</artifactId>
                <version>${identity.carbon.auth.mutual.ssl.version}</version>
            </dependency>
            <dependency>
                <groupId>org.wso2.carbon.identity.workflow.user</groupId>
                <artifactId>org.wso2.carbon.user.mgt.workflow.feature</artifactId>
                <version>${identity.user.workflow.version}</version>
            </dependency>
            <dependency>
                <groupId>org.wso2.carbon.identity.userstore.ldap</groupId>
                <artifactId>org.wso2.carbon.ldap.server.feature</artifactId>
                <version>${identity.userstore.ldap.version}</version>
            </dependency>
            <dependency>
                <groupId>org.wso2.carbon.identity.userstore.remote</groupId>
                <artifactId>org.wso2.carbon.identity.user.store.remote.feature</artifactId>
                <version>${identity.userstore.remote.version}</version>
            </dependency>
            <dependency>
                <groupId>org.wso2.carbon.identity.carbon.auth.iwa</groupId>
                <artifactId>org.wso2.carbon.identity.authenticator.iwa.feature</artifactId>
                <version>${identity.carbon.auth.iwa.version}</version>
            </dependency>
            <dependency>
                <groupId>org.wso2.carbon.identity.workflow.template.multisteps</groupId>
                <artifactId>org.wso2.carbon.identity.workflow.template.server.feature</artifactId>
                <version>${identity.workflow.template.multisteps.version}</version>
            </dependency>
            <dependency>
                <groupId>org.wso2.carbon.identity.local.auth.requestpath.oauth</groupId>
                <artifactId>org.wso2.carbon.identity.application.authenticator.requestpath.oauth.server.feature
                </artifactId>
                <version>${identity.outbound.auth.requestpath.oauth.version}</version>
            </dependency>
            <dependency>
                <groupId>org.wso2.carbon.identity.tool.validator.sso.saml2</groupId>
                <artifactId>org.wso2.carbon.identity.tools.saml.validator.feature</artifactId>
                <version>${identity.tool.samlsso.validator.version}</version>
            </dependency>
            <dependency>
                <groupId>org.wso2.carbon.identity.datapublisher.authentication</groupId>
                <artifactId>org.wso2.carbon.identity.data.publisher.application.authentication.server.feature
                </artifactId>
                <version>${identity.data.publisher.authentication.version}</version>
            </dependency>
            <dependency>
                <groupId>org.wso2.carbon.identity.data.publisher.oauth</groupId>
                <artifactId>org.wso2.carbon.identity.data.publisher.oauth.server.feature</artifactId>
                <version>${identity.data.publisher.oauth.version}</version>
            </dependency>
            <dependency>
                <groupId>org.wso2.carbon.identity.data.publisher.audit</groupId>
                <artifactId>org.wso2.carbon.identity.data.publisher.audit.user.operation.server.feature</artifactId>
                <version>${identity.data.publisher.audit.version}</version>
            </dependency>
            <dependency>
                <groupId>org.wso2.carbon.identity.auth.rest</groupId>
                <artifactId>org.wso2.carbon.identity.auth.server.feature</artifactId>
                <version>${identity.carbon.auth.rest.version}</version>
            </dependency>
            <dependency>
                <groupId>org.wso2.carbon.identity.event.handler.accountlock</groupId>
                <artifactId>org.wso2.carbon.identity.handler.event.account.lock.feature</artifactId>
                <version>${identity.event.handler.account.lock.version}</version>
            </dependency>
            <dependency>
                <groupId>org.wso2.carbon.identity.event.handler.notification</groupId>
                <artifactId>org.wso2.carbon.email.mgt.feature</artifactId>
                <version>${identity.event.handler.notification.version}</version>
            </dependency>
            <dependency>
                <groupId>org.wso2.carbon.identity.metadata.saml2</groupId>
                <artifactId>org.wso2.carbon.identity.idp.metadata.saml2.server.feature</artifactId>
                <version>${identity.metadata.saml.version}</version>
            </dependency>
            <dependency>
                <groupId>org.wso2.carbon.identity.saml.common</groupId>
                <artifactId>org.wso2.carbon.identity.saml.common.util.feature</artifactId>
                <version>${saml.common.util.version}</version>
            </dependency>
            <dependency>
                <groupId>org.wso2.identity.apps</groupId>
                <artifactId>org.wso2.identity.apps.feature</artifactId>
                <version>${identity.apps.version}</version>
            </dependency>
            <dependency>
                <groupId>org.wso2.identity.apps</groupId>
                <artifactId>org.wso2.identity.apps.authentication.portal.server.feature</artifactId>
                <version>${identity.apps.version}</version>
            </dependency>
            <dependency>
                <groupId>org.wso2.identity.apps</groupId>
                <artifactId>org.wso2.identity.apps.recovery.portal.server.feature</artifactId>
                <version>${identity.apps.version}</version>
            </dependency>

            <dependency>
                <groupId>org.wso2.carbon.identity.application.authz.xacml</groupId>
                <artifactId>org.wso2.carbon.identity.application.authz.xacml.server.feature</artifactId>
                <version>${identity.app.authz.xacml.version}</version>
            </dependency>
            <dependency>
                <groupId>org.wso2.carbon.extension.identity.oauth.addons</groupId>
                <artifactId>org.wso2.carbon.identity.oauth2.validators.xacml.server.feature</artifactId>
                <version>${identity.oauth2.validators.xacml.version}</version>
            </dependency>
            <dependency>
                <groupId>org.apache.felix</groupId>
                <artifactId>org.apache.felix.scr.ds-annotations</artifactId>
                <version>${ds-annotations.version}</version>
            </dependency>
            <dependency>
                <groupId>org.wso2.carbon.consent.mgt</groupId>
                <artifactId>org.wso2.carbon.consent.mgt.server.feature</artifactId>
                <version>${carbon.consent.mgt.version}</version>
            </dependency>
            <dependency>
                <groupId>org.wso2.carbon.identity.framework</groupId>
                <artifactId>org.wso2.carbon.identity.consent.mgt</artifactId>
                <version>${carbon.identity.framework.version}</version>
            </dependency>
            <dependency>
                <groupId>org.wso2.carbon.utils</groupId>
                <artifactId>org.wso2.carbon.database.utils</artifactId>
                <version>${carbon.database.utils.version}</version>
            </dependency>
            <dependency>
                <groupId>org.wso2.carbon.registry</groupId>
                <artifactId>org.wso2.carbon.registry.properties.stub</artifactId>
                <version>${carbon.registry.version}</version>
            </dependency>
            <dependency>
                <groupId>org.wso2.carbon.identity.oauth.uma</groupId>
                <artifactId>org.wso2.carbon.identity.oauth.uma.server.feature</artifactId>
                <version>${carbon.identity.oauth.uma.version}</version>
            </dependency>
            <dependency>
                <groupId>org.wso2.carbon.extension.identity.x509certificate</groupId>
                <artifactId>org.wso2.carbon.extension.identity.x509Certificate.validation.server.feature</artifactId>
                <version>${org.wso2.carbon.extension.identity.x509certificate.version}</version>
            </dependency>
            <dependency>
                <groupId>org.wso2.carbon.identity.conditional.auth.functions</groupId>
                <artifactId>org.wso2.carbon.identity.conditional.auth.functions.server.feature</artifactId>
                <version>${conditional.authentication.functions.version}</version>
            </dependency>
            <dependency>
                <groupId>org.wso2.carbon.identity.framework</groupId>
                <artifactId>org.wso2.carbon.identity.template.mgt.server.feature</artifactId>
                <version>${carbon.identity.framework.version}</version>
            </dependency>
            <dependency>
                <groupId>org.wso2.carbon.identity.framework</groupId>
                <artifactId>org.wso2.carbon.identity.template.mgt.feature</artifactId>
                <version>${carbon.identity.framework.version}</version>
            </dependency>
            <dependency>
                <groupId>org.wso2.msf4j</groupId>
                <artifactId>msf4j-core</artifactId>
                <version>${msf4j.version}</version>
            </dependency>
            <dependency>
                <groupId>org.wso2.msf4j</groupId>
                <artifactId>msf4j-microservice</artifactId>
                <version>${msf4j.version}</version>
            </dependency>
            <dependency>
                <groupId>org.apache.velocity</groupId>
                <artifactId>velocity</artifactId>
                <version>${org.apache.velocity.version}</version>
            </dependency>
            <dependency>
                <groupId>io.rest-assured</groupId>
                <artifactId>rest-assured</artifactId>
                <version>${rest.assured.version}</version>
                <scope>test</scope>
            </dependency>
            <dependency>
                <groupId>io.swagger</groupId>
                <artifactId>swagger-annotations</artifactId>
                <version>${swagger-core-version}</version>
                <scope>test</scope>
            </dependency>
            <dependency>
                <groupId>com.atlassian.oai</groupId>
                <artifactId>swagger-request-validator-restassured</artifactId>
                <version>${swagger-request-validator.version}</version>
                <scope>test</scope>
            </dependency>
            <dependency>
                <groupId>org.xmlunit</groupId>
                <artifactId>xmlunit-core</artifactId>
                <version>${org.xmlunit.version}</version>
                <scope>test</scope>
            </dependency>
            <!-- Pax Logging -->
            <dependency>
                <groupId>org.ops4j.pax.logging</groupId>
                <artifactId>pax-logging-api</artifactId>
                <version>${pax.logging.api.version}</version>
            </dependency>
            <dependency>
                <groupId>org.apache.logging.log4j</groupId>
                <artifactId>log4j-jul</artifactId>
                <version>2.8.2</version>
                <scope>test</scope>
            </dependency>
            <dependency>
                <groupId>org.apache.logging.log4j</groupId>
                <artifactId>log4j-core</artifactId>
                <version>2.8.2</version>
                <scope>test</scope>
            </dependency>
            <dependency>
                <groupId>commons-logging</groupId>
                <artifactId>commons-logging</artifactId>
                <version>1.2</version>
                <scope>test</scope>
            </dependency>
            <dependency>
                <groupId>commons-lang.wso2</groupId>
                <artifactId>commons-lang</artifactId>
                <version>${commons-lang.wso2.version}</version>
                <scope>test</scope>
            </dependency>
            <dependency>
                <artifactId>guava</artifactId>
                <groupId>com.google.guava</groupId>
                <type>jar</type>
                <version>${google.guava.version}</version>
            </dependency>
        </dependencies>
    </dependencyManagement>

    <profiles>
        <profile>
            <id>Sign-Artifacts</id>
            <activation>
                <property>
                    <name>sign</name>
                </property>
            </activation>
            <build>
                <plugins>
                    <plugin>
                        <groupId>org.apache.maven.plugins</groupId>
                        <artifactId>maven-gpg-plugin</artifactId>
                        <version>1.0-alpha-3</version>
                        <executions>
                            <execution>
                                <id>sign-artifacts</id>
                                <phase>verify</phase>
                                <goals>
                                    <goal>sign</goal>
                                </goals>
                            </execution>
                        </executions>
                    </plugin>
                </plugins>
            </build>
        </profile>
        <profile>
            <id>wso2-release</id>
            <build>
                <plugins>
                    <plugin>
                        <groupId>org.apache.maven.plugins</groupId>
                        <artifactId>maven-javadoc-plugin</artifactId>
                        <version>2.10.1</version>
                        <executions>
                            <execution>
                                <id>attach-javadocs</id>
                                <goals>
                                    <goal>jar</goal>
                                </goals>
                                <configuration> <!-- add this to disable checking -->
                                    <additionalparam>-Xdoclint:none</additionalparam>
                                </configuration>
                            </execution>
                        </executions>
                    </plugin>
                </plugins>
            </build>
        </profile>

    </profiles>

    <properties>

        <!--Carbon Identity Framework Version-->
        <carbon.identity.framework.version>5.17.39</carbon.identity.framework.version>
        <carbon.identity.framework.version.range>[5.14.67, 6.0.0]</carbon.identity.framework.version.range>

        <!--SAML Common Utils Version-->
        <saml.common.util.version>1.0.4</saml.common.util.version>
        <saml.common.util.version.range>[1.0.0,2.0.0)</saml.common.util.version.range>

        <!--Carbon Consent Version-->
        <carbon.consent.mgt.version>2.2.8</carbon.consent.mgt.version>

        <!--Identity Governance Version-->
        <identity.governance.version>1.4.2</identity.governance.version>

        <!--Identity Carbon Versions-->
        <identity.carbon.auth.saml2.version>5.5.0</identity.carbon.auth.saml2.version>
        <identity.carbon.auth.mutual.ssl.version>5.4.0</identity.carbon.auth.mutual.ssl.version>
        <identity.carbon.auth.iwa.version>5.4.0</identity.carbon.auth.iwa.version>
        <identity.carbon.auth.rest.version>1.4.0</identity.carbon.auth.rest.version>


        <!-- Identity Inbound Versions   -->
        <identity.inbound.auth.saml.version>5.8.3</identity.inbound.auth.saml.version>
        <identity.inbound.auth.oauth.version>6.4.4</identity.inbound.auth.oauth.version>
        <identity.inbound.auth.openid.version>5.5.0</identity.inbound.auth.openid.version>
        <identity.inbound.auth.sts.version>5.5.2</identity.inbound.auth.sts.version>
        <identity.inbound.provisioning.scim.version>5.6.0</identity.inbound.provisioning.scim.version>
        <identity.inbound.provisioning.scim2.version>1.5.4</identity.inbound.provisioning.scim2.version>

        <!-- Identity workflow Versions -->
        <identity.user.workflow.version>5.4.0</identity.user.workflow.version>
        <identity.workflow.impl.bps.version>5.4.0</identity.workflow.impl.bps.version>
        <identity.workflow.template.multisteps.version>5.4.0</identity.workflow.template.multisteps.version>


        <!-- Identity User Versions -->
        <identity.user.account.association.version>5.4.0</identity.user.account.association.version>
        <identity.user.ws.version>5.4.0</identity.user.ws.version>

        <!-- Identity Userstore Versions -->
        <identity.userstore.ldap.version>6.2.0</identity.userstore.ldap.version>
        <identity.userstore.remote.version>5.2.5</identity.userstore.remote.version>

        <!-- Identity Data Publisher Versions -->
        <identity.data.publisher.authentication.version>5.3.10</identity.data.publisher.authentication.version>
        <identity.data.publisher.oauth.version>1.3.0</identity.data.publisher.oauth.version>
        <identity.data.publisher.audit.version>1.3.0</identity.data.publisher.audit.version>

        <!-- Identity Event Handler Versions -->
        <identity.event.handler.account.lock.version>1.4.0</identity.event.handler.account.lock.version>
        <identity.event.handler.notification.version>1.3.0</identity.event.handler.notification.version>

        <!--<identity.agent.entitlement.proxy.version>5.1.1</identity.agent.entitlement.proxy.version>-->
        <!--<identity.carbon.auth.signedjwt.version>5.1.1</identity.carbon.auth.signedjwt.version>-->
        <!--<identity.userstore.cassandra.version>5.1.1</identity.userstore.cassandra.version>-->
        <!--<identity.agent-entitlement-filter.version>5.1.1</identity.agent-entitlement-filter.version>-->
        <org.wso2.carbon.identity.remotefetch.version>0.7.0</org.wso2.carbon.identity.remotefetch.version>

        <!-- CallHome version -->
        <callhome.version>4.5.x_1.0.4</callhome.version>

        <!-- Authenticator Versions -->
        <identity.outbound.auth.oidc.version>5.5.1</identity.outbound.auth.oidc.version>
        <identity.outbound.auth.passive.sts.version>5.4.0</identity.outbound.auth.passive.sts.version>
        <identity.outbound.auth.samlsso.version>5.3.6</identity.outbound.auth.samlsso.version>
        <identity.outbound.auth.requestpath.basicauth.version>5.4.0</identity.outbound.auth.requestpath.basicauth.version>
        <identity.outbound.auth.requestpath.oauth.version>5.3.0</identity.outbound.auth.requestpath.oauth.version>

        <!-- Social Authenticator Versions -->
        <social.authenticator.facebook.version>5.1.16</social.authenticator.facebook.version>
        <social.authenticator.google.version>5.1.8</social.authenticator.google.version>
        <social.authenticator.windowslive.version>5.1.4</social.authenticator.windowslive.version>
        <social.authenticator.yahoo.version>5.1.6</social.authenticator.yahoo.version>

        <!-- Provisioning connector Versions -->
        <provisioning.connector.spml.version>5.1.2</provisioning.connector.spml.version>
        <provisioning.connector.google.version>5.1.8</provisioning.connector.google.version>
        <provisioning.connector.salesforce.version>5.1.6</provisioning.connector.salesforce.version>
        <provisioning.connector.scim.version>5.2.1</provisioning.connector.scim.version>

        <!-- Local Authenticator Versions -->
        <identity.local.auth.basicauth.version>6.3.0</identity.local.auth.basicauth.version>
        <identity.local.auth.fido.version>5.2.3</identity.local.auth.fido.version>
        <identity.local.auth.iwa.version>5.3.13</identity.local.auth.iwa.version>
        <identity.local.auth.clientauth.mutualtls.version>2.3.0</identity.local.auth.clientauth.mutualtls.version>

        <!-- Local Authentication API Connector Version -->
        <identity.local.auth.api.version>2.4.0</identity.local.auth.api.version>

        <!-- OAuth2 Grant Type extensions -->
        <identity.oauth2.jwt.bearer.grant.version>1.0.26</identity.oauth2.jwt.bearer.grant.version>

        <!--SAML Metadata-->
        <identity.metadata.saml.version>1.4.0</identity.metadata.saml.version>

        <!-- Connector Versions -->
        <authenticator.totp.version>2.2.1</authenticator.totp.version>
        <authenticator.office365.version>1.0.6</authenticator.office365.version>
        <authenticator.smsotp.version>3.0.1</authenticator.smsotp.version>
        <authenticator.emailotp.version>3.0.0</authenticator.emailotp.version>
        <authenticator.twitter.version>1.0.10</authenticator.twitter.version>
        <authenticator.x509.version>2.0.17</authenticator.x509.version>
        <identity.extension.utils>1.0.8</identity.extension.utils>

        <!-- Identity REST API feature -->
        <identity.api.dispatcher.version>1.0.92</identity.api.dispatcher.version>

        <identity.agent.sso.version>5.4.0</identity.agent.sso.version>
        <identity.tool.samlsso.validator.version>5.4.0</identity.tool.samlsso.validator.version>
        <identity.app.authz.xacml.version>2.2.1</identity.app.authz.xacml.version>
        <identity.oauth2.validators.xacml.version>2.3.0</identity.oauth2.validators.xacml.version>
        <org.wso2.carbon.extension.identity.x509certificate.version>1.0.6</org.wso2.carbon.extension.identity.x509certificate.version>
        <conditional.authentication.functions.version>0.1.40</conditional.authentication.functions.version>
        <carbon.identity.oauth.uma.version>1.2.0</carbon.identity.oauth.uma.version>

        <!-- Identity Portal Versions -->
<<<<<<< HEAD
        <identity.apps.version>1.0.164</identity.apps.version>
=======
        <identity.apps.version>1.0.163</identity.apps.version>
>>>>>>> 948a66b4

        <!-- Charon -->
        <charon.version>3.3.0</charon.version>

        <!-- Carbon Kernel -->
        <carbon.kernel.version>4.6.1-m3</carbon.kernel.version>

        <!-- Carbon Repo Versions -->
        <carbon.deployment.version>4.10.2</carbon.deployment.version>
        <carbon.commons.version>4.7.27</carbon.commons.version>
        <carbon.registry.version>4.7.32</carbon.registry.version>
        <carbon.multitenancy.version>4.8.3</carbon.multitenancy.version>
        <carbon.metrics.version>1.3.7</carbon.metrics.version>
        <carbon.business-process.version>4.5.32</carbon.business-process.version>
        <carbon.analytics-common.version>5.2.24</carbon.analytics-common.version>
        <carbon.dashboards.version>2.0.26</carbon.dashboards.version>
        <carbon.database.utils.version>2.0.11</carbon.database.utils.version>
        <carbon.healthcheck.version>1.2.2</carbon.healthcheck.version>

        <!-- Common tool Versions -->
        <cipher-tool.version>1.1.9</cipher-tool.version>
        <securevault.wso2.version>1.1.3</securevault.wso2.version>
        <forgetme.tool.version>1.3.0</forgetme.tool.version>

        <!-- Feature dependency Versions -->
        <stratos.version.221>2.2.1</stratos.version.221>
        <ehcache.version>1.5.0.wso2v3</ehcache.version>
        <bcel.wso2.version>5.2.0.wso2v1</bcel.wso2.version>
        <asm-all.version>5.2</asm-all.version>
        <cglib.wso2.version>2.2.wso2v1</cglib.wso2.version>
        <jibx.wso2.version>1.2.1.wso2v1</jibx.wso2.version>
        <axis2.jibx.wso2.version>1.6.1.wso2v11</axis2.jibx.wso2.version>
        <axis2.jaxb.wso2.version>${axis2.wso2.version}</axis2.jaxb.wso2.version>
        <axis2-transports.version>2.0.0-wso2v42</axis2-transports.version>
        <h2database.wso2.version>1.4.199.wso2v1</h2database.wso2.version>
        <slf4j.version>1.7.28</slf4j.version>

        <!-- UI styles dependency versions -->
        <equinox.http.servlet.version>2.2.2</equinox.http.servlet.version>
        <equinox.http.helper.version>1.0.0</equinox.http.helper.version>
        <equinox.jsp.jasper.version>1.0.1.R33x_v20070816</equinox.jsp.jasper.version>
        <javax.servlet.jsp.version>2.0.0.v200706191603</javax.servlet.jsp.version>

        <!-- Distribution dependencies ends here -->

        <!-- Build dependency Versions -->
        <wso2.json.merge.plugin.version>5.2.5</wso2.json.merge.plugin.version>
        <carbon.p2.plugin.version>5.1.2</carbon.p2.plugin.version>
        <ds-annotations.version>1.2.10</ds-annotations.version>
        <maven.war.plugin.version>3.2.0</maven.war.plugin.version>
        <maven.checkstyle.plugin.version>3.1.1</maven.checkstyle.plugin.version>

        <!-- Sample dependency Versions -->
        <sevlet.api.version>2.5</sevlet.api.version>
        <jsp.api.version>2.0</jsp.api.version>
        <neethi.wso2.version>2.0.4.wso2v5</neethi.wso2.version>
        <axiom.impl.version>1.2.12</axiom.impl.version>
        <axiom.version>1.2.11-wso2v6</axiom.version>
        <gdata.core.wso2.version>1.47.0.wso2v1</gdata.core.wso2.version>
        <json.simple.version>1.1.1</json.simple.version>
        <openid4java.consumer.version>1.0.0</openid4java.consumer.version>
        <opensaml.version>2.6.6</opensaml.version>
        <opensaml2.wso2.version>2.6.6.wso2v3</opensaml2.wso2.version>
        <opensaml3.version>3.3.1</opensaml3.version>
        <shibboleth.version>7.3.0</shibboleth.version>
        <google.guava.version>27.0.1-jre</google.guava.version>
        <joda.wso2.version>2.9.4.wso2v1</joda.wso2.version>
        <wss4j.wso2.version>1.5.11-wso2v20</wss4j.wso2.version>
        <openws.version>1.5.4</openws.version>
        <xalan.version>2.7.1</xalan.version>
        <xalan.wso2.version>2.7.0.wso2v1</xalan.wso2.version>
        <rampart.wso2.version>1.6.1-wso2v43</rampart.wso2.version>
        <orbit.version.commons.httpclient>4.2.5.wso2v1</orbit.version.commons.httpclient>
        <httpcore.wso2.version>4.3.3.wso2v1</httpcore.wso2.version>
        <httpclient.version>4.5.8</httpclient.version>
        <commons.httpclient.version>3.1</commons.httpclient.version>
        <jstl.version>1.1.2</jstl.version>
        <taglibs.version>1.1.2</taglibs.version>
        <google.collect.wso2.version>1.0.0.wso2v2</google.collect.wso2.version>
        <oauth2.client.version>1.0.0</oauth2.client.version>
        <axiom.wso2.version>1.2.11-wso2v16</axiom.wso2.version>
        <commons.lang.version>2.6</commons.lang.version>
        <charon.orbit.version>2.1.8</charon.orbit.version>
        <commons-collections.version>3.2.2</commons-collections.version>
        <axis2.client.version>${axis2.wso2.version}</axis2.client.version>
        <axis2.wso2.version>1.6.1-wso2v42</axis2.wso2.version>
        <json-smart.version>1.3</json-smart.version>
        <nimbusds.version>7.3.0.wso2v1</nimbusds.version>
        <commons-codec.version>1.4.0.wso2v1</commons-codec.version>
        <eclipse.microprofile.version>1.2</eclipse.microprofile.version>
        <xmlsec.version>2.1.3</xmlsec.version>
        <xmltooling.version>1.3.1</xmltooling.version>
        <xercesImpl.version>2.12.0</xercesImpl.version>
        <commons.codec.version>1.8</commons.codec.version>
        <XmlSchema.version>1.4.7-wso2v5</XmlSchema.version>
        <wsdl4j.version>1.6.2.wso2v2</wsdl4j.version>
        <commons.pool.wso2.version>1.5.6.wso2v1</commons.pool.wso2.version>
        <liberty.maven.plugin.version>2.2</liberty.maven.plugin.version>
        <pax.logging.api.version>1.10.1</pax.logging.api.version>
        <org.wso2.orbit.org.apache.velocity.version>1.7.0.wso2v1</org.wso2.orbit.org.apache.velocity.version>

        <osgi.framework.imp.pkg.version.range>[1.7.0, 2.0.0)</osgi.framework.imp.pkg.version.range>
        <osgi.service.component.imp.pkg.version.range>[1.2.0, 2.0.0)</osgi.service.component.imp.pkg.version.range>
        <commons.logging.version.range>[1.2.0,2.0.0)</commons.logging.version.range>
        <commons-lang.wso2.version>2.6.0.wso2v1</commons-lang.wso2.version>

        <!--  Test dependencies -->
        <carbon.automation.version>4.4.3</carbon.automation.version>
        <carbon.automationutils.version>4.5.1</carbon.automationutils.version>
        <selenium.version>2.40.0</selenium.version>
        <testng.version>6.1.1</testng.version>
        <junit.version>4.12</junit.version>
        <org.apache.tomcat.wso2.version>7.0.52.wso2v5</org.apache.tomcat.wso2.version>
        <msf4j.version>2.6.2</msf4j.version>
        <jacoco.agent.version>0.8.4</jacoco.agent.version>
        <xml.apis.version>1.4.01</xml.apis.version>
        <emma.version>2.1.5320</emma.version>
        <apache.wink.version>1.1.3-incubating</apache.wink.version>
        <apache.ws.security.version>1.6.9</apache.ws.security.version>
        <apache.openejb.version>4.5.2</apache.openejb.version>
        <nimbus.oidc.sdk.version>6.13</nimbus.oidc.sdk.version>
        <!--Rest API test -->
        <rest.assured.version>4.1.2</rest.assured.version>
        <swagger-core-version>1.5.22</swagger-core-version>
        <swagger-request-validator.version>2.6.0</swagger-request-validator.version>

        <!--ws-trust-client-->
        <org.apache.velocity.version>1.7</org.apache.velocity.version>
        <org.xmlunit.version>2.6.3</org.xmlunit.version>

        <project.scm.id>my-scm-server</project.scm.id>

    </properties>

    <repositories>
        <!-- Before adding ANYTHING in here, please start a discussion on the dev list.
	Ideally the Axis2 build should only use Maven central (which is available
	by default) and nothing else. We had troubles with other repositories in
	the past. Therefore configuring additional repositories here should be
	considered very carefully. -->
        <repository>
            <id>wso2-nexus</id>
            <name>WSO2 internal Repository</name>
            <url>https://maven.wso2.org/nexus/content/groups/wso2-public/</url>
            <releases>
                <enabled>true</enabled>
                <updatePolicy>daily</updatePolicy>
                <checksumPolicy>ignore</checksumPolicy>
            </releases>
        </repository>

        <repository>
            <id>wso2.releases</id>
            <name>WSO2 internal Repository</name>
            <url>https://maven.wso2.org/nexus/content/repositories/releases/</url>
            <releases>
                <enabled>true</enabled>
                <updatePolicy>daily</updatePolicy>
                <checksumPolicy>ignore</checksumPolicy>
            </releases>
        </repository>

        <repository>
            <id>wso2.snapshots</id>
            <name>WSO2 Snapshot Repository</name>
            <url>https://maven.wso2.org/nexus/content/repositories/snapshots/</url>
            <snapshots>
                <enabled>true</enabled>
                <updatePolicy>daily</updatePolicy>
            </snapshots>
            <releases>
                <enabled>false</enabled>
            </releases>
        </repository>
    </repositories>

    <scm>
        <url>https://github.com/wso2/product-is.git</url>
        <developerConnection>scm:git:https://github.com/wso2/product-is.git</developerConnection>
        <connection>scm:git:https://github.com/wso2/product-is.git</connection>
        <tag>HEAD</tag>
    </scm>


</project><|MERGE_RESOLUTION|>--- conflicted
+++ resolved
@@ -2111,11 +2111,7 @@
         <carbon.identity.oauth.uma.version>1.2.0</carbon.identity.oauth.uma.version>
 
         <!-- Identity Portal Versions -->
-<<<<<<< HEAD
         <identity.apps.version>1.0.164</identity.apps.version>
-=======
-        <identity.apps.version>1.0.163</identity.apps.version>
->>>>>>> 948a66b4
 
         <!-- Charon -->
         <charon.version>3.3.0</charon.version>
