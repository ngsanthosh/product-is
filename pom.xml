--- conflicted
+++ resolved
@@ -2262,11 +2262,7 @@
     <properties>
 
         <!--Carbon Identity Framework Version-->
-<<<<<<< HEAD
-        <carbon.identity.framework.version>7.2.21</carbon.identity.framework.version>
-=======
-        <carbon.identity.framework.version>7.2.19</carbon.identity.framework.version>
->>>>>>> c5276641
+        <carbon.identity.framework.version>7.2.21</carbon.identity.framework.version
         <carbon.identity.framework.version.range>[5.14.67, 8.0.0)</carbon.identity.framework.version.range>
 
         <!--SAML Common Utils Version-->
@@ -2389,15 +2385,9 @@
         <conditional.authentication.functions.version>1.2.47</conditional.authentication.functions.version>
 
         <!-- Identity Portal Versions -->
-<<<<<<< HEAD
         <identity.apps.console.version>2.18.11</identity.apps.console.version>
-        <identity.apps.myaccount.version>2.5.95</identity.apps.myaccount.version>
+        <identity.apps.myaccount.version>2.5.98</identity.apps.myaccount.version>
         <identity.apps.core.version>2.2.2</identity.apps.core.version>
-=======
-        <identity.apps.console.version>2.18.10</identity.apps.console.version>
-        <identity.apps.myaccount.version>2.5.98</identity.apps.myaccount.version>
-        <identity.apps.core.version>2.2.1</identity.apps.core.version>
->>>>>>> c5276641
         <identity.apps.tests.version>1.6.378</identity.apps.tests.version>
 
         <!-- Charon -->
