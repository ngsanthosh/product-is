<?xml version="1.0" encoding="utf-8"?>
<!--
  ~ Copyright (c) 2014-2025, WSO2 LLC. (http://www.wso2.com).
  ~
  ~ WSO2 LLC. licenses this file to you under the Apache License,
  ~ Version 2.0 (the "License"); you may not use this file except
  ~ in compliance with the License.
  ~ You may obtain a copy of the License at
  ~
  ~ http://www.apache.org/licenses/LICENSE-2.0
  ~
  ~ Unless required by applicable law or agreed to in writing,
  ~ software distributed under the License is distributed on an
  ~ "AS IS" BASIS, WITHOUT WARRANTIES OR CONDITIONS OF ANY
  ~ KIND, either express or implied.  See the License for the
  ~ specific language governing permissions and limitations
  ~ under the License.
  -->

<project xmlns="http://maven.apache.org/POM/4.0.0" xmlns:xsi="http://www.w3.org/2001/XMLSchema-instance" xsi:schemaLocation="http://maven.apache.org/POM/4.0.0 http://maven.apache.org/maven-v4_0_0.xsd">

    <parent>
        <groupId>org.wso2</groupId>
        <artifactId>wso2</artifactId>
        <version>1.2</version>
    </parent>


    <modelVersion>4.0.0</modelVersion>
    <groupId>org.wso2.is</groupId>
    <artifactId>identity-server-parent</artifactId>
    <packaging>pom</packaging>
    <description>WSO2 Identity Server</description>
    <version>7.2.0-m3-SNAPSHOT</version>
    <name>WSO2 Identity Server</name>
    <url>http://wso2.org/projects/identity</url>

    <modules>
        <module>modules/features</module>
        <module>modules/p2-profile-gen</module>
        <module>modules/connectors</module>
        <module>modules/api-resources</module>
        <module>modules/authenticators</module>
        <module>modules/social-authenticators</module>
        <module>modules/provisioning-connectors</module>
        <module>modules/local-authenticators</module>
        <module>modules/oauth2-grant-types</module>
        <module>modules/integration-ui-templates</module>
        <module>modules/distribution</module>
        <module>modules/styles</module>
        <module>modules/tests-utils</module>
        <module>modules/integration</module>
    </modules>

    <licenses>
        <license>
            <name>Apache License Version 2.0</name>
            <url>http://www.apache.org/licenses/LICENSE-2.0</url>
        </license>
    </licenses>

    <organization>
        <name>WSO2</name>
        <url>http://www.wso2.org</url>
    </organization>

    <issueManagement>
        <system>JIRA</system>
        <url>http://www.wso2.org/jira/browse/IDENTITY</url>
    </issueManagement>
    <mailingLists>
        <mailingList>
            <name>Identity Server Developers</name>
            <subscribe>identity-dev-subscribe@wso2.org</subscribe>
            <unsubscribe>identity-dev-unsubscribe@wso2.org</unsubscribe>
            <post>identity-dev@wso2.org</post>
            <archive>http://wso2.org/mailarchive/identity-dev/</archive>
        </mailingList>
    </mailingLists>

    <inceptionYear>2007</inceptionYear>

    <developers>
        <developer>
            <name>Ruchith Fernando</name>
            <id>ruchith</id>
            <email>ruchith AT wso2.com</email>
            <organization>WSO2</organization>
        </developer>
        <developer>
            <name>Dimuthu Leelaratne</name>
            <id>dimuthul</id>
            <email>dimuthul AT wso2.com</email>
            <organization>WSO2</organization>
        </developer>
        <developer>
            <name>Dumindu Perera</name>
            <id>dumindu</id>
            <email>dumindu AT wso2.com</email>
            <organization>WSO2</organization>
        </developer>
        <developer>
            <name>Saminda Abeyruwan</name>
            <id>saminda</id>
            <email>saminda AT wso2.com</email>
            <organization>WSO2</organization>
        </developer>
        <developer>
            <name>Nandana Mihindukulasooriya</name>
            <id>nandana</id>
            <email>nandana AT wso2.com</email>
            <organization>WSO2</organization>
        </developer>
        <developer>
            <name>Prabath Siriwardena</name>
            <id>prabath</id>
            <email>prabath AT wso2.com</email>
            <organization>WSO2</organization>
        </developer>
        <developer>
            <name>Thilina Buddhika</name>
            <id>thilina</id>
            <email>thilinab AT wso2.com</email>
            <organization>WSO2</organization>
        </developer>
        <developer>
            <name>Amila Jayasekara</name>
            <id>amilaj</id>
            <email>amilaj AT wso2.com</email>
            <organization>WSO2</organization>
        </developer>
        <developer>
            <name>Asela Pathberiya</name>
            <id>asela</id>
            <email>asela AT wso2.com</email>
            <organization>WSO2</organization>
        </developer>
        <developer>
            <name>Hasini Gunasinghe</name>
            <id>hasini</id>
            <email>hasini AT wso2.com</email>
            <organization>WSO2</organization>
        </developer>
        <developer>
            <name>Manjula Rathnayake</name>
            <id>manjula</id>
            <email>manjular AT wso2.com</email>
            <organization>WSO2</organization>
        </developer>
        <developer>
            <name>Suresh Attanayake</name>
            <id>suresh</id>
            <email>suresh AT wso2.com</email>
            <organization>WSO2</organization>
        </developer>
        <developer>
            <name>Johann Nallathamby</name>
            <id>johann</id>
            <email>johann AT wso2.com</email>
            <organization>WSO2</organization>
        </developer>
        <developer>
            <name>Dulanja Liyanage</name>
            <id>dulanja</id>
            <email>dulanja AT wso2.com</email>
            <organization>WSO2</organization>
        </developer>
        <developer>
            <name>Ishara Karunarathna</name>
            <id>ishara</id>
            <email>isharak AT wso2.com</email>
            <organization>WSO2</organization>
        </developer>
        <developer>
            <name>Darshana Gunawardana</name>
            <id>darshana</id>
            <email>darshana AT wso2.com</email>
            <organization>WSO2</organization>
        </developer>
        <developer>
            <name>Pushpalanka Jayawardana</name>
            <id>pushpalanka</id>
            <email>lanka AT wso2.com</email>
            <organization>WSO2</organization>
        </developer>
        <developer>
            <name>Chamath Gunawardana</name>
            <id>chamath</id>
            <email>chamathg AT wso2.com</email>
            <organization>WSO2</organization>
        </developer>
        <developer>
            <name>Thanuja Jayasinghe</name>
            <id>thanuja</id>
            <email>thanuja AT wso2.com</email>
            <organization>WSO2</organization>
        </developer>
        <developer>
            <name>Isura Karunarathna</name>
            <id>isura</id>
            <email>isura AT wso2.com</email>
            <organization>WSO2</organization>
        </developer>
        <developer>
            <name>Prasad Tissera</name>
            <id>prasad</id>
            <email>prasadt AT wso2.com</email>
            <organization>WSO2</organization>
        </developer>
        <developer>
            <name>Pulasthi Mahawithana</name>
            <id>pulasthi</id>
            <email>pulasthim AT wso2.com</email>
            <organization>WSO2</organization>
        </developer>
        <developer>
            <name>Hasintha Indrajee</name>
            <id>hasintha</id>
            <email>hasintha AT wso2.com</email>
            <organization>WSO2</organization>
        </developer>
        <developer>
            <name>Gayan Gunawardana</name>
            <id>gayan</id>
            <email>gayan AT wso2.com</email>
            <organization>WSO2</organization>
        </developer>
        <developer>
            <name>Tharindu Edirisinghe</name>
            <id>tharindue</id>
            <email>tharindue AT wso2.com</email>
            <organization>WSO2</organization>
        </developer>
        <developer>
            <name>Malithi Edirisinghe</name>
            <id>malithim</id>
            <email>malithim AT wso2.com</email>
            <organization>WSO2</organization>
        </developer>
        <developer>
            <name>Godwin Shrimal</name>
            <id>godwin</id>
            <email>godwin AT wso2.com</email>
            <organization>WSO2</organization>
        </developer>
        <developer>
            <name>Omindu Rathnaweera</name>
            <id>omindu</id>
            <email>omindu AT wso2.com</email>
            <organization>WSO2</organization>
        </developer>
        <developer>
            <name>Nuwandi Wickramasinghe</name>
            <id>nuwandiw</id>
            <email>nuwandiw AT wso2.com</email>
            <organization>WSO2</organization>
        </developer>
        <developer>
            <name>Kasun Bandara</name>
            <id>kasunb</id>
            <email>kasunb AT wso2.com</email>
            <organization>WSO2</organization>
        </developer>
        <developer>
            <name>Indunil Upeksha</name>
            <id>indunil</id>
            <email>indunil AT wso2.com</email>
            <organization>WSO2</organization>
        </developer>
        <developer>
            <name>Hasanthi Dissanayake</name>
            <id>hasanthi</id>
            <email>hasanthi AT wso2.com</email>
            <organization>WSO2</organization>
        </developer>
        <developer>
            <name>Maduranga Siriwardena</name>
            <id>maduranga</id>
            <email>maduranga AT wso2.com</email>
            <organization>WSO2</organization>
        </developer>
        <developer>
            <name>Chamila Wijayarathna</name>
            <id>chamila</id>
            <email>chamila AT wso2.com</email>
            <organization>WSO2</organization>
        </developer>
        <developer>
            <name>Chanaka Jayasena</name>
            <id>chanaka</id>
            <email>chanaka AT wso2.com</email>
            <organization>WSO2</organization>
        </developer>
        <developer>
            <name>Chamara Philips</name>
            <id>chamarap</id>
            <email>chamarap AT wso2.com</email>
            <organization>WSO2</organization>
        </developer>
        <developer>
            <name>Damith Senanayake</name>
            <id>damiths</id>
            <email>damiths AT wso2.com</email>
            <organization>WSO2</organization>
        </developer>
        <developer>
            <name>Jayanga Kaushalya</name>
            <id>jayangak</id>
            <email>jayangak AT wso2.com</email>
            <organization>WSO2</organization>
        </developer>
        <developer>
            <name>Farasath Ahamed</name>
            <id>farasatha</id>
            <email>farasatha AT wso2.com</email>
            <organization>WSO2</organization>
        </developer>
        <developer>
            <name>Dharshana Kasun Warusavitharana</name>
            <id>dharshanaw</id>
            <email>dharshanaw AT wso2.com</email>
            <organization>WSO2</organization>
        </developer>
        <developer>
            <name>Ayesha Dissanayaka</name>
            <id>ayesha</id>
            <email>ayesha AT wso2.com</email>
            <organization>WSO2</organization>
        </developer>
        <developer>
            <name>Ashen Weerathunga</name>
            <id>ashen</id>
            <email>ashen AT wso2.com</email>
            <organization>WSO2</organization>
        </developer>
        <developer>
            <name>Dimuthu De Lanerolle</name>
            <id>dimuthud</id>
            <email>dimuthud AT wso2.com</email>
            <organization>WSO2</organization>
        </developer>
        <developer>
            <name>Ruwan Abeykoon</name>
            <id>ruwana</id>
            <email>ruwana AT wso2.com</email>
            <organization>WSO2</organization>
        </developer>
        <developer>
            <name>Kasun Gajasinghe</name>
            <id>kasung</id>
            <email>kasung AT wso2.com</email>
            <organization>WSO2</organization>
        </developer>
        <developer>
            <name>Dinusha Senanayaka</name>
            <id>dinusha</id>
            <email>dinusha AT wso2.com</email>
            <organization>WSO2</organization>
        </developer>
        <developer>
            <name>Lahiru Manohara</name>
            <id>lahiruma</id>
            <email>lahiruma AT wso2.com</email>
            <organization>WSO2</organization>
        </developer>
        <developer>
            <name>Rushmin Fernando</name>
            <id>rushmin</id>
            <email>rushmin AT wso2.com</email>
            <organization>WSO2</organization>
        </developer>
        <developer>
            <name>Lahiru Ekanayake</name>
            <id>lahirue</id>
            <email>lahirue AT wso2.com</email>
            <organization>WSO2</organization>
        </developer>
        <developer>
            <name>Lahiru Cooray</name>
            <id>lahiruc</id>
            <email>lahiruc AT wso2.com</email>
            <organization>WSO2</organization>
        </developer>
        <developer>
            <name>Dinali Dabarera</name>
            <id>Dinali</id>
            <email>dinali AT wso2.com</email>
            <organization>WSO2</organization>
        </developer>
        <developer>
            <name>Nilasini Thirunavukaarasu</name>
            <id>Nilasini</id>
            <email>nilasini AT wso2.com</email>
            <organization>WSO2</organization>
        </developer>
        <developer>
            <name>Sathya Bandara</name>
            <id>Sathya</id>
            <email>sathya AT wso2.com</email>
            <organization>WSO2</organization>
        </developer>
        <developer>
            <name>Supun Priyadarshana</name>
            <id>Supun</id>
            <email>supunp AT wso2.com</email>
            <organization>WSO2</organization>
        </developer>
        <developer>
            <name>Thilina Madumal</name>
            <id>Thilina</id>
            <email>thilinamad AT wso2.com</email>
            <organization>WSO2</organization>
        </developer>
        <developer>
            <name>Madawa Soysa</name>
            <id>madawas</id>
            <email>madawas AT wso2.com</email>
            <organization>WSO2</organization>
        </developer>
    </developers>


    <pluginRepositories>
        <pluginRepository>
            <id>wso2-maven2-repository</id>
            <url>https://dist.wso2.org/maven2</url>
        </pluginRepository>
        <pluginRepository>
            <id>wso2.releases</id>
            <name>WSO2 internal Repository</name>
            <url>https://maven.wso2.org/nexus/content/repositories/releases/</url>
            <releases>
                <enabled>true</enabled>
                <updatePolicy>daily</updatePolicy>
                <checksumPolicy>ignore</checksumPolicy>
            </releases>
        </pluginRepository>
        <pluginRepository>
            <id>wso2.snapshots</id>
            <name>Apache Snapshot Repository</name>
            <url>https://maven.wso2.org/nexus/content/repositories/snapshots/</url>
            <snapshots>
                <enabled>true</enabled>
                <updatePolicy>daily</updatePolicy>
            </snapshots>
            <releases>
                <enabled>false</enabled>
            </releases>
        </pluginRepository>
        <pluginRepository>
            <id>wso2-nexus</id>
            <name>WSO2 internal Repository</name>
            <url>https://maven.wso2.org/nexus/content/groups/wso2-public/</url>
            <releases>
                <enabled>true</enabled>
                <updatePolicy>daily</updatePolicy>
                <checksumPolicy>ignore</checksumPolicy>
            </releases>
        </pluginRepository>
    </pluginRepositories>

    <build>
        <plugins>
            <plugin>
                <groupId>org.apache.maven.plugins</groupId>
                <artifactId>maven-release-plugin</artifactId>
                <configuration>
                    <preparationGoals>clean install</preparationGoals>
                    <autoVersionSubmodules>true</autoVersionSubmodules>
                </configuration>
            </plugin>
            <plugin>
                <groupId>org.apache.maven.plugins</groupId>
                <artifactId>maven-deploy-plugin</artifactId>
            </plugin>
            <plugin>
                <groupId>org.apache.maven.plugins</groupId>
                <artifactId>maven-compiler-plugin</artifactId>
                <configuration>
                    <encoding>UTF-8</encoding>
                    <source>1.8</source>
                    <target>1.8</target>
                </configuration>
            </plugin>
            <plugin>
                <groupId>org.apache.maven.plugins</groupId>
                <artifactId>maven-surefire-plugin</artifactId>
                <version>2.22.1</version>
            </plugin>
            <plugin>
                <inherited>false</inherited>
                <artifactId>maven-clean-plugin</artifactId>
                <version>2.1</version>
            </plugin>
        </plugins>

        <pluginManagement>
            <plugins>
                <plugin>
                    <groupId>org.apache.felix</groupId>
                    <artifactId>maven-bundle-plugin</artifactId>
                    <version>3.2.0</version>
                    <extensions>true</extensions>
                    <configuration>
                        <obrRepository>NONE</obrRepository>
                    </configuration>
                </plugin>
                <plugin>
                    <groupId>org.apache.maven.plugins</groupId>
                    <artifactId>maven-source-plugin</artifactId>
                    <version>3.0.1</version>
                    <executions>
                        <execution>
                            <id>attach-sources</id>
                            <phase>verify</phase>
                            <goals>
                                <goal>jar-no-fork</goal>
                            </goals>
                        </execution>
                    </executions>
                </plugin>
                <plugin>
                    <groupId>org.apache.maven.plugins</groupId>
                    <artifactId>maven-project-info-reports-plugin</artifactId>
                    <version>2.4</version>
                </plugin>
                <plugin>
                    <groupId>org.apache.maven.plugins</groupId>
                    <artifactId>maven-war-plugin</artifactId>
                    <version>${maven.war.plugin.version}</version>
                </plugin>
                <plugin>
                    <groupId>org.codehaus.mojo</groupId>
                    <artifactId>build-helper-maven-plugin</artifactId>
                    <version>3.0.0</version>
                </plugin>
                <plugin>
                    <groupId>net.wasdev.wlp.maven.plugins</groupId>
                    <artifactId>liberty-maven-plugin</artifactId>
                    <version>${liberty.maven.plugin.version}</version>
                </plugin>
                <plugin>
                    <groupId>org.wso2.maven</groupId>
                    <artifactId>wso2-maven-json-merge-plugin</artifactId>
                    <version>${wso2.json.merge.plugin.version}</version>
                </plugin>
                <plugin>
                    <groupId>org.apache.maven.plugins</groupId>
                    <artifactId>maven-checkstyle-plugin</artifactId>
                    <version>${maven.checkstyle.plugin.version}</version>
                </plugin>
            </plugins>
        </pluginManagement>

    </build>

    <dependencyManagement>
        <dependencies>
            <dependency>
                <groupId>org.wso2.carbon</groupId>
                <artifactId>org.wso2.carbon.ui</artifactId>
                <version>${carbon.kernel.version}</version>
            </dependency>
            <dependency>
                <groupId>org.eclipse.equinox</groupId>
                <artifactId>org.eclipse.equinox.http.servlet</artifactId>
                <version>${equinox.http.servlet.version}</version>
            </dependency>
            <dependency>
                <groupId>org.eclipse.equinox</groupId>
                <artifactId>org.eclipse.equinox.http.helper</artifactId>
                <version>${equinox.http.helper.version}</version>
            </dependency>
            <dependency>
                <groupId>org.eclipse.equinox</groupId>
                <artifactId>org.eclipse.equinox.jsp.jasper</artifactId>
                <version>${equinox.jsp.jasper.version}</version>
            </dependency>
            <dependency>
                <groupId>org.eclipse.equinox</groupId>
                <artifactId>javax.servlet.jsp</artifactId>
                <version>${javax.servlet.jsp.version}</version>
            </dependency>
            <dependency>
                <groupId>org.eclipse.microprofile</groupId>
                <artifactId>microprofile</artifactId>
                <version>${eclipse.microprofile.version}</version>
                <type>pom</type>
            </dependency>
            <dependency>
                <groupId>net.sf.ehcache.wso2</groupId>
                <artifactId>ehcache</artifactId>
                <version>${ehcache.version}</version>
            </dependency>
            <dependency>
                <groupId>org.apache.bcel.wso2</groupId>
                <artifactId>bcel</artifactId>
                <version>${bcel.wso2.version}</version>
            </dependency>
            <dependency>
                <groupId>org.ow2.asm</groupId>
                <artifactId>asm-all</artifactId>
                <version>${asm-all.version}</version>
            </dependency>
            <dependency>
                <groupId>cglib.wso2</groupId>
                <artifactId>cglib</artifactId>
                <version>${cglib.wso2.version}</version>
            </dependency>
            <dependency>
                <groupId>com.google.gdata.wso2</groupId>
                <artifactId>gdata-core</artifactId>
                <version>${gdata.core.wso2.version}</version>
            </dependency>
            <dependency>
                <groupId>com.google.code.gson</groupId>
                <artifactId>gson</artifactId>
                <version>${google.code.gson.version}</version>
            </dependency>
            <dependency>
                <groupId>org.apache.axis2.wso2</groupId>
                <artifactId>axis2-jibx</artifactId>
                <version>${axis2.jibx.wso2.version}</version>
            </dependency>
            <dependency>
                <groupId>org.jibx.wso2</groupId>
                <artifactId>jibx</artifactId>
                <version>${jibx.wso2.version}</version>
            </dependency>
            <dependency>
                <groupId>org.apache.axis2.wso2</groupId>
                <artifactId>axis2-jaxbri</artifactId>
                <version>${axis2.jaxb.wso2.version}</version>
            </dependency>
            <dependency>
                <groupId>org.wso2.carbon</groupId>
                <artifactId>org.wso2.carbon.core</artifactId>
                <version>${carbon.kernel.version}</version>
            </dependency>
            <dependency>
                <groupId>org.wso2.carbon</groupId>
                <artifactId>org.wso2.carbon.registry.core</artifactId>
                <version>${carbon.kernel.version}</version>
            </dependency>
            <dependency>
                <groupId>org.wso2.carbon</groupId>
                <artifactId>org.wso2.carbon.user.api</artifactId>
                <version>${carbon.kernel.version}</version>
            </dependency>
            <dependency>
                <groupId>org.apache.axis2.wso2</groupId>
                <artifactId>axis2</artifactId>
                <version>${axis2.wso2.version}</version>
            </dependency>
            <dependency>
                <groupId>org.apache.ws.commons.axiom.wso2</groupId>
                <artifactId>axiom</artifactId>
                <version>${axiom.wso2.version}</version>
            </dependency>
            <dependency>
                <groupId>org.wso2.carbon.identity.framework</groupId>
                <artifactId>org.wso2.carbon.identity.core</artifactId>
                <version>${carbon.identity.framework.version}</version>
            </dependency>
            <dependency>
                <groupId>org.wso2.carbon.identity.framework</groupId>
                <artifactId>org.wso2.carbon.identity.application.common</artifactId>
                <version>${carbon.identity.framework.version}</version>
            </dependency>
            <dependency>
                <groupId>org.wso2.carbon.registry</groupId>
                <artifactId>org.wso2.carbon.registry.resource.stub</artifactId>
                <version>${carbon.registry.version}</version>
            </dependency>
            <dependency>
                <groupId>org.wso2.identity</groupId>
                <artifactId>org.wso2.identity.integration.ui.pages</artifactId>
                <version>${project.version}</version>
                <scope>test</scope>
            </dependency>
            <dependency>
                <groupId>org.wso2.carbon</groupId>
                <artifactId>org.wso2.carbon.authenticator.stub</artifactId>
                <version>${carbon.kernel.version}</version>
            </dependency>
            <dependency>
                <groupId>org.wso2.carbon.identity.inbound.auth.oauth2</groupId>
                <artifactId>org.wso2.carbon.identity.oauth</artifactId>
                <version>${identity.inbound.auth.oauth.version}</version>
            </dependency>
            <dependency>
                <groupId>org.wso2.carbon.identity.inbound.auth.oauth2</groupId>
                <artifactId>org.wso2.carbon.identity.oauth.stub</artifactId>
                <version>${identity.inbound.auth.oauth.version}</version>
            </dependency>
            <dependency>
                <groupId>junit</groupId>
                <artifactId>junit</artifactId>
                <version>${junit.version}</version>
                <scope>test</scope>
            </dependency>
            <dependency>
                <groupId>javax.servlet</groupId>
                <artifactId>servlet-api</artifactId>
                <version>${sevlet.api.version}</version>
            </dependency>
            <dependency>
                <groupId>javax.servlet</groupId>
                <artifactId>jsp-api</artifactId>
                <version>${jsp.api.version}</version>
            </dependency>
            <dependency>
                <groupId>com.google.common.wso2</groupId>
                <artifactId>google-collect</artifactId>
                <version>${google.collect.wso2.version}</version>
            </dependency>
            <dependency>
                <groupId>org.apache.oltu.oauth2</groupId>
                <artifactId>org.apache.oltu.oauth2.client</artifactId>
                <version>${oauth2.client.version}</version>
            </dependency>
            <dependency>
                <groupId>org.wso2.carbon</groupId>
                <artifactId>org.wso2.carbon.utils</artifactId>
                <version>${carbon.kernel.version}</version>
                <exclusions>
                    <exclusion>
                        <groupId>org.yaml</groupId>
                        <artifactId>snakeyaml</artifactId>
                    </exclusion>
                </exclusions>
            </dependency>
            <dependency>
                <groupId>com.googlecode.json-simple</groupId>
                <artifactId>json-simple</artifactId>
                <version>${json.simple.version}</version>
            </dependency>
            <dependency>
                <groupId>org.openid4java</groupId>
                <artifactId>openid4java-consumer</artifactId>
                <version>${openid4java.consumer.version}</version>
            </dependency>
            <dependency>
                <groupId>javax.servlet</groupId>
                <artifactId>jstl</artifactId>
                <version>${jstl.version}</version>
            </dependency>
            <dependency>
                <groupId>taglibs</groupId>
                <artifactId>standard</artifactId>
                <version>${taglibs.version}</version>
            </dependency>
            <dependency>
                <groupId>commons-lang</groupId>
                <artifactId>commons-lang</artifactId>
                <version>${commons.lang.version}</version>
            </dependency>
            <dependency>
                <groupId>org.wso2.is</groupId>
                <artifactId>org.wso2.identity.passivests.filter</artifactId>
                <version>${project.version}</version>
            </dependency>
            <dependency>
                <groupId>org.apache.ws.commons.axiom</groupId>
                <artifactId>axiom-impl</artifactId>
                <version>${axiom.impl.version}</version>
            </dependency>
            <dependency>
                <groupId>org.apache.ws.commons.axiom</groupId>
                <artifactId>axiom-api</artifactId>
                <version>${axiom.version}</version>
            </dependency>
            <dependency>
                <groupId>org.opensaml</groupId>
                <artifactId>opensaml</artifactId>
                <version>${opensaml.version}</version>
            </dependency>
            <!--OpenSAML3 dependencies-->
            <dependency>
                <groupId>org.opensaml</groupId>
                <artifactId>opensaml-core</artifactId>
                <version>${opensaml3.version}</version>
            </dependency>
            <dependency>
                <groupId>org.opensaml</groupId>
                <artifactId>opensaml-soap-api</artifactId>
                <version>${opensaml3.version}</version>
            </dependency>
            <dependency>
                <groupId>org.opensaml</groupId>
                <artifactId>opensaml-soap-impl</artifactId>
                <version>${opensaml3.version}</version>
            </dependency>
            <dependency>
                <groupId>org.opensaml</groupId>
                <artifactId>opensaml-profile-api</artifactId>
                <version>${opensaml3.version}</version>
            </dependency>
            <dependency>
                <groupId>org.opensaml</groupId>
                <artifactId>opensaml-profile-impl</artifactId>
                <version>${opensaml3.version}</version>
            </dependency>
            <dependency>
                <groupId>org.opensaml</groupId>
                <artifactId>opensaml-saml-api</artifactId>
                <version>${opensaml3.version}</version>
            </dependency>
            <dependency>
                <groupId>org.opensaml</groupId>
                <artifactId>opensaml-saml-impl</artifactId>
                <version>${opensaml3.version}</version>
            </dependency>
            <dependency>
                <groupId>org.opensaml</groupId>
                <artifactId>opensaml-messaging-api</artifactId>
                <version>${opensaml3.version}</version>
            </dependency>
            <dependency>
                <groupId>org.opensaml</groupId>
                <artifactId>opensaml-messaging-impl</artifactId>
                <version>${opensaml3.version}</version>
            </dependency>
            <dependency>
                <groupId>org.opensaml</groupId>
                <artifactId>opensaml-security-api</artifactId>
                <version>${opensaml3.version}</version>
            </dependency>
            <dependency>
                <groupId>org.opensaml</groupId>
                <artifactId>opensaml-security-impl</artifactId>
                <version>${opensaml3.version}</version>
            </dependency>
            <dependency>
                <groupId>org.opensaml</groupId>
                <artifactId>opensaml-storage-api</artifactId>
                <version>${opensaml3.version}</version>
            </dependency>
            <dependency>
                <groupId>org.opensaml</groupId>
                <artifactId>opensaml-storage-impl</artifactId>
                <version>${opensaml3.version}</version>
            </dependency>
            <dependency>
                <groupId>org.opensaml</groupId>
                <artifactId>opensaml-xacml-api</artifactId>
                <version>${opensaml3.version}</version>
            </dependency>
            <dependency>
                <groupId>org.opensaml</groupId>
                <artifactId>opensaml-xacml-impl</artifactId>
                <version>${opensaml3.version}</version>
            </dependency>
            <dependency>
                <groupId>org.opensaml</groupId>
                <artifactId>opensaml-xacml-saml-api</artifactId>
                <version>${opensaml3.version}</version>
            </dependency>
            <dependency>
                <groupId>org.opensaml</groupId>
                <artifactId>opensaml-xacml-saml-impl</artifactId>
                <version>${opensaml3.version}</version>
            </dependency>
            <dependency>
                <groupId>org.opensaml</groupId>
                <artifactId>opensaml-xmlsec-api</artifactId>
                <version>${opensaml3.version}</version>
            </dependency>
            <dependency>
                <groupId>org.opensaml</groupId>
                <artifactId>opensaml-xmlsec-impl</artifactId>
                <version>${opensaml3.version}</version>
            </dependency>
            <dependency>
                <groupId>net.shibboleth.utilities</groupId>
                <artifactId>java-support</artifactId>
                <version>${shibboleth.version}</version>
            </dependency>
            <!--End of OpenSAML3 dependencies-->
            <dependency>
                <groupId>org.wso2.orbit.joda-time</groupId>
                <artifactId>joda-time</artifactId>
                <version>${joda.wso2.version}</version>
            </dependency>
            <dependency>
                <groupId>xalan</groupId>
                <artifactId>xalan</artifactId>
                <version>${xalan.version}</version>
            </dependency>
            <dependency>
                <groupId>xalan.wso2</groupId>
                <artifactId>xalan</artifactId>
                <version>${xalan.wso2.version}</version>
            </dependency>
            <dependency>
                <groupId>xml-apis</groupId>
                <artifactId>xml-apis</artifactId>
                <version>${xml.apis.version}</version>
            </dependency>
            <dependency>
                <groupId>org.wso2.carbon.identity.agent.sso.java</groupId>
                <artifactId>org.wso2.carbon.identity.sso.agent</artifactId>
                <version>${identity.agent.sso.version}</version>
            </dependency>
            <dependency>
                <groupId>org.wso2.orbit.org.apache.neethi</groupId>
                <artifactId>neethi</artifactId>
                <version>${neethi.wso2.version}</version>
            </dependency>
            <dependency>
                <groupId>org.wso2.orbit.org.opensaml</groupId>
                <artifactId>opensaml</artifactId>
                <version>${opensaml2.wso2.version}</version>
            </dependency>
            <dependency>
                <groupId>org.wso2.carbon</groupId>
                <artifactId>org.wso2.carbon.addressing</artifactId>
                <version>${carbon.kernel.version}</version>
            </dependency>
            <dependency>
                <groupId>org.apache.rampart.wso2</groupId>
                <artifactId>rampart-core</artifactId>
                <version>${rampart.wso2.version}</version>
            </dependency>
            <dependency>
                <groupId>org.apache.rampart.wso2</groupId>
                <artifactId>rampart-policy</artifactId>
                <version>${rampart.wso2.version}</version>
            </dependency>
            <dependency>
                <groupId>org.apache.rampart.wso2</groupId>
                <artifactId>rampart-trust</artifactId>
                <version>${rampart.wso2.version}</version>
            </dependency>
            <dependency>
                <groupId>org.apache.ws.security.wso2</groupId>
                <artifactId>wss4j</artifactId>
                <version>${wss4j.wso2.version}</version>
            </dependency>
            <dependency>
                <groupId>org.apache.httpcomponents.wso2</groupId>
                <artifactId>httpcore</artifactId>
                <version>${httpcore.wso2.version}</version>
            </dependency>
            <dependency>
                <groupId>org.wso2.carbon.identity.user.ws</groupId>
                <artifactId>org.wso2.carbon.um.ws.api.stub</artifactId>
                <version>${identity.user.ws.version}</version>
            </dependency>
            <dependency>
                <groupId>org.wso2.carbon.identity.user.ws</groupId>
                <artifactId>org.wso2.carbon.um.ws.api</artifactId>
                <version>${identity.user.ws.version}</version>
            </dependency>
            <dependency>
                <groupId>org.wso2.carbon.identity</groupId>
                <artifactId>org.wso2.carbon.authenticator.stub</artifactId>
                <version>${carbon.kernel.version}</version>
            </dependency>
            <dependency>
                <groupId>org.wso2.securevault</groupId>
                <artifactId>org.wso2.securevault</artifactId>
                <version>${securevault.wso2.version}</version>
            </dependency>
            <dependency>
                <groupId>org.apache.httpcomponents</groupId>
                <artifactId>httpclient</artifactId>
                <version>${httpclient.version}</version>
            </dependency>
            <dependency>
                <groupId>commons-httpclient</groupId>
                <artifactId>commons-httpclient</artifactId>
                <version>${commons.httpclient.version}</version>
            </dependency>
            <dependency>
                <groupId>org.wso2.is</groupId>
                <artifactId>org.wso2.identity.styles</artifactId>
                <version>${project.version}</version>
            </dependency>
            <dependency>
                <groupId>org.wso2.carbon</groupId>
                <artifactId>org.wso2.carbon.core.ui.feature</artifactId>
                <version>${carbon.kernel.version}</version>
                <type>zip</type>
            </dependency>
            <dependency>
                <groupId>org.wso2.carbon</groupId>
                <artifactId>org.wso2.carbon.core.ui.feature</artifactId>
                <version>${carbon.kernel.version}</version>
            </dependency>
            <dependency>
                <groupId>org.wso2.carbon</groupId>
                <artifactId>org.wso2.carbon.hazelcast</artifactId>
                <version>${carbon.kernel.version}</version>
            </dependency>
            <dependency>
                <groupId>org.wso2.identity</groupId>
                <artifactId>org.wso2.stratos.identity.dashboard.ui</artifactId>
                <version>${stratos.version.221}</version>
            </dependency>
            <dependency>
                <groupId>org.testng</groupId>
                <artifactId>testng</artifactId>
                <version>${testng.version}</version>
                <scope>test</scope>
            </dependency>
            <dependency>
                <groupId>org.wso2.carbon.identity.framework</groupId>
                <artifactId>org.wso2.carbon.user.mgt.stub</artifactId>
                <version>${carbon.identity.framework.version}</version>
            </dependency>
            <dependency>
                <groupId>org.wso2.carbon.identity.inbound.auth.sts</groupId>
                <artifactId>org.wso2.carbon.identity.sts.passive.stub</artifactId>
                <version>${identity.inbound.auth.sts.version}</version>
            </dependency>
            <dependency>
                <groupId>org.wso2.carbon</groupId>
                <artifactId>SecVerifier</artifactId>
                <version>${carbon.kernel.version}</version>
                <type>aar</type>
            </dependency>
            <dependency>
                <groupId>emma</groupId>
                <artifactId>emma</artifactId>
                <version>${emma.version}</version>
            </dependency>
            <dependency>
                <groupId>org.wso2.orbit.com.h2database</groupId>
                <artifactId>h2-engine</artifactId>
                <version>${h2database.wso2.version}</version>
            </dependency>
            <dependency>
                <groupId>org.apache.rampart</groupId>
                <artifactId>rampart</artifactId>
                <type>mar</type>
                <version>${rampart.wso2.version}</version>
            </dependency>
            <dependency>
                <groupId>org.wso2.carbon.identity.framework</groupId>
                <artifactId>org.wso2.carbon.identity.application.mgt.stub</artifactId>
                <version>${carbon.identity.framework.version}</version>
                <scope>compile</scope>
            </dependency>
            <dependency>
                <groupId>org.wso2.carbon.identity.framework</groupId>
                <artifactId>org.wso2.carbon.identity.application.default.auth.sequence.mgt.stub</artifactId>
                <version>${carbon.identity.framework.version}</version>
                <scope>compile</scope>
            </dependency>
            <dependency>
                <groupId>org.wso2.carbon.identity.framework</groupId>
                <artifactId>org.wso2.carbon.identity.functions.library.mgt.stub</artifactId>
                <version>${carbon.identity.framework.version}</version>
                <scope>compile</scope>
            </dependency>
            <dependency>
                <groupId>org.wso2.carbon.identity.framework</groupId>
                <artifactId>org.wso2.carbon.idp.mgt.stub</artifactId>
                <version>${carbon.identity.framework.version}</version>
                <scope>compile</scope>
            </dependency>
            <dependency>
                <groupId>org.wso2.identity</groupId>
                <artifactId>org.wso2.identity.integration.common.clients</artifactId>
                <version>${project.version}</version>
                <scope>compile</scope>
            </dependency>
            <dependency>
                <groupId>org.wso2.identity</groupId>
                <artifactId>org.wso2.identity.integration.common.utils</artifactId>
                <version>${project.version}</version>
                <scope>compile</scope>
            </dependency>
            <dependency>
                <groupId>org.wso2.carbon.identity.inbound.provisioning.scim</groupId>
                <artifactId>org.wso2.carbon.identity.scim.common.stub</artifactId>
                <version>${identity.inbound.provisioning.scim.version}</version>
                <scope>compile</scope>
            </dependency>
            <dependency>
                <groupId>org.wso2.carbon.identity.inbound.provisioning.scim2</groupId>
                <artifactId>org.wso2.carbon.identity.scim2.common</artifactId>
                <version>${identity.inbound.provisioning.scim2.version}</version>
                <scope>compile</scope>
            </dependency>
            <dependency>
                <groupId>org.wso2.carbon.identity.framework</groupId>
                <artifactId>org.wso2.carbon.identity.user.store.configuration.stub</artifactId>
                <version>${carbon.identity.framework.version}</version>
                <scope>compile</scope>
            </dependency>
            <dependency>
                <groupId>org.wso2.carbon.identity.framework</groupId>
                <artifactId>org.wso2.carbon.identity.user.store.count.stub</artifactId>
                <version>${carbon.identity.framework.version}</version>
                <scope>compile</scope>
            </dependency>
            <dependency>
                <groupId>org.wso2.carbon</groupId>
                <artifactId>org.wso2.carbon.user.core</artifactId>
                <version>${carbon.kernel.version}</version>
                <scope>compile</scope>
            </dependency>
            <dependency>
                <groupId>org.wso2.carbon.identity.framework</groupId>
                <artifactId>org.wso2.carbon.identity.mgt</artifactId>
                <version>${carbon.identity.framework.version}</version>
            </dependency>
            <dependency>
                <groupId>org.wso2.carbon.identity.framework</groupId>
                <artifactId>org.wso2.carbon.identity.mgt.stub</artifactId>
                <version>${carbon.identity.framework.version}</version>
                <scope>compile</scope>
            </dependency>
            <dependency>
                <groupId>org.wso2.carbon.identity.framework</groupId>
                <artifactId>org.wso2.carbon.identity.template.mgt</artifactId>
                <version>${carbon.identity.framework.version}</version>
            </dependency>
            <dependency>
                <groupId>org.wso2.carbon.identity.framework</groupId>
                <artifactId>org.wso2.carbon.identity.template.mgt.ui</artifactId>
                <version>${carbon.identity.framework.version}</version>
            </dependency>
            <dependency>
                <groupId>org.wso2.carbon.identity.inbound.auth.saml2</groupId>
                <artifactId>org.wso2.carbon.identity.sso.saml.stub</artifactId>
                <version>${identity.inbound.auth.saml.version}</version>
                <scope>compile</scope>
            </dependency>
            <dependency>
                <groupId>org.wso2.carbon.identity.framework</groupId>
                <artifactId>org.wso2.carbon.claim.mgt.stub</artifactId>
                <version>${carbon.identity.framework.version}</version>
                <scope>compile</scope>
            </dependency>
            <dependency>
                <groupId>org.wso2.carbon.identity.framework</groupId>
                <artifactId>org.wso2.carbon.identity.claim.metadata.mgt.stub</artifactId>
                <version>${carbon.identity.framework.version}</version>
                <scope>compile</scope>
            </dependency>
            <dependency>
                <groupId>org.wso2.carbon.identity.framework</groupId>
                <artifactId>org.wso2.carbon.identity.claim.metadata.mgt</artifactId>
                <version>${carbon.identity.framework.version}</version>
                <scope>compile</scope>
            </dependency>
            <dependency>
                <groupId>org.wso2.carbon.identity.inbound.auth.openid</groupId>
                <artifactId>org.wso2.carbon.identity.provider.openid.stub</artifactId>
                <version>${identity.inbound.auth.openid.version}</version>
                <scope>compile</scope>
            </dependency>
            <dependency>
                <groupId>org.wso2.carbon.identity.association.account</groupId>
                <artifactId>org.wso2.carbon.identity.user.account.association.stub</artifactId>
                <version>${identity.user.account.association.version}</version>
            </dependency>
            <dependency>
                <groupId>org.wso2.carbon.identity.framework</groupId>
                <artifactId>org.wso2.carbon.identity.governance.stub</artifactId>
                <version>${carbon.identity.framework.version}</version>
            </dependency>
            <dependency>
                <groupId>org.wso2.carbon.identity.governance</groupId>
                <artifactId>org.wso2.carbon.identity.recovery</artifactId>
                <version>${identity.governance.version}</version>
            </dependency>
            <dependency>
                <groupId>org.wso2.carbon.deployment</groupId>
                <artifactId>org.wso2.carbon.service.mgt.stub</artifactId>
                <version>${carbon.deployment.version}</version>
                <scope>test</scope>
            </dependency>
            <dependency>
                <groupId>org.wso2.carbon.deployment</groupId>
                <artifactId>org.wso2.carbon.webapp.mgt.stub</artifactId>
                <version>${carbon.deployment.version}</version>
                <scope>test</scope>
            </dependency>
            <dependency>
                <groupId>org.wso2.carbon.automation</groupId>
                <artifactId>org.wso2.carbon.automation.test.utils</artifactId>
                <version>${carbon.automation.version}</version>
            </dependency>
            <dependency>
                <groupId>org.wso2.carbon.automation</groupId>
                <artifactId>org.wso2.carbon.automation.engine</artifactId>
                <version>${carbon.automation.version}</version>
            </dependency>
            <dependency>
                <groupId>org.wso2.carbon.automation</groupId>
                <artifactId>org.wso2.carbon.automation.extensions</artifactId>
                <version>${carbon.automation.version}</version>
                <exclusions>
                    <exclusion>
                        <groupId>com.saucelabs.selenium</groupId> <!-- Exclude Project-E from Project-B -->
                        <artifactId>sauce-ondemand-driver</artifactId>
                    </exclusion>
                    <exclusion>
                        <groupId>com.saucelabs.selenium</groupId> <!-- Exclude Project-E from Project-B -->
                        <artifactId>selenium-client-factory</artifactId>
                    </exclusion>
                </exclusions>
            </dependency>
            <dependency>
                <groupId>org.wso2.carbon.automationutils</groupId>
                <artifactId>org.wso2.carbon.integration.common.extensions</artifactId>
                <version>${carbon.automationutils.version}</version>
            </dependency>
            <dependency>
                <groupId>org.wso2.carbon.automationutils</groupId>
                <artifactId>org.wso2.carbon.integration.common.utils</artifactId>
                <version>${carbon.automationutils.version}</version>
            </dependency>
            <dependency>
                <groupId>org.wso2.carbon.automationutils</groupId>
                <artifactId>org.wso2.carbon.integration.common.admin.client</artifactId>
                <version>${carbon.automationutils.version}</version>
            </dependency>
            <dependency>
                <groupId>org.wso2.is</groupId>
                <artifactId>org.wso2.identity.integration.common.clients</artifactId>
                <version>${project.version}</version>
                <scope>compile</scope>
            </dependency>
            <dependency>
                <groupId>org.wso2.is</groupId>
                <artifactId>org.wso2.identity.integration.common.utils</artifactId>
                <version>${project.version}</version>
                <scope>compile</scope>
            </dependency>
            <dependency>
                <groupId>org.wso2.charon</groupId>
                <artifactId>org.wso2.charon.core</artifactId>
                <version>${charon.orbit.version}</version>
            </dependency>
            <dependency>
                <groupId>org.apache.wink</groupId>
                <artifactId>wink-client</artifactId>
                <version>${apache.wink.version}</version>
            </dependency>
            <dependency>
                <groupId>org.apache.ws.security</groupId>
                <artifactId>wss4j</artifactId>
                <version>${apache.ws.security.version}</version>
            </dependency>
            <dependency>
                <groupId>commons-collections</groupId>
                <artifactId>commons-collections</artifactId>
                <version>${commons-collections.version}</version>
            </dependency>
            <dependency>
                <groupId>org.slf4j</groupId>
                <artifactId>slf4j-simple</artifactId>
                <version>${slf4j.version}</version>
            </dependency>

            <dependency>
                <groupId>org.slf4j</groupId>
                <artifactId>slf4j-log4j12</artifactId>
                <version>${slf4j.version}</version>
            </dependency>
            <dependency>
                <groupId>org.apache.openejb</groupId>
                <artifactId>openejb-core</artifactId>
                <version>${apache.openejb.version}</version>
                <scope>test</scope>
            </dependency>
            <dependency>
                <groupId>org.wso2.orbit.org.apache.httpcomponents</groupId>
                <artifactId>httpclient</artifactId>
                <version>${orbit.version.commons.httpclient}</version>
            </dependency>
            <dependency>
                <groupId>org.apache.axis2.wso2</groupId>
                <artifactId>axis2-client</artifactId>
                <version>${axis2.client.version}</version>
            </dependency>
            <dependency>
                <groupId>org.wso2.orbit.com.nimbusds</groupId>
                <artifactId>nimbus-jose-jwt</artifactId>
                <version>${nimbusds.version}</version>
            </dependency>
            <dependency>
                <groupId>com.nimbusds</groupId>
                <artifactId>oauth2-oidc-sdk</artifactId>
                <version>${nimbus.oidc.sdk.version}</version>
            </dependency>
            <dependency>
                <groupId>org.wso2.orbit.commons-codec</groupId>
                <artifactId>commons-codec</artifactId>
                <version>${commons-codec.version}</version>
            </dependency>
            <dependency>
                <groupId>org.wso2.carbon.identity.framework</groupId>
                <artifactId>org.wso2.carbon.identity.user.registration.stub</artifactId>
                <version>${carbon.identity.framework.version}</version>
            </dependency>
            <dependency>
                <groupId>org.wso2.carbon.identity.framework</groupId>
                <artifactId>org.wso2.carbon.identity.user.profile.stub</artifactId>
                <version>${carbon.identity.framework.version}</version>
            </dependency>
            <dependency>
                <groupId>com.googlecode.javaewah</groupId>
                <artifactId>JavaEWAH</artifactId>
                <version>${javaewah.version}</version>
            </dependency>
            <dependency>
                <groupId>org.wso2.is</groupId>
                <artifactId>org.wso2.carbon.identity.test.integration.service.stubs</artifactId>
                <version>${project.version}</version>
            </dependency>
            <dependency>
                <groupId>org.wso2.carbon.identity.framework</groupId>
                <artifactId>org.wso2.carbon.security.mgt.stub</artifactId>
                <version>${carbon.identity.framework.version}</version>
            </dependency>
            <dependency>
                <groupId>org.jacoco</groupId>
                <artifactId>org.jacoco.agent</artifactId>
                <version>${jacoco.agent.version}</version>
            </dependency>
            <dependency>
                <groupId>org.wso2.carbon</groupId>
                <artifactId>org.wso2.carbon.core.services</artifactId>
                <version>${carbon.kernel.version}</version>
            </dependency>
            <dependency>
                <groupId>org.apache.tomcat.wso2</groupId>
                <artifactId>tomcat</artifactId>
                <version>${org.apache.tomcat.wso2.version}</version>
            </dependency>
            <dependency>
                <groupId>org.opensaml</groupId>
                <artifactId>xmltooling</artifactId>
                <version>${xmltooling.version}</version>
            </dependency>
            <dependency>
                <groupId>org.opensaml</groupId>
                <artifactId>openws</artifactId>
                <version>${openws.version}</version>
            </dependency>
            <dependency>
                <groupId>org.wso2.carbon.identity.framework</groupId>
                <artifactId>org.wso2.carbon.identity.application.mgt</artifactId>
                <version>${carbon.identity.framework.version}</version>
            </dependency>
            <dependency>
                <groupId>org.wso2.carbon.identity.framework</groupId>
                <artifactId>org.wso2.carbon.identity.functions.library.mgt</artifactId>
                <version>${carbon.identity.framework.version}</version>
            </dependency>
            <dependency>
                <groupId>org.wso2.carbon.identity.framework</groupId>
                <artifactId>org.wso2.carbon.identity.user.functionality.mgt</artifactId>
                <version>${carbon.identity.framework.version}</version>
            </dependency>
            <dependency>
                <groupId>xerces</groupId>
                <artifactId>xercesImpl</artifactId>
                <version>${xercesImpl.version}</version>
            </dependency>
            <dependency>
                <groupId>org.wso2.carbon.identity.framework</groupId>
                <artifactId>org.wso2.carbon.identity.application.authentication.framework</artifactId>
                <version>${carbon.identity.framework.version}</version>
            </dependency>
            <dependency>
                <groupId>org.wso2.carbon.identity.framework</groupId>
                <artifactId>org.wso2.carbon.user.mgt.common</artifactId>
                <version>${carbon.identity.framework.version}</version>
            </dependency>
            <dependency>
                <groupId>org.wso2.carbon.identity.framework</groupId>
                <artifactId>org.wso2.carbon.identity.role.mgt.core</artifactId>
                <version>${carbon.identity.framework.version}</version>
            </dependency>
            <dependency>
                <groupId>org.wso2.carbon.identity.framework</groupId>
                <artifactId>org.wso2.carbon.identity.secret.mgt.core</artifactId>
                <version>${carbon.identity.framework.version}</version>
            </dependency>
            <dependency>
                <groupId>org.wso2.carbon.identity.framework</groupId>
                <artifactId>org.wso2.carbon.identity.api.resource.mgt</artifactId>
                <version>${carbon.identity.framework.version}</version>
            </dependency>
            <dependency>
                <groupId>org.wso2.carbon.identity.framework</groupId>
                <artifactId>org.wso2.carbon.identity.user.registration.mgt</artifactId>
                <version>${carbon.identity.framework.version}</version>
            </dependency>
            <dependency>
                <groupId>org.wso2.carbon.identity.saml.common</groupId>
                <artifactId>org.wso2.carbon.identity.saml.common.util</artifactId>
                <version>${saml.common.util.version}</version>
            </dependency>
            <dependency>
                <groupId>commons-codec</groupId>
                <artifactId>commons-codec</artifactId>
                <version>${commons.codec.version}</version>
            </dependency>
            <dependency>
                <groupId>org.apache.ws.commons.schema.wso2</groupId>
                <artifactId>XmlSchema</artifactId>
                <version>${XmlSchema.version}</version>
            </dependency>
            <dependency>
                <groupId>wsdl4j.wso2</groupId>
                <artifactId>wsdl4j</artifactId>
                <version>${wsdl4j.version}</version>
            </dependency>
            <dependency>
                <groupId>org.wso2.carbon.analytics-common</groupId>
                <artifactId>org.wso2.carbon.databridge.commons</artifactId>
                <scope>test</scope>
                <version>${carbon.analytics-common.version}</version>
            </dependency>
            <dependency>
                <groupId>org.wso2.carbon.analytics-common</groupId>
                <artifactId>org.wso2.carbon.databridge.core</artifactId>
                <scope>test</scope>
                <version>${carbon.analytics-common.version}</version>
            </dependency>
            <dependency>
                <groupId>org.wso2.carbon.analytics-common</groupId>
                <artifactId>org.wso2.carbon.databridge.receiver.thrift</artifactId>
                <scope>test</scope>
                <version>${carbon.analytics-common.version}</version>
            </dependency>
            <dependency>
                <groupId>org.wso2.carbon.multitenancy</groupId>
                <artifactId>org.wso2.carbon.tenant.mgt.stub</artifactId>
                <version>${carbon.multitenancy.version}</version>
            </dependency>
            <dependency>
                <groupId>commons-pool.wso2</groupId>
                <artifactId>commons-pool</artifactId>
                <version>${commons.pool.wso2.version}</version>
            </dependency>

            <!-- Outbound Authenticators -->
            <dependency>
                <groupId>org.wso2.carbon.identity.outbound.auth.oidc</groupId>
                <artifactId>org.wso2.carbon.identity.application.authenticator.oidc</artifactId>
                <version>${identity.outbound.auth.oidc.version}</version>
            </dependency>
            <dependency>
                <groupId>org.wso2.carbon.identity.outbound.auth.oauth2</groupId>
                <artifactId>org.wso2.carbon.identity.application.authenticator.oauth2</artifactId>
                <version>${identity.outbound.auth.oauth2.version}</version>
            </dependency>
            <dependency>
                <groupId>org.wso2.carbon.identity.outbound.auth.sts.passive</groupId>
                <artifactId>org.wso2.carbon.identity.application.authenticator.passive.sts</artifactId>
                <version>${identity.outbound.auth.passive.sts.version}</version>
            </dependency>
            <dependency>
                <groupId>org.wso2.carbon.identity.outbound.auth.saml2</groupId>
                <artifactId>org.wso2.carbon.identity.application.authenticator.samlsso</artifactId>
                <version>${identity.outbound.auth.samlsso.version}</version>
            </dependency>

            <!-- Social Authenticators -->
            <dependency>
                <groupId>org.wso2.carbon.identity.outbound.auth.facebook</groupId>
                <artifactId>org.wso2.carbon.identity.application.authenticator.facebook</artifactId>
                <version>${social.authenticator.facebook.version}</version>
            </dependency>
            <dependency>
                <groupId>org.wso2.carbon.identity.outbound.auth.google</groupId>
                <artifactId>org.wso2.carbon.identity.application.authenticator.google</artifactId>
                <version>${social.authenticator.google.version}</version>
            </dependency>
            <dependency>
                <groupId>org.wso2.carbon.identity.outbound.auth.live</groupId>
                <artifactId>org.wso2.carbon.identity.application.authenticator.live</artifactId>
                <version>${social.authenticator.windowslive.version}</version>
            </dependency>
            <dependency>
                <groupId>org.wso2.carbon.identity.outbound.auth.apple</groupId>
                <artifactId>org.wso2.carbon.identity.application.authenticator.apple</artifactId>
                <version>${social.authenticator.apple.version}</version>
            </dependency>

            <!-- Provisioning Connectors -->
            <dependency>
                <groupId>org.wso2.carbon.identity.outbound.provisioning.google</groupId>
                <artifactId>org.wso2.carbon.identity.provisioning.connector.google</artifactId>
                <version>${provisioning.connector.google.version}</version>
            </dependency>
            <dependency>
                <groupId>org.wso2.carbon.identity.outbound.provisioning.salesforce</groupId>
                <artifactId>org.wso2.carbon.identity.provisioning.connector.salesforce</artifactId>
                <version>${provisioning.connector.salesforce.version}</version>
            </dependency>
            <dependency>
                <groupId>org.wso2.carbon.identity.outbound.provisioning.scim</groupId>
                <artifactId>org.wso2.carbon.identity.provisioning.connector.scim</artifactId>
                <version>${provisioning.connector.scim.version}</version>
            </dependency>
            <dependency>
                <groupId>org.wso2.carbon.identity.outbound.provisioning.scim2</groupId>
                <artifactId>org.wso2.carbon.identity.provisioning.connector.scim2</artifactId>
                <version>${provisioning.connector.scim2.version}</version>
            </dependency>
            <dependency>
                <groupId>org.wso2.carbon.extension.identity.verification</groupId>
                <artifactId>org.wso2.carbon.extension.identity.verification.mgt.feature</artifactId>
                <version>${identity.verification.version}</version>
            </dependency>
            <dependency>
                <groupId>org.wso2.carbon.extension.identity.verification</groupId>
                <artifactId>org.wso2.carbon.extension.identity.verification.provider.feature</artifactId>
                <version>${identity.verification.version}</version>
            </dependency>
            <dependency>
                <groupId>org.wso2.carbon.extension.identity.verification</groupId>
                <artifactId>org.wso2.carbon.extension.identity.verification.ui.feature</artifactId>
                <version>${identity.verification.version}</version>
            </dependency>

            <!-- Local Authenticators -->
            <dependency>
                <groupId>org.wso2.carbon.identity.application.auth.basic</groupId>
                <artifactId>org.wso2.carbon.identity.application.authenticator.basicauth</artifactId>
                <version>${identity.local.auth.basicauth.version}</version>
            </dependency>
            <dependency>
                <groupId>org.wso2.carbon.identity.local.auth.iwa</groupId>
                <artifactId>org.wso2.carbon.identity.application.authenticator.iwa</artifactId>
                <version>${identity.local.auth.iwa.version}</version>
            </dependency>
            <dependency>
                <groupId>org.wso2.carbon.identity.local.auth.fido</groupId>
                <artifactId>org.wso2.carbon.identity.application.authenticator.fido</artifactId>
                <version>${identity.local.auth.fido.version}</version>
            </dependency>
            <dependency>
                <groupId>org.wso2.carbon.identity.local.auth.fido</groupId>
                <artifactId>org.wso2.carbon.identity.application.authenticator.fido2</artifactId>
                <version>${identity.local.auth.fido.version}</version>
            </dependency>
            <dependency>
                <groupId>org.wso2.carbon.identity.local.auth.fido</groupId>
                <artifactId>org.wso2.carbon.identity.application.authenticator.fido2.server.feature</artifactId>
                <version>${identity.local.auth.fido.version}</version>
            </dependency>
            <dependency>
                <groupId>org.wso2.carbon.identity.application.auth.basic</groupId>
                <artifactId>org.wso2.carbon.identity.application.authenticator.basicauth.jwt</artifactId>
                <version>${identity.local.auth.basicauth.version}</version>
            </dependency>
            <dependency>
                <groupId>org.wso2.carbon.identity.application.auth.basic</groupId>
                <artifactId>org.wso2.carbon.identity.application.authentication.handler.identifier</artifactId>
                <version>${identity.local.auth.basicauth.version}</version>
            </dependency>
            <dependency>
                <groupId>org.wso2.carbon.identity.application.auth.basic</groupId>
                <artifactId>org.wso2.carbon.identity.application.authentication.handler.session</artifactId>
                <version>${identity.local.auth.basicauth.version}</version>
            </dependency>
            <dependency>
                <groupId>org.wso2.carbon.extension.identity.oauth.addons</groupId>
                <artifactId>org.wso2.carbon.identity.oauth2.token.handler.clientauth.mutualtls</artifactId>
                <version>${identity.oauth.addons.version}</version>
            </dependency>

            <!-- Local Authentication API Connector -->
            <dependency>
                <groupId>org.wso2.carbon.identity.local.auth.api</groupId>
                <artifactId>org.wso2.carbon.identity.local.auth.api.core</artifactId>
                <version>${identity.local.auth.api.version}</version>
            </dependency>

            <!-- OAuth2 Grant Type extensions -->
            <dependency>
                <groupId>org.wso2.carbon.extension.identity.oauth2.grantType.jwt</groupId>
                <artifactId>org.wso2.carbon.identity.oauth2.grant.jwt</artifactId>
                <version>${identity.oauth2.jwt.bearer.grant.version}</version>
            </dependency>
            <dependency>
                <groupId>org.wso2.carbon.extension.identity.oauth2.grantType.token.exchange</groupId>
                <artifactId>org.wso2.carbon.identity.oauth2.grant.token.exchange</artifactId>
                <version>${identity.oauth2.token.exchange.grant.version}</version>
            </dependency>

            <!--Conditional authenticator functions-->
            <dependency>
                <groupId>org.wso2.carbon.identity.conditional.auth.functions</groupId>
                <artifactId>org.wso2.carbon.identity.conditional.auth.functions.user</artifactId>
                <version>${conditional.authentication.functions.version}</version>
            </dependency>
            <dependency>
                <groupId>org.wso2.carbon.identity.conditional.auth.functions</groupId>
                <artifactId>org.wso2.carbon.identity.conditional.auth.functions.notification</artifactId>
                <version>${conditional.authentication.functions.version}</version>
            </dependency>
            <dependency>
                <groupId>org.wso2.carbon.identity.conditional.auth.functions</groupId>
                <artifactId>org.wso2.carbon.identity.conditional.auth.functions.analytics</artifactId>
                <version>${conditional.authentication.functions.version}</version>
            </dependency>
            <dependency>
                <groupId>org.wso2.carbon.identity.conditional.auth.functions</groupId>
                <artifactId>org.wso2.carbon.identity.conditional.auth.functions.choreo</artifactId>
                <version>${conditional.authentication.functions.version}</version>
            </dependency>
            <!-- Other Connectors packed with IS -->
            <dependency>
                <groupId>org.wso2.carbon.extension.identity.authenticator.outbound.emailotp</groupId>
                <artifactId>org.wso2.carbon.identity.authenticator.emailotp</artifactId>
                <version>${authenticator.emailotp.version}</version>
            </dependency>
            <dependency>
                <groupId>org.wso2.carbon.extension.identity.authenticator.outbound.smsotp</groupId>
                <artifactId>org.wso2.carbon.extension.identity.authenticator.smsotp.connector</artifactId>
                <version>${authenticator.smsotp.version}</version>
            </dependency>
            <dependency>
                <groupId>org.wso2.carbon.identity.local.auth.magiclink</groupId>
                <artifactId>org.wso2.carbon.identity.application.authenticator.magiclink</artifactId>
                <version>${authenticator.magiclink.version}</version>
            </dependency>
            <dependency>
                <groupId>org.wso2.carbon.identity.local.auth.magiclink</groupId>
                <artifactId>org.wso2.carbon.identity.local.auth.magiclink.server.feature</artifactId>
                <version>${authenticator.magiclink.version}</version>
            </dependency>
            <dependency>
                <groupId>org.wso2.carbon.identity.local.auth.emailotp</groupId>
                <artifactId>org.wso2.carbon.identity.local.auth.emailotp</artifactId>
                <version>${authenticator.local.auth.emailotp.version}</version>
            </dependency>
            <dependency>
                <groupId>org.wso2.carbon.identity.local.auth.smsotp</groupId>
                <artifactId>org.wso2.carbon.identity.local.auth.smsotp.feature</artifactId>
                <version>${authenticator.local.auth.smsotp.version}</version>
            </dependency>
            <dependency>
                <groupId>org.wso2.carbon.identity.local.auth.emailotp</groupId>
                <artifactId>org.wso2.carbon.identity.local.auth.emailotp.server.feature</artifactId>
                <version>${authenticator.local.auth.emailotp.version}</version>
            </dependency>
            <dependency>
                <groupId>org.wso2.carbon.identity.auth.otp.commons</groupId>
                <artifactId>org.wso2.carbon.identity.auth.otp.core</artifactId>
                <version>${authenticator.auth.otp.commons.version}</version>
            </dependency>
            <dependency>
                <groupId>org.wso2.carbon.identity.auth.otp.commons</groupId>
                <artifactId>org.wso2.carbon.identity.auth.otp.core.server.feature</artifactId>
                <version>${authenticator.auth.otp.commons.version}</version>
            </dependency>
            <dependency>
                <groupId>org.wso2.carbon.extension.identity.authenticator.outbound.twitter</groupId>
                <artifactId>org.wso2.carbon.extension.identity.authenticator.twitter.connector</artifactId>
                <version>${authenticator.twitter.version}</version>
            </dependency>
            <dependency>
                <groupId>org.wso2.carbon.extension.identity.authenticator.outbound.office365</groupId>
                <artifactId>org.wso2.carbon.extension.identity.authenticator.office3620connector</artifactId>
                <version>${authenticator.office365.version}</version>
            </dependency>
            <dependency>
                <groupId>org.wso2.carbon.extension.identity.authenticator.outbound.totp</groupId>
                <artifactId>org.wso2.carbon.extension.identity.authenticator.totp.connector</artifactId>
                <version>${authenticator.totp.version}</version>
            </dependency>
            <dependency>
                <groupId>org.wso2.carbon.extension.identity.authenticator.outbound.backupcode</groupId>
                <artifactId>org.wso2.carbon.extension.identity.authenticator.backupcode.connector</artifactId>
                <version>${authenticator.backupcode.version}</version>
            </dependency>
            <dependency>
                <groupId>org.wso2.carbon.extension.identity.authenticator.outbound.x509Certificate</groupId>
                <artifactId>org.wso2.carbon.extension.identity.authenticator.x509Certificate.connector</artifactId>
                <version>${authenticator.x509.version}</version>
            </dependency>

            <!--Hash providers-->
            <dependency>
                <groupId>org.wso2.carbon.identity.hash.provider.pbkdf2</groupId>
                <artifactId>org.wso2.carbon.identity.hash.provider.pbkdf2.server.feature</artifactId>
                <version>${hashprovider.pbkdf2.version}</version>
            </dependency>

            <!-- API server and API user common dependencies -->
            <dependency>
                <groupId>org.wso2.carbon.identity.server.api</groupId>
                <artifactId>org.wso2.carbon.identity.api.server.common</artifactId>
                <version>${identity.server.api.version}</version>
            </dependency>
            <dependency>
                <groupId>org.wso2.carbon.identity.user.api</groupId>
                <artifactId>org.wso2.carbon.identity.api.user.common</artifactId>
                <version>${identity.user.api.version}</version>
            </dependency>

            <!--
                Dependencies from this point is used in p2 profile gen, added here to get them updated along with
                versions plugin (version plugin only reads the dependencies in dependencyManagement,
                and dependencies section)
            -->
            <dependency>
                <groupId>org.wso2.carbon.healthcheck</groupId>
                <artifactId>org.wso2.carbon.healthcheck.server.feature</artifactId>
                <version>${carbon.healthcheck.version}</version>
            </dependency>
            <dependency>
                <groupId>org.wso2.carbon.identity.carbon.auth.saml2</groupId>
                <artifactId>org.wso2.carbon.identity.authenticator.saml2.sso.feature</artifactId>
                <version>${identity.carbon.auth.saml2.version}</version>
                <type>zip</type>
            </dependency>
            <dependency>
                <groupId>org.wso2.carbon.identity.local.auth.requestpath.basic</groupId>
                <artifactId>org.wso2.carbon.identity.application.authenticator.requestpath.basicauth.server.feature
                </artifactId>
                <version>${identity.outbound.auth.requestpath.basicauth.version}</version>
            </dependency>
            <dependency>
                <groupId>org.wso2.carbon.identity.carbon.auth.mutualssl</groupId>
                <artifactId>org.wso2.carbon.identity.authenticator.mutualssl.feature</artifactId>
                <version>${identity.carbon.auth.mutual.ssl.version}</version>
            </dependency>
            <dependency>
                <groupId>org.wso2.carbon.identity.userstore.remote</groupId>
                <artifactId>org.wso2.carbon.identity.user.store.remote.feature</artifactId>
                <version>${identity.userstore.remote.version}</version>
            </dependency>
            <dependency>
                <groupId>org.wso2.carbon.identity.carbon.auth.iwa</groupId>
                <artifactId>org.wso2.carbon.identity.authenticator.iwa.feature</artifactId>
                <version>${identity.carbon.auth.iwa.version}</version>
            </dependency>
            <dependency>
                <groupId>org.wso2.carbon.identity.local.auth.requestpath.oauth</groupId>
                <artifactId>org.wso2.carbon.identity.application.authenticator.requestpath.oauth.server.feature
                </artifactId>
                <version>${identity.outbound.auth.requestpath.oauth.version}</version>
            </dependency>
            <dependency>
                <groupId>org.wso2.carbon.identity.tool.validator.sso.saml2</groupId>
                <artifactId>org.wso2.carbon.identity.tools.saml.validator.feature</artifactId>
                <version>${identity.tool.samlsso.validator.version}</version>
            </dependency>
            <dependency>
                <groupId>org.wso2.carbon.identity.datapublisher.authentication</groupId>
                <artifactId>org.wso2.carbon.identity.data.publisher.application.authentication.server.feature
                </artifactId>
                <version>${identity.data.publisher.authentication.version}</version>
            </dependency>
            <dependency>
                <groupId>org.wso2.carbon.identity.data.publisher.oauth</groupId>
                <artifactId>org.wso2.carbon.identity.data.publisher.oauth.server.feature</artifactId>
                <version>${identity.data.publisher.oauth.version}</version>
            </dependency>
            <dependency>
                <groupId>org.wso2.carbon.identity.data.publisher.audit</groupId>
                <artifactId>org.wso2.carbon.identity.data.publisher.audit.user.operation.server.feature</artifactId>
                <version>${identity.data.publisher.audit.version}</version>
            </dependency>
            <dependency>
                <groupId>org.wso2.carbon.identity.auth.rest</groupId>
                <artifactId>org.wso2.carbon.identity.auth.server.feature</artifactId>
                <version>${identity.carbon.auth.rest.version}</version>
            </dependency>
            <dependency>
                <groupId>org.wso2.carbon.identity.auth.rest</groupId>
                <artifactId>org.wso2.carbon.identity.cors.server.feature</artifactId>
                <version>${identity.carbon.auth.rest.version}</version>
            </dependency>
            <dependency>
                <groupId>org.wso2.carbon.identity.event.handler.accountlock</groupId>
                <artifactId>org.wso2.carbon.identity.handler.event.account.lock.feature</artifactId>
                <version>${identity.event.handler.account.lock.version}</version>
            </dependency>
            <dependency>
                <groupId>org.wso2.carbon.identity.event.handler.notification</groupId>
                <artifactId>org.wso2.carbon.email.mgt.feature</artifactId>
                <version>${identity.event.handler.notification.version}</version>
            </dependency>
            <dependency>
                <groupId>org.wso2.carbon.identity.metadata.saml2</groupId>
                <artifactId>org.wso2.carbon.identity.idp.metadata.saml2.server.feature</artifactId>
                <version>${identity.metadata.saml.version}</version>
            </dependency>
            <dependency>
                <groupId>org.wso2.carbon.identity.saml.common</groupId>
                <artifactId>org.wso2.carbon.identity.saml.common.util.feature</artifactId>
                <version>${saml.common.util.version}</version>
            </dependency>
            <dependency>
                <groupId>org.wso2.identity.apps</groupId>
                <artifactId>org.wso2.identity.apps.common.server.feature</artifactId>
                <version>${identity.apps.core.version}</version>
            </dependency>
            <dependency>
                <groupId>org.wso2.identity.apps</groupId>
                <artifactId>org.wso2.identity.apps.console.server.feature</artifactId>
                <version>${identity.apps.console.version}</version>
            </dependency>
            <dependency>
                <groupId>org.wso2.identity.apps</groupId>
                <artifactId>org.wso2.identity.apps.myaccount.server.feature</artifactId>
                <version>${identity.apps.myaccount.version}</version>
            </dependency>
            <dependency>
                <groupId>org.wso2.identity.apps</groupId>
                <artifactId>org.wso2.identity.apps.authentication.portal.server.feature</artifactId>
                <version>${identity.apps.core.version}</version>
            </dependency>
            <dependency>
                <groupId>org.wso2.identity.apps</groupId>
                <artifactId>org.wso2.identity.apps.recovery.portal.server.feature</artifactId>
                <version>${identity.apps.core.version}</version>
            </dependency>
            <dependency>
                <groupId>org.wso2.identity.apps</groupId>
                <artifactId>org.wso2.identity.apps.x509certificate.portal.server.feature</artifactId>
                <version>${identity.apps.core.version}</version>
            </dependency>
            <dependency>
                <groupId>org.wso2.carbon.identity.outbound.auth.oauth2</groupId>
                <artifactId>org.wso2.carbon.identity.outbound.auth.oauth2.server.feature</artifactId>
                <version>${identity.outbound.auth.oauth2.version}</version>
            </dependency>
            <dependency>
                <groupId>org.apache.felix</groupId>
                <artifactId>org.apache.felix.scr.ds-annotations</artifactId>
                <version>${ds-annotations.version}</version>
            </dependency>
            <dependency>
                <groupId>org.wso2.carbon.consent.mgt</groupId>
                <artifactId>org.wso2.carbon.consent.mgt.feature</artifactId>
                <version>${carbon.consent.mgt.version}</version>
            </dependency>
            <dependency>
                <groupId>org.wso2.carbon.identity.framework</groupId>
                <artifactId>org.wso2.carbon.identity.consent.mgt</artifactId>
                <version>${carbon.identity.framework.version}</version>
            </dependency>
            <dependency>
                <groupId>org.wso2.carbon.registry</groupId>
                <artifactId>org.wso2.carbon.registry.properties.stub</artifactId>
                <version>${carbon.registry.version}</version>
            </dependency>
            <dependency>
                <groupId>org.wso2.carbon.extension.identity.x509certificate</groupId>
                <artifactId>org.wso2.carbon.extension.identity.x509Certificate.validation.server.feature</artifactId>
                <version>${org.wso2.carbon.extension.identity.x509certificate.version}</version>
            </dependency>
            <dependency>
                <groupId>org.wso2.carbon.extension.identity.x509certificate</groupId>
                <artifactId>org.wso2.carbon.extension.identity.x509Certificate.valve</artifactId>
                <version>${org.wso2.carbon.extension.identity.x509certificate.version}</version>
            </dependency>
            <dependency>
                <groupId>org.wso2.carbon.identity.conditional.auth.functions</groupId>
                <artifactId>org.wso2.carbon.identity.conditional.auth.functions.server.feature</artifactId>
                <version>${conditional.authentication.functions.version}</version>
            </dependency>
            <dependency>
                <groupId>org.wso2.carbon.identity.framework</groupId>
                <artifactId>org.wso2.carbon.identity.template.mgt.server.feature</artifactId>
                <version>${carbon.identity.framework.version}</version>
            </dependency>
            <dependency>
                <groupId>org.wso2.carbon.identity.framework</groupId>
                <artifactId>org.wso2.carbon.identity.template.mgt.feature</artifactId>
                <version>${carbon.identity.framework.version}</version>
            </dependency>
            <dependency>
                <groupId>org.wso2.carbon.identity.framework</groupId>
                <artifactId>org.wso2.carbon.identity.cors.mgt.server.feature</artifactId>
                <version>${carbon.identity.framework.version}</version>
            </dependency>
            <dependency>
                <groupId>org.wso2.carbon.identity.framework</groupId>
                <artifactId>org.wso2.carbon.identity.user.functionality.mgt.feature</artifactId>
                <version>${carbon.identity.framework.version}</version>
            </dependency>
            <dependency>
                <groupId>org.wso2.carbon.identity.framework</groupId>
                <artifactId>org.wso2.carbon.identity.multi.attribute.login.mgt.server.feature</artifactId>
                <version>${carbon.identity.framework.version}</version>
            </dependency>
            <dependency>
                <groupId>org.wso2.carbon.identity.framework</groupId>
                <artifactId>org.wso2.carbon.identity.unique.claim.mgt.server.feature</artifactId>
                <version>${carbon.identity.framework.version}</version>
            </dependency>
            <dependency>
                <groupId>org.wso2.carbon.identity.framework</groupId>
                <artifactId>org.wso2.carbon.identity.api.resource.mgt.server.feature</artifactId>
                <version>${carbon.identity.framework.version}</version>
            </dependency>
            <dependency>
                <groupId>org.wso2.carbon.identity.framework</groupId>
                <artifactId>org.wso2.carbon.identity.registration.framework.feature</artifactId>
                <version>${carbon.identity.framework.version}</version>
            </dependency>
            <dependency>
                <groupId>org.wso2.carbon.identity.governance</groupId>
                <artifactId>org.wso2.carbon.identity.multi.attribute.login.service.server.feature</artifactId>
                <version>${identity.governance.version}</version>
            </dependency>
            <dependency>
                <groupId>org.wso2.carbon.identity.framework</groupId>
                <artifactId>org.wso2.carbon.identity.central.log.mgt</artifactId>
                <version>${carbon.identity.framework.version}</version>
            </dependency>
            <dependency>
                <groupId>org.wso2.carbon.identity.branding.preference.management</groupId>
                <artifactId>org.wso2.carbon.identity.branding.preference.management.core</artifactId>
                <version>${identity.branding.preference.management.version}</version>
            </dependency>
            <dependency>
                <groupId>org.wso2.carbon.identity.framework</groupId>
                <artifactId>org.wso2.carbon.identity.input.validation.mgt</artifactId>
                <version>${carbon.identity.framework.version}</version>
            </dependency>
            <dependency>
                <groupId>org.wso2.carbon.identity.framework</groupId>
                <artifactId>org.wso2.carbon.identity.input.validation.mgt.server.feature</artifactId>
                <version>${carbon.identity.framework.version}</version>
            </dependency>
            <dependency>
                <groupId>org.wso2.carbon.identity.framework</groupId>
                <artifactId>org.wso2.carbon.identity.framework.async.operation.status.mgt.server.feature</artifactId>
                <version>${carbon.identity.framework.version}</version>
            </dependency>
            <dependency>
                <groupId>org.wso2.carbon.identity.framework</groupId>
                <artifactId>org.wso2.carbon.identity.client.attestation.mgt</artifactId>
                <version>${carbon.identity.framework.version}</version>
            </dependency>
            <dependency>
                <groupId>org.wso2.carbon.identity.framework</groupId>
                <artifactId>org.wso2.carbon.identity.client.attestation.mgt.server.feature</artifactId>
                <version>${carbon.identity.framework.version}</version>
            </dependency>
            <dependency>
                <groupId>org.wso2.carbon.identity.notification.push</groupId>
                <artifactId>org.wso2.carbon.identity.notification.push.provider</artifactId>
                <version>${identity.notification.push.version}</version>
            </dependency>
            <dependency>
                <groupId>org.wso2.carbon.identity.notification.push</groupId>
                <artifactId>org.wso2.carbon.identity.notification.push.common</artifactId>
                <version>${identity.notification.push.version}</version>
            </dependency>
            <dependency>
                <groupId>org.wso2.carbon.identity.notification.push</groupId>
                <artifactId>org.wso2.carbon.identity.notification.push.device.handler</artifactId>
                <version>${identity.notification.push.version}</version>
            </dependency>
            <dependency>
                <groupId>org.wso2.carbon.identity.notification.push</groupId>
                <artifactId>org.wso2.carbon.identity.notification.push.feature</artifactId>
                <version>${identity.notification.push.version}</version>
            </dependency>
            <dependency>
                <groupId>org.wso2.carbon.identity.local.auth.push</groupId>
                <artifactId>org.wso2.carbon.identity.local.auth.push.authenticator</artifactId>
                <version>${identity.local.auth.push.version}</version>
            </dependency>
            <dependency>
                <groupId>org.wso2.carbon.identity.local.auth.push</groupId>
                <artifactId>org.wso2.carbon.identity.local.auth.push.servlet</artifactId>
                <version>${identity.local.auth.push.version}</version>
            </dependency>
            <dependency>
                <groupId>org.wso2.carbon.identity.local.auth.push</groupId>
                <artifactId>org.wso2.carbon.identity.local.auth.push.feature</artifactId>
                <version>${identity.local.auth.push.version}</version>
            </dependency>
            <dependency>
                <groupId>org.wso2.carbon.identity.framework</groupId>
                <artifactId>org.wso2.carbon.identity.trusted.app.mgt</artifactId>
                <version>${carbon.identity.framework.version}</version>
            </dependency>
            <dependency>
                <groupId>org.wso2.carbon.identity.framework</groupId>
                <artifactId>org.wso2.carbon.identity.trusted.app.mgt.server.feature</artifactId>
                <version>${carbon.identity.framework.version}</version>
            </dependency>
            <dependency>
                <groupId>org.wso2.carbon.identity.framework</groupId>
                <artifactId>org.wso2.carbon.identity.consent.server.configs.mgt</artifactId>
                <version>${carbon.identity.framework.version}</version>
            </dependency>
            <dependency>
                <groupId>org.wso2.carbon.identity.framework</groupId>
                <artifactId>org.wso2.carbon.identity.consent.server.configs.mgt.server.feature</artifactId>
                <version>${carbon.identity.framework.version}</version>
            </dependency>
            <dependency>
                <groupId>org.wso2.carbon.identity.framework</groupId>
                <artifactId>org.wso2.carbon.identity.ai.service.mgt</artifactId>
                <version>${carbon.identity.framework.version}</version>
            </dependency>
            <dependency>
                <groupId>org.wso2.carbon.extension.identity.oauth.dpop</groupId>
                <artifactId>org.wso2.carbon.identity.oauth2.dpop</artifactId>
                <version>${identity.oauth.dpop.version}</version>
            </dependency>
            <dependency>
                <groupId>org.wso2.carbon.extension.identity.oauth.dpop</groupId>
                <artifactId>org.wso2.carbon.extension.identity.oauth.dpop.server.feature</artifactId>
                <version>${identity.oauth.dpop.version}</version>
            </dependency>
            <dependency>
                <groupId>org.wso2.carbon.identity.framework</groupId>
                <artifactId>org.wso2.carbon.identity.servlet.mgt</artifactId>
                <version>${carbon.identity.framework.version}</version>
            </dependency>
            <dependency>
                <groupId>org.wso2.carbon.identity.framework</groupId>
                <artifactId>org.wso2.carbon.identity.ai.service.mgt.server.feature</artifactId>
                <version>${carbon.identity.framework.version}</version>
            </dependency>
            <dependency>
                <groupId>org.wso2.carbon.identity.framework</groupId>
                <artifactId>org.wso2.carbon.identity.servlet.mgt.server.feature</artifactId>
                <version>${carbon.identity.framework.version}</version>
            </dependency>
            <dependency>
                <groupId>org.wso2.carbon.identity.framework</groupId>
                <artifactId>org.wso2.carbon.identity.system.config.mgt</artifactId>
                <version>${carbon.identity.framework.version}</version>
            </dependency>
            <dependency>
                <groupId>org.wso2.carbon.identity.framework</groupId>
                <artifactId>org.wso2.carbon.identity.system.config.mgt.server.feature</artifactId>
                <version>${carbon.identity.framework.version}</version>
            </dependency>
            <dependency>
                <groupId>org.wso2.carbon.identity.organization.management</groupId>
                <artifactId>org.wso2.carbon.identity.organization.management.server.feature</artifactId>
                <version>${identity.org.mgt.version}</version>
            </dependency>
            <dependency>
                <groupId>org.wso2.carbon.identity.organization.management.core</groupId>
                <artifactId>org.wso2.carbon.identity.organization.management.core.server.feature</artifactId>
                <version>${identity.org.mgt.core.version}</version>
            </dependency>
            <dependency>
                <groupId>org.wso2.carbon.identity.auth.organization.login</groupId>
                <artifactId>org.wso2.carbon.identity.auth.organization.login.server.feature</artifactId>
                <version>${identity.organization.login.version}</version>
            </dependency>
            <dependency>
                <groupId>org.wso2.carbon.extension.identity.oauth2.grantType.organizationswitch</groupId>
                <artifactId>org.wso2.carbon.identity.oauth2.grant.organizationswitch.server.feature</artifactId>
                <version>${identity.oauth2.grant.organizationswitch.version}</version>
            </dependency>
            <dependency>
                <groupId>org.wso2.carbon.identity.framework</groupId>
                <artifactId>org.wso2.carbon.identity.workflow.mgt.server.feature</artifactId>
                <version>${carbon.identity.framework.version}</version>
            </dependency>
            <dependency>
                <groupId>org.wso2.carbon.identity.workflow</groupId>
                <artifactId>org.wso2.carbon.identity.workflow.engine.server.feature</artifactId>
                <version>${identity.workflow.version}</version>
            </dependency>
            <dependency>
                <groupId>org.wso2.carbon.identity.outbound.provisioning.scim2</groupId>
                <artifactId>org.wso2.carbon.identity.provisioning.connector.scim2.server.feature</artifactId>
                <version>${provisioning.connector.scim2.version}</version>
            </dependency>
            <dependency>
                <groupId>org.wso2.carbon.extension.identity.verification</groupId>
                <artifactId>org.wso2.carbon.extension.identity.verification.mgt</artifactId>
                <version>${identity.verification.version}</version>
            </dependency>
            <dependency>
                <groupId>org.wso2.carbon.extension.identity.verification</groupId>
                <artifactId>org.wso2.carbon.extension.identity.verification.provider</artifactId>
                <version>${identity.verification.version}</version>
            </dependency>
            <dependency>
                <groupId>org.wso2.carbon.extension.identity.verification</groupId>
                <artifactId>org.wso2.carbon.extension.identity.verification.ui</artifactId>
                <version>${identity.verification.version}</version>
            </dependency>
            <dependency>
                <groupId>org.wso2.carbon.extension.identity.oauth.addons</groupId>
                <artifactId>org.wso2.carbon.identity.oauth2.token.handler.clientauth.jwt</artifactId>
                <version>${identity.oauth.addons.version}</version>
            </dependency>
            <dependency>
                <groupId>org.wso2.carbon.identity.framework</groupId>
                <artifactId>org.wso2.carbon.identity.authorization.framework</artifactId>
                <version>${carbon.identity.framework.version}</version>
            </dependency>
            <dependency>
                <groupId>org.wso2.carbon.identity.framework</groupId>
                <artifactId>org.wso2.carbon.identity.authorization.framework.server.feature</artifactId>
                <version>${carbon.identity.framework.version}</version>
            </dependency>

            <dependency>
                <groupId>org.wso2.msf4j</groupId>
                <artifactId>msf4j-core</artifactId>
                <version>${msf4j.version}</version>
            </dependency>
            <dependency>
                <groupId>org.wso2.msf4j</groupId>
                <artifactId>msf4j-microservice</artifactId>
                <version>${msf4j.version}</version>
            </dependency>
            <dependency>
                <groupId>org.apache.velocity</groupId>
                <artifactId>velocity</artifactId>
                <version>${org.apache.velocity.version}</version>
            </dependency>
            <dependency>
                <groupId>io.rest-assured</groupId>
                <artifactId>rest-assured</artifactId>
                <version>${rest.assured.version}</version>
                <scope>test</scope>
            </dependency>
            <dependency>
                <groupId>io.rest-assured</groupId>
                <artifactId>json-path</artifactId>
                <version>${rest.assured.version}</version>
                <scope>test</scope>
            </dependency>
            <dependency>
                <groupId>io.rest-assured</groupId>
                <artifactId>xml-path</artifactId>
                <version>${rest.assured.version}</version>
                <scope>test</scope>
            </dependency>
            <dependency>
                <groupId>io.rest-assured</groupId>
                <artifactId>rest-assured-all</artifactId>
                <version>${rest.assured.version}</version>
                <scope>test</scope>
            </dependency>
            <dependency>
                <groupId>org.wiremock</groupId>
                <artifactId>wiremock</artifactId>
                <version>${wiremock.version}</version>
                <scope>test</scope>
            </dependency>
            <dependency>
                <groupId>org.yaml</groupId>
                <artifactId>snakeyaml</artifactId>
                <version>${snakeyaml.version}</version>
                <scope>test</scope>
            </dependency>
            <dependency>
                <groupId>io.swagger</groupId>
                <artifactId>swagger-annotations</artifactId>
                <version>${swagger-core-version}</version>
                <scope>test</scope>
            </dependency>
            <dependency>
                <groupId>com.atlassian.oai</groupId>
                <artifactId>swagger-request-validator-restassured</artifactId>
                <version>${swagger-request-validator.version}</version>
                <scope>test</scope>
            </dependency>
            <dependency>
                <groupId>org.xmlunit</groupId>
                <artifactId>xmlunit-core</artifactId>
                <version>${org.xmlunit.version}</version>
                <scope>test</scope>
            </dependency>
            <dependency>
                <groupId>org.wso2.identity.apps</groupId>
                <artifactId>identity-apps-cypress-tests</artifactId>
                <version>${identity.apps.tests.version}</version>
            </dependency>
            <dependency>
                <groupId>org.codehaus.jackson</groupId>
                <artifactId>jackson-core-asl</artifactId>
                <version>${jackson-core-asl.version}</version>
                <scope>compile</scope>
            </dependency>
            <dependency>
                <groupId>com.fasterxml.jackson.core</groupId>
                <artifactId>jackson-core</artifactId>
                <version>${com.fasterxml.jackson.version}</version>
            </dependency>
            <dependency>
                <groupId>com.fasterxml.jackson.core</groupId>
                <artifactId>jackson-annotations</artifactId>
                <version>${com.fasterxml.jackson.version}</version>
            </dependency>
            <dependency>
                <groupId>com.fasterxml.jackson.core</groupId>
                <artifactId>jackson-databind</artifactId>
                <version>${com.fasterxml.jackson.databind.version}</version>
            </dependency>
            <dependency>
                <groupId>org.apache.log4j.wso2</groupId>
                <artifactId>log4j</artifactId>
                <version>${org.apache.log4j.wso2.version}</version>
                <exclusions>
                    <exclusion>
                        <groupId>log4j</groupId>
                        <artifactId>log4j</artifactId>
                    </exclusion>
                </exclusions>
            </dependency>
            <!-- Pax Logging -->
            <dependency>
                <groupId>org.wso2.org.ops4j.pax.logging</groupId>
                <artifactId>pax-logging-api</artifactId>
                <version>${pax.logging.api.version}</version>
            </dependency>
            <dependency>
                <groupId>org.apache.logging.log4j</groupId>
                <artifactId>log4j-jul</artifactId>
                <version>${org.apache.logging.log4j.version}</version>
                <scope>test</scope>
            </dependency>
            <dependency>
                <groupId>org.apache.logging.log4j</groupId>
                <artifactId>log4j-core</artifactId>
                <version>${org.apache.logging.log4j.version}</version>
                <scope>test</scope>
            </dependency>
            <dependency>
                <groupId>commons-logging</groupId>
                <artifactId>commons-logging</artifactId>
                <version>1.2</version>
                <scope>test</scope>
            </dependency>
            <dependency>
                <groupId>commons-lang.wso2</groupId>
                <artifactId>commons-lang</artifactId>
                <version>${commons-lang.wso2.version}</version>
                <scope>test</scope>
            </dependency>
            <dependency>
                <groupId>org.wso2.is</groupId>
                <artifactId>org.wso2.carbon.identity.test.integration.service</artifactId>
                <version>${project.version}</version>
            </dependency>
            <dependency>
                <groupId>org.apache.directory.server</groupId>
                <artifactId>apacheds-core-constants</artifactId>
                <version>${apacheds.core.version}</version>
                <scope>test</scope>
            </dependency>
            <dependency>
                <groupId>org.apache.directory.server</groupId>
                <artifactId>apacheds-core</artifactId>
                <version>${apacheds.core.version}</version>
                <scope>test</scope>
            </dependency>
            <dependency>
                <groupId>org.apache.directory.server</groupId>
                <artifactId>apacheds-core-api</artifactId>
                <version>${apacheds.core.version}</version>
                <scope>test</scope>
            </dependency>
            <dependency>
                <groupId>org.apache.directory.server</groupId>
                <artifactId>apacheds-jdbm-partition</artifactId>
                <version>${apacheds.core.version}</version>
                <scope>test</scope>
            </dependency>
            <dependency>
                <groupId>org.apache.directory.server</groupId>
                <artifactId>apacheds-ldif-partition</artifactId>
                <version>${apacheds.core.version}</version>
                <scope>test</scope>
            </dependency>
            <dependency>
                <groupId>org.apache.directory.server</groupId>
                <artifactId>apacheds-protocol-ldap</artifactId>
                <version>${apacheds.core.version}</version>
                <scope>test</scope>
            </dependency>
            <dependency>
                <groupId>org.apache.directory.server</groupId>
                <artifactId>apacheds-protocol-shared</artifactId>
                <version>${apacheds.core.version}</version>
                <scope>test</scope>
            </dependency>
            <dependency>
                <groupId>org.apache.directory.server</groupId>
                <artifactId>apacheds-xdbm-partition</artifactId>
                <version>${apacheds.core.version}</version>
                <scope>test</scope>
            </dependency>
            <dependency>
                <groupId>org.apache.directory.api</groupId>
                <artifactId>api-all</artifactId>
                <version>${apacheds.api.version}</version>
                <scope>test</scope>
            </dependency>
            <dependency>
                <groupId>com.icegreen</groupId>
                <artifactId>greenmail</artifactId>
                <version>${greenmail.version}</version>
                <scope>test</scope>
            </dependency>
            <dependency>
                <groupId>com.sun.mail</groupId>
                <artifactId>jakarta.mail</artifactId>
                <version>${jakarta.mail.version}</version>
                <scope>test</scope>
            </dependency>
            <dependency>
                <groupId>org.jsoup</groupId>
                <artifactId>jsoup</artifactId>
                <version>${jsoup.version}</version>
                <scope>test</scope>
            </dependency>

            <dependency>
                <groupId>org.wso2.carbon.identity.governance</groupId>
                <artifactId>org.wso2.carbon.identity.user.onboard.core.service</artifactId>
                <version>${identity.governance.version}</version>
            </dependency>
            <dependency>
                <groupId>org.wso2.carbon.extension.identity.authenticator.utils</groupId>
                <artifactId>org.wso2.carbon.extension.identity.helper</artifactId>
                <version>${identity.extension.utils}</version>
            </dependency>
            <dependency>
                <groupId>com.nimbusds</groupId>
                <artifactId>nimbus-jose-jwt</artifactId>
                <version>${nimbus-jose-jwt.version}</version>
            </dependency>
            <dependency>
                <groupId>org.wso2.carbon.identity.outbound.auth.adapter</groupId>
                <artifactId>identity-outbound-auth-adapter</artifactId>
                <version>${identity.outbound.auth.adapter.version}</version>
            </dependency>

            <!-- Integration UI Templates -->
            <dependency>
                <groupId>org.wso2.carbon.identity.integration.ui.templates</groupId>
                <artifactId>org.wso2.carbon.identity.integration.ui.templates.applications.custom-application</artifactId>
                <version>${identity.integration.ui.templates.version}</version>
                <type>zip</type>
            </dependency>
            <dependency>
                <groupId>org.wso2.carbon.identity.integration.ui.templates</groupId>
                <artifactId>org.wso2.carbon.identity.integration.ui.templates.applications.custom-protocol-application</artifactId>
                <version>${identity.integration.ui.templates.version}</version>
                <type>zip</type>
            </dependency>
            <dependency>
                <groupId>org.wso2.carbon.identity.integration.ui.templates</groupId>
                <artifactId>org.wso2.carbon.identity.integration.ui.templates.applications.m2m-application</artifactId>
                <version>${identity.integration.ui.templates.version}</version>
                <type>zip</type>
            </dependency>
            <dependency>
                <groupId>org.wso2.carbon.identity.integration.ui.templates</groupId>
                <artifactId>org.wso2.carbon.identity.integration.ui.templates.applications.mcp-client-application</artifactId>
                <version>${identity.integration.ui.templates.version}</version>
                <type>zip</type>
            </dependency>
            <dependency>
                <groupId>org.wso2.carbon.identity.integration.ui.templates</groupId>
                <artifactId>org.wso2.carbon.identity.integration.ui.templates.applications.mobile-application</artifactId>
                <version>${identity.integration.ui.templates.version}</version>
                <type>zip</type>
            </dependency>
            <dependency>
                <groupId>org.wso2.carbon.identity.integration.ui.templates</groupId>
                <artifactId>org.wso2.carbon.identity.integration.ui.templates.applications.single-page-application</artifactId>
                <version>${identity.integration.ui.templates.version}</version>
                <type>zip</type>
            </dependency>
            <dependency>
                <groupId>org.wso2.carbon.identity.integration.ui.templates</groupId>
                <artifactId>org.wso2.carbon.identity.integration.ui.templates.applications.traditional-web-application</artifactId>
                <version>${identity.integration.ui.templates.version}</version>
                <type>zip</type>
            </dependency>
            <dependency>
                <groupId>org.wso2.carbon.identity.integration.ui.templates</groupId>
                <artifactId>org.wso2.carbon.identity.integration.ui.templates.applications.salesforce</artifactId>
                <version>${identity.integration.ui.templates.version}</version>
                <type>zip</type>
            </dependency>
            <dependency>
                <groupId>org.wso2.carbon.identity.integration.ui.templates</groupId>
                <artifactId>org.wso2.carbon.identity.integration.ui.templates.applications.google</artifactId>
                <version>${identity.integration.ui.templates.version}</version>
                <type>zip</type>
            </dependency>
            <dependency>
                <groupId>org.wso2.carbon.identity.integration.ui.templates</groupId>
                <artifactId>org.wso2.carbon.identity.integration.ui.templates.applications.microsoft-365</artifactId>
                <version>${identity.integration.ui.templates.version}</version>
                <type>zip</type>
            </dependency>
            <dependency>
                <groupId>org.wso2.carbon.identity.integration.ui.templates</groupId>
                <artifactId>org.wso2.carbon.identity.integration.ui.templates.applications.zoom</artifactId>
                <version>${identity.integration.ui.templates.version}</version>
                <type>zip</type>
            </dependency>
            <dependency>
                <groupId>org.wso2.carbon.identity.integration.ui.templates</groupId>
                <artifactId>org.wso2.carbon.identity.integration.ui.templates.applications.slack</artifactId>
                <version>${identity.integration.ui.templates.version}</version>
                <type>zip</type>
            </dependency>
            <dependency>
                <groupId>org.wso2.carbon.identity.integration.ui.templates</groupId>
                <artifactId>org.wso2.carbon.identity.integration.ui.templates.notification.providers.firebase</artifactId>
                <version>${identity.integration.ui.templates.version}</version>
                <type>zip</type>
            </dependency>
        </dependencies>
    </dependencyManagement>

    <profiles>
        <profile>
            <id>Sign-Artifacts</id>
            <activation>
                <property>
                    <name>sign</name>
                </property>
            </activation>
            <build>
                <plugins>
                    <plugin>
                        <groupId>org.apache.maven.plugins</groupId>
                        <artifactId>maven-gpg-plugin</artifactId>
                        <version>1.0-alpha-3</version>
                        <executions>
                            <execution>
                                <id>sign-artifacts</id>
                                <phase>verify</phase>
                                <goals>
                                    <goal>sign</goal>
                                </goals>
                            </execution>
                        </executions>
                    </plugin>
                </plugins>
            </build>
        </profile>
        <profile>
            <id>wso2-release</id>
            <build>
                <plugins>
                    <plugin>
                        <groupId>org.apache.maven.plugins</groupId>
                        <artifactId>maven-javadoc-plugin</artifactId>
                        <version>2.10.1</version>
                        <executions>
                            <execution>
                                <id>attach-javadocs</id>
                                <goals>
                                    <goal>jar</goal>
                                </goals>
                                <configuration> <!-- add this to disable checking -->
                                    <additionalparam>-Xdoclint:none</additionalparam>
                                    <source>8</source>
                                </configuration>
                            </execution>
                        </executions>
                    </plugin>
                </plugins>
            </build>
        </profile>

    </profiles>

    <properties>

        <!--Carbon Identity Framework Version-->
<<<<<<< HEAD
        <carbon.identity.framework.version>7.8.160</carbon.identity.framework.version>
=======
        <carbon.identity.framework.version>7.8.158</carbon.identity.framework.version>
>>>>>>> 4328a097
        <carbon.identity.framework.version.range>[5.14.67, 8.0.0)</carbon.identity.framework.version.range>

        <identity.notification.push.version>1.0.6</identity.notification.push.version>
        <identity.notification.push.version.range>[1.0.0,2.0.0)</identity.notification.push.version.range>

        <identity.local.auth.push.version>1.0.9</identity.local.auth.push.version>
        <identity.local.auth.push.version.range>[1.0.0,2.0.0)</identity.local.auth.push.version.range>

        <!--SAML Common Utils Version-->
        <saml.common.util.version>1.4.2</saml.common.util.version>
        <saml.common.util.version.range>[1.0.0,2.0.0)</saml.common.util.version.range>

        <!--Carbon Consent Version-->
        <carbon.consent.mgt.version>2.6.8</carbon.consent.mgt.version>

        <!--Identity Governance Version-->
        <identity.governance.version>1.11.70</identity.governance.version>

        <!--Identity Carbon Versions-->
        <identity.carbon.auth.saml2.version>5.9.9</identity.carbon.auth.saml2.version>
        <identity.carbon.auth.mutual.ssl.version>5.5.0</identity.carbon.auth.mutual.ssl.version>
        <identity.carbon.auth.iwa.version>5.5.2</identity.carbon.auth.iwa.version>
        <identity.carbon.auth.rest.version>1.9.27</identity.carbon.auth.rest.version>


        <!-- Identity Inbound Versions   -->
        <identity.inbound.auth.oauth.version>7.0.294</identity.inbound.auth.oauth.version>
        <identity.inbound.auth.saml.version>5.11.55</identity.inbound.auth.saml.version>
        <identity.inbound.auth.openid.version>5.10.2</identity.inbound.auth.openid.version>
        <identity.inbound.auth.sts.version>5.12.11</identity.inbound.auth.sts.version>
        <identity.inbound.provisioning.scim.version>5.7.8</identity.inbound.provisioning.scim.version>
        <identity.inbound.provisioning.scim2.version>3.4.147</identity.inbound.provisioning.scim2.version>

        <!-- Identity User Versions -->
        <identity.user.account.association.version>5.5.11</identity.user.account.association.version>
        <identity.user.ws.version>5.8.9</identity.user.ws.version>

        <!-- Identity Userstore Versions -->
        <identity.userstore.remote.version>5.2.5</identity.userstore.remote.version>

        <!-- Identity Data Publisher Versions -->
        <identity.data.publisher.authentication.version>5.7.6</identity.data.publisher.authentication.version>
        <identity.data.publisher.oauth.version>1.7.4</identity.data.publisher.oauth.version>
        <identity.data.publisher.audit.version>1.4.8</identity.data.publisher.audit.version>

        <!-- Identity Event Handler Versions -->
        <identity.event.handler.account.lock.version>1.9.15</identity.event.handler.account.lock.version>
        <identity.event.handler.notification.version>1.9.57</identity.event.handler.notification.version>

        <!--<identity.agent.entitlement.proxy.version>5.1.1</identity.agent.entitlement.proxy.version>-->
        <!--<identity.carbon.auth.signedjwt.version>5.1.1</identity.carbon.auth.signedjwt.version>-->
        <!--<identity.userstore.cassandra.version>5.1.1</identity.userstore.cassandra.version>-->
        <!--<identity.agent-entitlement-filter.version>5.1.1</identity.agent-entitlement-filter.version>-->

        <!-- Authenticator Versions -->
        <identity.outbound.auth.oidc.version>5.12.25</identity.outbound.auth.oidc.version>
        <identity.outbound.auth.oauth2.version>1.0.12</identity.outbound.auth.oauth2.version>
        <identity.outbound.auth.passive.sts.version>5.5.3</identity.outbound.auth.passive.sts.version>
        <identity.outbound.auth.samlsso.version>5.9.8</identity.outbound.auth.samlsso.version>
        <identity.outbound.auth.requestpath.basicauth.version>5.5.7</identity.outbound.auth.requestpath.basicauth.version>
        <identity.outbound.auth.requestpath.oauth.version>5.5.8</identity.outbound.auth.requestpath.oauth.version>

        <!-- Social Authenticator Versions -->
        <social.authenticator.facebook.version>5.2.18</social.authenticator.facebook.version>
        <social.authenticator.google.version>5.2.18</social.authenticator.google.version>
        <social.authenticator.windowslive.version>5.2.5</social.authenticator.windowslive.version>
        <social.authenticator.apple.version>1.0.6</social.authenticator.apple.version>
        <social.authenticator.github.version>1.1.17</social.authenticator.github.version>

        <!-- Provisioning connector Versions -->
        <provisioning.connector.google.version>5.2.6</provisioning.connector.google.version>
        <provisioning.connector.salesforce.version>5.2.10</provisioning.connector.salesforce.version>
        <provisioning.connector.scim.version>5.3.5</provisioning.connector.scim.version>
        <provisioning.connector.scim2.version>2.0.10</provisioning.connector.scim2.version>

        <!-- Local Authenticator Versions -->
        <identity.local.auth.basicauth.version>6.8.30</identity.local.auth.basicauth.version>
        <identity.local.auth.fido.version>5.4.18</identity.local.auth.fido.version>
        <identity.local.auth.iwa.version>5.4.8</identity.local.auth.iwa.version>

        <!-- Custom Authenticator extension adapter -->
        <identity.outbound.auth.adapter.version>1.0.22</identity.outbound.auth.adapter.version>

        <!-- Local Authentication API Connector Version -->
        <identity.local.auth.api.version>3.0.8</identity.local.auth.api.version>

        <!-- OAuth2 Grant Type extensions -->
        <identity.oauth2.jwt.bearer.grant.version>2.3.6</identity.oauth2.jwt.bearer.grant.version>
        <identity.oauth2.token.exchange.grant.version>1.1.16</identity.oauth2.token.exchange.grant.version>

        <identity.oauth.dpop.version>2.0.4</identity.oauth.dpop.version>

        <!--SAML Metadata-->
        <identity.metadata.saml.version>1.8.5</identity.metadata.saml.version>

        <!-- Identity Workflow -->
        <identity.workflow.version>1.0.4</identity.workflow.version>

        <!-- Connector Versions -->
        <authenticator.totp.version>3.3.37</authenticator.totp.version>
        <authenticator.backupcode.version>0.0.20</authenticator.backupcode.version>
        <authenticator.office365.version>2.1.3</authenticator.office365.version>
        <authenticator.smsotp.version>3.3.38</authenticator.smsotp.version>
        <authenticator.magiclink.version>1.1.31</authenticator.magiclink.version>
        <authenticator.emailotp.version>4.1.33</authenticator.emailotp.version>
        <authenticator.local.auth.emailotp.version>1.0.42</authenticator.local.auth.emailotp.version>
        <authenticator.local.auth.smsotp.version>1.0.26</authenticator.local.auth.smsotp.version>
        <authenticator.twitter.version>1.1.2</authenticator.twitter.version>
        <authenticator.x509.version>3.1.33</authenticator.x509.version>
        <identity.extension.utils>1.0.21</identity.extension.utils>
        <authenticator.auth.otp.commons.version>1.0.11</authenticator.auth.otp.commons.version>

        <identity.org.mgt.version>1.4.139</identity.org.mgt.version>
        <identity.org.mgt.core.version>1.1.29</identity.org.mgt.core.version>
        <identity.organization.login.version>1.1.48</identity.organization.login.version>
        <identity.oauth2.grant.organizationswitch.version>1.1.29</identity.oauth2.grant.organizationswitch.version>

        <!-- Hash Provider Versions-->
        <hashprovider.pbkdf2.version>0.1.7</hashprovider.pbkdf2.version>

        <!-- Identity Branding Preference Management Versions -->
        <identity.branding.preference.management.version>1.1.22</identity.branding.preference.management.version>

        <!-- Identity REST API feature -->
        <identity.api.dispatcher.version>2.0.17</identity.api.dispatcher.version>
        <identity.server.api.version>1.3.110</identity.server.api.version>
        <identity.user.api.version>1.3.64</identity.user.api.version>

        <identity.agent.sso.version>5.5.9</identity.agent.sso.version>
        <identity.agent.sso.version>5.5.9</identity.agent.sso.version>
        <identity.tool.samlsso.validator.version>5.5.10</identity.tool.samlsso.validator.version>
        <identity.oauth.addons.version>2.5.24</identity.oauth.addons.version>
        <org.wso2.carbon.extension.identity.x509certificate.version>1.1.27</org.wso2.carbon.extension.identity.x509certificate.version>
        <conditional.authentication.functions.version>1.2.78</conditional.authentication.functions.version>

        <!-- Identity Portal Versions -->
        <identity.apps.console.version>2.56.1</identity.apps.console.version>
        <identity.apps.myaccount.version>2.19.13</identity.apps.myaccount.version>
        <identity.apps.core.version>2.24.9</identity.apps.core.version>
        <identity.apps.tests.version>1.6.381</identity.apps.tests.version>

        <!-- Charon -->
        <charon.version>3.4.1</charon.version>

        <!-- Carbon Kernel -->
        <carbon.kernel.version>4.10.50</carbon.kernel.version>

        <!-- Identity Verification -->
        <identity.verification.version>1.0.16</identity.verification.version>

        <!-- Carbon Repo Versions -->
        <carbon.deployment.version>4.13.1</carbon.deployment.version>
        <carbon.commons.version>4.10.20</carbon.commons.version>
        <carbon.registry.version>4.8.43</carbon.registry.version>
        <carbon.multitenancy.version>4.11.37</carbon.multitenancy.version>
        <carbon.metrics.version>1.3.12</carbon.metrics.version>
        <carbon.analytics-common.version>5.2.63</carbon.analytics-common.version>
        <carbon.dashboards.version>2.0.27</carbon.dashboards.version>
        <carbon.healthcheck.version>1.3.2</carbon.healthcheck.version>

        <!-- Common tool Versions -->
        <cipher-tool.version>1.1.26</cipher-tool.version>
        <securevault.wso2.version>1.1.10</securevault.wso2.version>

        <!-- Feature dependency Versions -->
        <stratos.version.221>2.2.1</stratos.version.221>
        <ehcache.version>1.5.0.wso2v3</ehcache.version>
        <bcel.wso2.version>6.7.0.wso2v1</bcel.wso2.version>
        <asm-all.version>5.2</asm-all.version>
        <cglib.wso2.version>2.2.wso2v1</cglib.wso2.version>
        <jibx.wso2.version>1.2.1.wso2v1</jibx.wso2.version>
        <axis2.jibx.wso2.version>1.6.1.wso2v11</axis2.jibx.wso2.version>
        <axis2.jaxb.wso2.version>${axis2.wso2.version}</axis2.jaxb.wso2.version>
        <axis2-transports.version>2.0.0-wso2v42</axis2-transports.version>
        <h2database.wso2.version>2.2.224.wso2v2</h2database.wso2.version>
        <slf4j.version>1.7.28</slf4j.version>

        <!-- UI styles dependency versions -->
        <equinox.http.servlet.version>2.2.2</equinox.http.servlet.version>
        <equinox.http.helper.version>1.0.0</equinox.http.helper.version>
        <equinox.jsp.jasper.version>1.0.1.R33x_v20070816</equinox.jsp.jasper.version>
        <javax.servlet.jsp.version>2.0.0.v200706191603</javax.servlet.jsp.version>

        <!-- Distribution dependencies ends here -->

        <!-- Build dependency Versions -->
        <wso2.json.merge.plugin.version>5.2.5</wso2.json.merge.plugin.version>
        <carbon.p2.plugin.version>5.1.2</carbon.p2.plugin.version>
        <ds-annotations.version>1.2.10</ds-annotations.version>
        <maven.war.plugin.version>3.2.0</maven.war.plugin.version>
        <maven.checkstyle.plugin.version>3.1.1</maven.checkstyle.plugin.version>

        <!-- Sample dependency Versions -->
        <samples.is.version>4.3.13</samples.is.version>
        <sevlet.api.version>2.5</sevlet.api.version>
        <jsp.api.version>2.0</jsp.api.version>
        <neethi.wso2.version>2.0.4.wso2v5</neethi.wso2.version>
        <axiom.impl.version>1.2.12</axiom.impl.version>
        <axiom.version>1.2.11-wso2v6</axiom.version>
        <gdata.core.wso2.version>1.47.0.wso2v1</gdata.core.wso2.version>
        <json.simple.version>1.1.1</json.simple.version>
        <openid4java.consumer.version>1.0.0</openid4java.consumer.version>
        <opensaml.version>2.6.6</opensaml.version>
        <opensaml2.wso2.version>2.6.6.wso2v3</opensaml2.wso2.version>
        <opensaml3.version>3.3.1</opensaml3.version>
        <shibboleth.version>7.3.0</shibboleth.version>
        <joda.wso2.version>2.9.4.wso2v1</joda.wso2.version>
        <wss4j.wso2.version>1.6.0-wso2v7</wss4j.wso2.version>
        <openws.version>1.5.4</openws.version>
        <xalan.version>2.7.2</xalan.version>
        <xalan.wso2.version>2.7.0.wso2v1</xalan.wso2.version>
        <rampart.wso2.version>1.6.1-wso2v43</rampart.wso2.version>
        <orbit.version.commons.httpclient>4.5.13.wso2v1</orbit.version.commons.httpclient>
        <httpcore.wso2.version>4.4.15.wso2v1</httpcore.wso2.version>
        <httpclient.version>4.5.13</httpclient.version>
        <commons.httpclient.version>3.1</commons.httpclient.version>
        <jstl.version>1.1.2</jstl.version>
        <taglibs.version>1.1.2</taglibs.version>
        <google.collect.wso2.version>1.0.0.wso2v2</google.collect.wso2.version>
        <google.code.gson.version>2.9.0</google.code.gson.version>
        <oauth2.client.version>1.0.0</oauth2.client.version>
        <axiom.wso2.version>1.2.11-wso2v16</axiom.wso2.version>
        <commons.lang.version>2.6</commons.lang.version>
        <charon.orbit.version>2.1.8</charon.orbit.version>
        <commons-collections.version>3.2.2</commons-collections.version>
        <axis2.client.version>${axis2.wso2.version}</axis2.client.version>
        <axis2.wso2.version>1.6.1-wso2v42</axis2.wso2.version>
        <nimbusds.version>7.3.0.wso2v1</nimbusds.version>
        <commons-codec.version>1.14.0.wso2v1</commons-codec.version>
        <eclipse.microprofile.version>1.2</eclipse.microprofile.version>
        <xmltooling.version>1.3.1</xmltooling.version>
        <xercesImpl.version>2.12.2</xercesImpl.version>
        <commons.codec.version>1.8</commons.codec.version>
        <XmlSchema.version>1.4.7-wso2v5</XmlSchema.version>
        <wsdl4j.version>1.6.2.wso2v2</wsdl4j.version>
        <commons.pool.wso2.version>1.5.6.wso2v1</commons.pool.wso2.version>
        <liberty.maven.plugin.version>2.2</liberty.maven.plugin.version>
        <pax.logging.api.version>2.1.0-wso2v4</pax.logging.api.version>
        <org.wso2.orbit.org.apache.velocity.version>1.7.0.wso2v1</org.wso2.orbit.org.apache.velocity.version>

        <osgi.framework.imp.pkg.version.range>[1.7.0, 2.0.0)</osgi.framework.imp.pkg.version.range>
        <osgi.service.component.imp.pkg.version.range>[1.2.0, 2.0.0)</osgi.service.component.imp.pkg.version.range>
        <commons.logging.version.range>[1.2.0,2.0.0)</commons.logging.version.range>
        <commons-lang.wso2.version>2.6.0.wso2v1</commons-lang.wso2.version>

        <!--  Test dependencies -->
        <carbon.automation.version>4.4.13</carbon.automation.version>
        <carbon.automationutils.version>4.5.4</carbon.automationutils.version>
        <selenium.version>2.40.0</selenium.version>
        <testng.version>6.1.1</testng.version>
        <junit.version>4.13.1</junit.version>
        <org.apache.tomcat.wso2.version>7.0.52.wso2v5</org.apache.tomcat.wso2.version>
        <msf4j.version>2.6.2</msf4j.version>
        <jacoco.agent.version>0.8.4</jacoco.agent.version>
        <xml.apis.version>1.4.01</xml.apis.version>
        <emma.version>2.1.5320</emma.version>
        <apache.wink.version>1.1.3-incubating</apache.wink.version>
        <apache.ws.security.version>1.6.19</apache.ws.security.version>
        <apache.openejb.version>4.5.2</apache.openejb.version>
        <nimbus.oidc.sdk.version>6.13</nimbus.oidc.sdk.version>
        <apacheds.core.version>2.0.0.AM26</apacheds.core.version>
        <apacheds.api.version>2.0.0.AM4</apacheds.api.version>
        <wiremock.version>3.9.1</wiremock.version>
        <snakeyaml.version>2.2</snakeyaml.version>
        <!--Rest API test -->
        <rest.assured.version>5.0.0</rest.assured.version>
        <swagger-core-version>1.5.22</swagger-core-version>
        <swagger-request-validator.version>2.6.0</swagger-request-validator.version>
        <!--UI Cypress test -->
        <com.fasterxml.jackson.version>2.16.1</com.fasterxml.jackson.version>
        <com.fasterxml.jackson.databind.version>2.16.1</com.fasterxml.jackson.databind.version>
        <jackson-core-asl.version>1.9.13</jackson-core-asl.version>
        <!--ws-trust-client-->
        <org.apache.velocity.version>1.7</org.apache.velocity.version>
        <org.xmlunit.version>2.6.3</org.xmlunit.version>
        <org.apache.logging.log4j.version>2.17.1</org.apache.logging.log4j.version>
        <org.apache.log4j.wso2.version>1.2.17.wso2v1</org.apache.log4j.wso2.version>

        <project.scm.id>my-scm-server</project.scm.id>

        <!-- Integration UI Templates Version -->
        <identity.integration.ui.templates.version>1.0.19</identity.integration.ui.templates.version>

        <greenmail.version>2.0.1</greenmail.version>
        <jakarta.mail.version>2.0.1</jakarta.mail.version>
        <jsoup.version>1.15.3</jsoup.version>
        <nimbus-jose-jwt.version>9.41.2</nimbus-jose-jwt.version>
    </properties>

    <repositories>
        <!-- Before adding ANYTHING in here, please start a discussion on the dev list.
	Ideally the Axis2 build should only use Maven central (which is available
	by default) and nothing else. We had troubles with other repositories in
	the past. Therefore configuring additional repositories here should be
	considered very carefully. -->
        <repository>
            <id>wso2-nexus</id>
            <name>WSO2 internal Repository</name>
            <url>https://maven.wso2.org/nexus/content/groups/wso2-public/</url>
            <releases>
                <enabled>true</enabled>
                <updatePolicy>daily</updatePolicy>
                <checksumPolicy>ignore</checksumPolicy>
            </releases>
        </repository>

        <repository>
            <id>wso2.releases</id>
            <name>WSO2 internal Repository</name>
            <url>https://maven.wso2.org/nexus/content/repositories/releases/</url>
            <releases>
                <enabled>true</enabled>
                <updatePolicy>daily</updatePolicy>
                <checksumPolicy>ignore</checksumPolicy>
            </releases>
        </repository>

        <repository>
            <id>wso2.snapshots</id>
            <name>WSO2 Snapshot Repository</name>
            <url>https://maven.wso2.org/nexus/content/repositories/snapshots/</url>
            <snapshots>
                <enabled>true</enabled>
                <updatePolicy>daily</updatePolicy>
            </snapshots>
            <releases>
                <enabled>false</enabled>
            </releases>
        </repository>
    </repositories>

    <scm>
        <url>https://github.com/wso2/product-is.git</url>
        <developerConnection>scm:git:https://github.com/wso2/product-is.git</developerConnection>
        <connection>scm:git:https://github.com/wso2/product-is.git</connection>
        <tag>HEAD</tag>
    </scm>


</project><|MERGE_RESOLUTION|>--- conflicted
+++ resolved
@@ -2481,11 +2481,7 @@
     <properties>
 
         <!--Carbon Identity Framework Version-->
-<<<<<<< HEAD
         <carbon.identity.framework.version>7.8.160</carbon.identity.framework.version>
-=======
-        <carbon.identity.framework.version>7.8.158</carbon.identity.framework.version>
->>>>>>> 4328a097
         <carbon.identity.framework.version.range>[5.14.67, 8.0.0)</carbon.identity.framework.version.range>
 
         <identity.notification.push.version>1.0.6</identity.notification.push.version>
