--- conflicted
+++ resolved
@@ -2502,11 +2502,7 @@
 
         <!--Carbon Identity Framework Version-->
 
-<<<<<<< HEAD
-        <carbon.identity.framework.version>7.8.188-SNAPSHOT</carbon.identity.framework.version>
-=======
-        <carbon.identity.framework.version>7.8.212</carbon.identity.framework.version>
->>>>>>> 7d02e600
+        <carbon.identity.framework.version>7.8.213</carbon.identity.framework.version>
 
         <carbon.identity.framework.version.range>[5.14.67, 8.0.0)</carbon.identity.framework.version.range>
 
@@ -2524,7 +2520,7 @@
         <carbon.consent.mgt.version>2.6.8</carbon.consent.mgt.version>
 
         <!--Identity Governance Version-->
-        <identity.governance.version>1.11.79</identity.governance.version>
+        <identity.governance.version>1.11.80</identity.governance.version>
 
         <!--Identity Carbon Versions-->
         <identity.carbon.auth.saml2.version>5.9.10</identity.carbon.auth.saml2.version>
@@ -2563,7 +2559,7 @@
         <!--<identity.agent-entitlement-filter.version>5.1.1</identity.agent-entitlement-filter.version>-->
 
         <!-- Authenticator Versions -->
-        <identity.outbound.auth.oidc.version>5.12.26</identity.outbound.auth.oidc.version>
+        <identity.outbound.auth.oidc.version>5.12.28</identity.outbound.auth.oidc.version>
         <identity.outbound.auth.oauth2.version>1.0.12</identity.outbound.auth.oauth2.version>
         <identity.outbound.auth.passive.sts.version>5.5.3</identity.outbound.auth.passive.sts.version>
         <identity.outbound.auth.samlsso.version>5.9.9</identity.outbound.auth.samlsso.version>
@@ -2572,7 +2568,7 @@
 
         <!-- Social Authenticator Versions -->
         <social.authenticator.facebook.version>5.2.18</social.authenticator.facebook.version>
-        <social.authenticator.google.version>5.2.18</social.authenticator.google.version>
+        <social.authenticator.google.version>5.2.19</social.authenticator.google.version>
         <social.authenticator.windowslive.version>5.2.5</social.authenticator.windowslive.version>
         <social.authenticator.apple.version>1.0.6</social.authenticator.apple.version>
         <social.authenticator.github.version>1.1.17</social.authenticator.github.version>
@@ -2584,7 +2580,7 @@
         <provisioning.connector.scim2.version>2.0.10</provisioning.connector.scim2.version>
 
         <!-- Local Authenticator Versions -->
-        <identity.local.auth.basicauth.version>6.8.32</identity.local.auth.basicauth.version>
+        <identity.local.auth.basicauth.version>6.8.33</identity.local.auth.basicauth.version>
         <identity.local.auth.fido.version>5.4.20</identity.local.auth.fido.version>
         <identity.local.auth.iwa.version>5.4.8</identity.local.auth.iwa.version>
 
@@ -2619,7 +2615,7 @@
         <authenticator.twitter.version>1.1.2</authenticator.twitter.version>
         <authenticator.x509.version>3.1.33</authenticator.x509.version>
         <identity.extension.utils>1.0.21</identity.extension.utils>
-        <authenticator.auth.otp.commons.version>1.0.11</authenticator.auth.otp.commons.version>
+        <authenticator.auth.otp.commons.version>1.0.12</authenticator.auth.otp.commons.version>
 
         <identity.org.mgt.version>2.0.1</identity.org.mgt.version>
         <identity.org.mgt.core.version>1.1.33</identity.org.mgt.core.version>
@@ -2634,11 +2630,7 @@
 
         <!-- Identity REST API feature -->
         <identity.api.dispatcher.version>2.0.17</identity.api.dispatcher.version>
-<<<<<<< HEAD
-        <identity.server.api.version>1.3.118-SNAPSHOT</identity.server.api.version>
-=======
-        <identity.server.api.version>1.3.125</identity.server.api.version>
->>>>>>> 7d02e600
+        <identity.server.api.version>1.3.127</identity.server.api.version>
         <identity.user.api.version>1.3.64</identity.user.api.version>
 
         <identity.agent.sso.version>5.5.9</identity.agent.sso.version>
