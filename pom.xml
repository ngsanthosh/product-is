--- conflicted
+++ resolved
@@ -28,11 +28,7 @@
     <artifactId>identity-server-parent</artifactId>
     <packaging>pom</packaging>
     <description>WSO2 Identity Server</description>
-<<<<<<< HEAD
     <version>5.5.0-SNAPSHOT</version>
-=======
-    <version>5.4.1-update1-SNAPSHOT</version>
->>>>>>> a3cf9a22
     <name>WSO2 Identity Server</name>
     <url>http://wso2.org/projects/identity</url>
 
@@ -1630,21 +1626,13 @@
     <properties>
 
         <!--Carbon Identity Framework Version-->
-<<<<<<< HEAD
         <carbon.identity.framework.version>5.11.10</carbon.identity.framework.version>
-=======
-        <carbon.identity.framework.version>5.10.114</carbon.identity.framework.version>
->>>>>>> a3cf9a22
         <carbon.identity.framework.version.range>[5.10.0, 6.0.0]</carbon.identity.framework.version.range>
 
         <!--Identity Repo Versions-->
         <identity.carbon.auth.saml2.version>5.2.3</identity.carbon.auth.saml2.version>
         <identity.inbound.auth.saml.version>5.3.56</identity.inbound.auth.saml.version>
-<<<<<<< HEAD
         <identity.inbound.auth.oauth.version>5.6.8</identity.inbound.auth.oauth.version>
-=======
-        <identity.inbound.auth.oauth.version>5.5.180</identity.inbound.auth.oauth.version>
->>>>>>> a3cf9a22
         <identity.inbound.auth.openid.version>5.2.3</identity.inbound.auth.openid.version>
         <identity.agent.sso.version>5.1.14</identity.agent.sso.version>
         <identity.inbound.auth.sts.version>5.2.14</identity.inbound.auth.sts.version>
