--- conflicted
+++ resolved
@@ -2366,11 +2366,7 @@
     <properties>
 
         <!--Carbon Identity Framework Version-->
-<<<<<<< HEAD
-        <carbon.identity.framework.version>7.7.85</carbon.identity.framework.version>
-=======
         <carbon.identity.framework.version>7.7.87</carbon.identity.framework.version>
->>>>>>> c8f8e3eb
         <carbon.identity.framework.version.range>[5.14.67, 8.0.0)</carbon.identity.framework.version.range>
 
         <!--SAML Common Utils Version-->
