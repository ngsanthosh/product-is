<?xml version="1.0" encoding="utf-8"?>
<!--
  ~ Copyright (c) 2014, WSO2 Inc. (http://www.wso2.org) All Rights Reserved.
  ~
  ~ Licensed under the Apache License, Version 2.0 (the "License");
  ~ you may not use this file except in compliance with the License.
  ~ You may obtain a copy of the License at
  ~
  ~      http://www.apache.org/licenses/LICENSE-2.0
  ~
  ~ Unless required by applicable law or agreed to in writing, software
  ~ distributed under the License is distributed on an "AS IS" BASIS,
  ~ WITHOUT WARRANTIES OR CONDITIONS OF ANY KIND, either express or implied.
  ~ See the License for the specific language governing permissions and
  ~ limitations under the License.
  -->
<project xmlns="http://maven.apache.org/POM/4.0.0" xmlns:xsi="http://www.w3.org/2001/XMLSchema-instance" xsi:schemaLocation="http://maven.apache.org/POM/4.0.0 http://maven.apache.org/maven-v4_0_0.xsd">

    <parent>
        <groupId>org.wso2</groupId>
        <artifactId>wso2</artifactId>
        <version>1</version>
    </parent>


    <modelVersion>4.0.0</modelVersion>
    <groupId>org.wso2.is</groupId>
    <artifactId>identity-server-parent</artifactId>
    <packaging>pom</packaging>
    <description>WSO2 Identity Server</description>
    <version>5.8.0-beta6-SNAPSHOT</version>
    <name>WSO2 Identity Server</name>
    <url>http://wso2.org/projects/identity</url>

    <modules>
        <module>modules/migration/migration-service</module>
        <module>modules/features</module>
        <module>modules/p2-profile-gen</module>
        <module>modules/connectors</module>
        <module>modules/authenticators</module>
        <module>modules/social-authenticators</module>
        <module>modules/provisioning-connectors</module>
        <module>modules/local-authenticators</module>
        <module>modules/oauth2-grant-types</module>
        <module>modules/distribution</module>
        <module>modules/styles</module>
        <module>modules/samples</module>
        <module>modules/integration</module>
    </modules>

    <licenses>
        <license>
            <name>Apache License Version 2.0</name>
            <url>http://www.apache.org/licenses/LICENSE-2.0</url>
        </license>
    </licenses>

    <organization>
        <name>WSO2</name>
        <url>http://www.wso2.org</url>
    </organization>

    <issueManagement>
        <system>JIRA</system>
        <url>http://www.wso2.org/jira/browse/IDENTITY</url>
    </issueManagement>
    <mailingLists>
        <mailingList>
            <name>Identity Server Developers</name>
            <subscribe>identity-dev-subscribe@wso2.org</subscribe>
            <unsubscribe>identity-dev-unsubscribe@wso2.org</unsubscribe>
            <post>identity-dev@wso2.org</post>
            <archive>http://wso2.org/mailarchive/identity-dev/</archive>
        </mailingList>
    </mailingLists>

    <inceptionYear>2007</inceptionYear>

    <developers>
        <developer>
            <name>Ruchith Fernando</name>
            <id>ruchith</id>
            <email>ruchith AT wso2.com</email>
            <organization>WSO2</organization>
        </developer>
        <developer>
            <name>Dimuthu Leelaratne</name>
            <id>dimuthul</id>
            <email>dimuthul AT wso2.com</email>
            <organization>WSO2</organization>
        </developer>
        <developer>
            <name>Dumindu Perera</name>
            <id>dumindu</id>
            <email>dumindu AT wso2.com</email>
            <organization>WSO2</organization>
        </developer>
        <developer>
            <name>Saminda Abeyruwan</name>
            <id>saminda</id>
            <email>saminda AT wso2.com</email>
            <organization>WSO2</organization>
        </developer>
        <developer>
            <name>Nandana Mihindukulasooriya</name>
            <id>nandana</id>
            <email>nandana AT wso2.com</email>
            <organization>WSO2</organization>
        </developer>
        <developer>
            <name>Prabath Siriwardena</name>
            <id>prabath</id>
            <email>prabath AT wso2.com</email>
            <organization>WSO2</organization>
        </developer>
        <developer>
            <name>Thilina Buddhika</name>
            <id>thilina</id>
            <email>thilinab AT wso2.com</email>
            <organization>WSO2</organization>
        </developer>
        <developer>
            <name>Amila Jayasekara</name>
            <id>amilaj</id>
            <email>amilaj AT wso2.com</email>
            <organization>WSO2</organization>
        </developer>
        <developer>
            <name>Asela Pathberiya</name>
            <id>asela</id>
            <email>asela AT wso2.com</email>
            <organization>WSO2</organization>
        </developer>
        <developer>
            <name>Hasini Gunasinghe</name>
            <id>hasini</id>
            <email>hasini AT wso2.com</email>
            <organization>WSO2</organization>
        </developer>
        <developer>
            <name>Manjula Rathnayake</name>
            <id>manjula</id>
            <email>manjular AT wso2.com</email>
            <organization>WSO2</organization>
        </developer>
        <developer>
            <name>Suresh Attanayake</name>
            <id>suresh</id>
            <email>suresh AT wso2.com</email>
            <organization>WSO2</organization>
        </developer>
        <developer>
            <name>Johann Nallathamby</name>
            <id>johann</id>
            <email>johann AT wso2.com</email>
            <organization>WSO2</organization>
        </developer>
        <developer>
            <name>Dulanja Liyanage</name>
            <id>dulanja</id>
            <email>dulanja AT wso2.com</email>
            <organization>WSO2</organization>
        </developer>
        <developer>
            <name>Ishara Karunarathna</name>
            <id>ishara</id>
            <email>isharak AT wso2.com</email>
            <organization>WSO2</organization>
        </developer>
        <developer>
            <name>Darshana Gunawardana</name>
            <id>darshana</id>
            <email>darshana AT wso2.com</email>
            <organization>WSO2</organization>
        </developer>
        <developer>
            <name>Pushpalanka Jayawardana</name>
            <id>pushpalanka</id>
            <email>lanka AT wso2.com</email>
            <organization>WSO2</organization>
        </developer>
        <developer>
            <name>Chamath Gunawardana</name>
            <id>chamath</id>
            <email>chamathg AT wso2.com</email>
            <organization>WSO2</organization>
        </developer>
        <developer>
            <name>Thanuja Jayasinghe</name>
            <id>thanuja</id>
            <email>thanuja AT wso2.com</email>
            <organization>WSO2</organization>
        </developer>
        <developer>
            <name>Isura Karunarathna</name>
            <id>isura</id>
            <email>isura AT wso2.com</email>
            <organization>WSO2</organization>
        </developer>
        <developer>
            <name>Prasad Tissera</name>
            <id>prasad</id>
            <email>prasadt AT wso2.com</email>
            <organization>WSO2</organization>
        </developer>
        <developer>
            <name>Pulasthi Mahawithana</name>
            <id>pulasthi</id>
            <email>pulasthim AT wso2.com</email>
            <organization>WSO2</organization>
        </developer>
        <developer>
            <name>Hasintha Indrajee</name>
            <id>hasintha</id>
            <email>hasintha AT wso2.com</email>
            <organization>WSO2</organization>
        </developer>
        <developer>
            <name>Gayan Gunawardana</name>
            <id>gayan</id>
            <email>gayan AT wso2.com</email>
            <organization>WSO2</organization>
        </developer>
        <developer>
            <name>Tharindu Edirisinghe</name>
            <id>tharindue</id>
            <email>tharindue AT wso2.com</email>
            <organization>WSO2</organization>
        </developer>
        <developer>
            <name>Malithi Edirisinghe</name>
            <id>malithim</id>
            <email>malithim AT wso2.com</email>
            <organization>WSO2</organization>
        </developer>
        <developer>
            <name>Godwin Shrimal</name>
            <id>godwin</id>
            <email>godwin AT wso2.com</email>
            <organization>WSO2</organization>
        </developer>
        <developer>
            <name>Omindu Rathnaweera</name>
            <id>omindu</id>
            <email>omindu AT wso2.com</email>
            <organization>WSO2</organization>
        </developer>
        <developer>
            <name>Nuwandi Wickramasinghe</name>
            <id>nuwandiw</id>
            <email>nuwandiw AT wso2.com</email>
            <organization>WSO2</organization>
        </developer>
        <developer>
            <name>Kasun Bandara</name>
            <id>kasunb</id>
            <email>kasunb AT wso2.com</email>
            <organization>WSO2</organization>
        </developer>
        <developer>
            <name>Indunil Upeksha</name>
            <id>indunil</id>
            <email>indunil AT wso2.com</email>
            <organization>WSO2</organization>
        </developer>
        <developer>
            <name>Hasanthi Dissanayake</name>
            <id>hasanthi</id>
            <email>hasanthi AT wso2.com</email>
            <organization>WSO2</organization>
        </developer>
        <developer>
            <name>Maduranga Siriwardena</name>
            <id>maduranga</id>
            <email>maduranga AT wso2.com</email>
            <organization>WSO2</organization>
        </developer>
        <developer>
            <name>Chamila Wijayarathna</name>
            <id>chamila</id>
            <email>chamila AT wso2.com</email>
            <organization>WSO2</organization>
        </developer>
        <developer>
            <name>Chanaka Jayasena</name>
            <id>chanaka</id>
            <email>chanaka AT wso2.com</email>
            <organization>WSO2</organization>
        </developer>
        <developer>
            <name>Chamara Philips</name>
            <id>chamarap</id>
            <email>chamarap AT wso2.com</email>
            <organization>WSO2</organization>
        </developer>
        <developer>
            <name>Damith Senanayake</name>
            <id>damiths</id>
            <email>damiths AT wso2.com</email>
            <organization>WSO2</organization>
        </developer>
        <developer>
            <name>Jayanga Kaushalya</name>
            <id>jayangak</id>
            <email>jayangak AT wso2.com</email>
            <organization>WSO2</organization>
        </developer>
        <developer>
            <name>Farasath Ahamed</name>
            <id>farasatha</id>
            <email>farasatha AT wso2.com</email>
            <organization>WSO2</organization>
        </developer>
        <developer>
            <name>Dharshana Kasun Warusavitharana</name>
            <id>dharshanaw</id>
            <email>dharshanaw AT wso2.com</email>
            <organization>WSO2</organization>
        </developer>
        <developer>
            <name>Ayesha Dissanayaka</name>
            <id>ayesha</id>
            <email>ayesha AT wso2.com</email>
            <organization>WSO2</organization>
        </developer>
        <developer>
            <name>Ashen Weerathunga</name>
            <id>ashen</id>
            <email>ashen AT wso2.com</email>
            <organization>WSO2</organization>
        </developer>
        <developer>
            <name>Dimuthu De Lanerolle</name>
            <id>dimuthud</id>
            <email>dimuthud AT wso2.com</email>
            <organization>WSO2</organization>
        </developer>
        <developer>
            <name>Ruwan Abeykoon</name>
            <id>ruwana</id>
            <email>ruwana AT wso2.com</email>
            <organization>WSO2</organization>
        </developer>
        <developer>
            <name>Kasun Gajasinghe</name>
            <id>kasung</id>
            <email>kasung AT wso2.com</email>
            <organization>WSO2</organization>
        </developer>
        <developer>
            <name>Dinusha Senanayaka</name>
            <id>dinusha</id>
            <email>dinusha AT wso2.com</email>
            <organization>WSO2</organization>
        </developer>
        <developer>
            <name>Lahiru Manohara</name>
            <id>lahiruma</id>
            <email>lahiruma AT wso2.com</email>
            <organization>WSO2</organization>
        </developer>
        <developer>
            <name>Rushmin Fernando</name>
            <id>rushmin</id>
            <email>rushmin AT wso2.com</email>
            <organization>WSO2</organization>
        </developer>
        <developer>
            <name>Lahiru Ekanayake</name>
            <id>lahirue</id>
            <email>lahirue AT wso2.com</email>
            <organization>WSO2</organization>
        </developer>
        <developer>
            <name>Lahiru Cooray</name>
            <id>lahiruc</id>
            <email>lahiruc AT wso2.com</email>
            <organization>WSO2</organization>
        </developer>
        <developer>
            <name>Dinali Dabarera</name>
            <id>Dinali</id>
            <email>dinali AT wso2.com</email>
            <organization>WSO2</organization>
        </developer>
        <developer>
            <name>Nilasini Thirunavukaarasu</name>
            <id>Nilasini</id>
            <email>nilasini AT wso2.com</email>
            <organization>WSO2</organization>
        </developer>
        <developer>
            <name>Sathya Bandara</name>
            <id>Sathya</id>
            <email>sathya AT wso2.com</email>
            <organization>WSO2</organization>
        </developer>
        <developer>
            <name>Supun Priyadarshana</name>
            <id>Supun</id>
            <email>supunp AT wso2.com</email>
            <organization>WSO2</organization>
        </developer>
        <developer>
            <name>Thilina Madumal</name>
            <id>Thilina</id>
            <email>thilinamad AT wso2.com</email>
            <organization>WSO2</organization>
        </developer>
        <developer>
            <name>Madawa Soysa</name>
            <id>madawas</id>
            <email>madawas AT wso2.com</email>
            <organization>WSO2</organization>
        </developer>
    </developers>


    <pluginRepositories>
        <pluginRepository>
            <id>wso2-maven2-repository</id>
            <url>http://dist.wso2.org/maven2</url>
        </pluginRepository>
        <pluginRepository>
            <id>wso2.releases</id>
            <name>WSO2 internal Repository</name>
            <url>http://maven.wso2.org/nexus/content/repositories/releases/</url>
            <releases>
                <enabled>true</enabled>
                <updatePolicy>daily</updatePolicy>
                <checksumPolicy>ignore</checksumPolicy>
            </releases>
        </pluginRepository>
        <pluginRepository>
            <id>wso2.snapshots</id>
            <name>Apache Snapshot Repository</name>
            <url>http://maven.wso2.org/nexus/content/repositories/snapshots/</url>
            <snapshots>
                <enabled>true</enabled>
                <updatePolicy>daily</updatePolicy>
            </snapshots>
            <releases>
                <enabled>false</enabled>
            </releases>
        </pluginRepository>
        <pluginRepository>
            <id>wso2-nexus</id>
            <name>WSO2 internal Repository</name>
            <url>http://maven.wso2.org/nexus/content/groups/wso2-public/</url>
            <releases>
                <enabled>true</enabled>
                <updatePolicy>daily</updatePolicy>
                <checksumPolicy>ignore</checksumPolicy>
            </releases>
        </pluginRepository>
    </pluginRepositories>

    <build>
        <plugins>
            <plugin>
                <groupId>org.apache.maven.plugins</groupId>
                <artifactId>maven-release-plugin</artifactId>
                <configuration>
                    <preparationGoals>clean install</preparationGoals>
                    <autoVersionSubmodules>true</autoVersionSubmodules>
                </configuration>
            </plugin>
            <plugin>
                <groupId>org.apache.maven.plugins</groupId>
                <artifactId>maven-deploy-plugin</artifactId>
            </plugin>
            <plugin>
                <groupId>org.apache.maven.plugins</groupId>
                <artifactId>maven-compiler-plugin</artifactId>
                <configuration>
                    <encoding>UTF-8</encoding>
                    <source>1.8</source>
                    <target>1.8</target>
                </configuration>
            </plugin>
            <plugin>
                <groupId>org.apache.maven.plugins</groupId>
                <artifactId>maven-surefire-plugin</artifactId>
                <version>2.22.1</version>
            </plugin>
            <plugin>
                <inherited>false</inherited>
                <artifactId>maven-clean-plugin</artifactId>
                <version>2.1</version>
            </plugin>
        </plugins>

        <pluginManagement>
            <plugins>
                <plugin>
                    <groupId>org.apache.felix</groupId>
                    <artifactId>maven-scr-plugin</artifactId>
                    <version>1.7.2</version>
                    <executions>
                        <execution>
                            <id>generate-scr-scrdescriptor</id>
                            <goals>
                                <goal>scr</goal>
                            </goals>
                        </execution>
                    </executions>
                </plugin>
                <plugin>
                    <groupId>org.apache.felix</groupId>
                    <artifactId>maven-bundle-plugin</artifactId>
                    <version>2.3.7</version>
                    <extensions>true</extensions>
                    <configuration>
                        <obrRepository>NONE</obrRepository>
                    </configuration>
                </plugin>
                <plugin>
                    <groupId>org.apache.maven.plugins</groupId>
                    <artifactId>maven-source-plugin</artifactId>
                    <version>3.0.1</version>
                    <executions>
                        <execution>
                            <id>attach-sources</id>
                            <phase>verify</phase>
                            <goals>
                                <goal>jar-no-fork</goal>
                            </goals>
                        </execution>
                    </executions>
                </plugin>
                <plugin>
                    <groupId>org.apache.maven.plugins</groupId>
                    <artifactId>maven-project-info-reports-plugin</artifactId>
                    <version>2.4</version>
                </plugin>
                <plugin>
                    <groupId>org.apache.maven.plugins</groupId>
                    <artifactId>maven-war-plugin</artifactId>
                    <version>${maven.war.plugin.version}</version>
                </plugin>
                <plugin>
                    <groupId>org.codehaus.mojo</groupId>
                    <artifactId>build-helper-maven-plugin</artifactId>
                    <version>3.0.0</version>
                </plugin>
                <plugin>
                    <groupId>net.wasdev.wlp.maven.plugins</groupId>
                    <artifactId>liberty-maven-plugin</artifactId>
                    <version>${liberty.maven.plugin.version}</version>
                </plugin>
            </plugins>
        </pluginManagement>

    </build>

    <dependencyManagement>
        <dependencies>
            <dependency>
                <groupId>org.wso2.carbon</groupId>
                <artifactId>org.wso2.carbon.ui</artifactId>
                <version>${carbon.kernel.version}</version>
            </dependency>
            <dependency>
                <groupId>org.apache.felix</groupId>
                <artifactId>org.apache.felix.framework</artifactId>
                <version>${felix.framework.version}</version>
            </dependency>
            <dependency>
                <groupId>org.apache.felix</groupId>
                <artifactId>org.apache.felix.main</artifactId>
                <version>${felix.framework.version}</version>
            </dependency>
            <dependency>
                <groupId>org.apache.felix</groupId>
                <artifactId>org.osgi.compendium</artifactId>
                <version>${osgi.compendium.version}</version>
            </dependency>
            <dependency>
                <groupId>org.eclipse.equinox</groupId>
                <artifactId>org.eclipse.equinox.http.servlet</artifactId>
                <version>${equinox.http.servlet.version}</version>
            </dependency>
            <dependency>
                <groupId>org.eclipse.equinox</groupId>
                <artifactId>org.eclipse.equinox.http.helper</artifactId>
                <version>${equinox.http.helper.version}</version>
            </dependency>
            <dependency>
                <groupId>org.eclipse.equinox</groupId>
                <artifactId>org.eclipse.equinox.jsp.jasper</artifactId>
                <version>${equinox.jsp.jasper.version}</version>
            </dependency>
            <dependency>
                <groupId>org.eclipse.equinox</groupId>
                <artifactId>javax.servlet.jsp</artifactId>
                <version>${javax.servlet.jsp.version}</version>
            </dependency>
            <dependency>
                <groupId>org.eclipse.microprofile</groupId>
                <artifactId>microprofile</artifactId>
                <version>${eclipse.microprofile.version}</version>
                <type>pom</type>
            </dependency>
            <dependency>
                <groupId>org.apache.derby.wso2</groupId>
                <artifactId>derby</artifactId>
                <version>${apache.derby.wso2.version}</version>
            </dependency>
            <dependency>
                <groupId>org.hibernate.wso2</groupId>
                <artifactId>hibernate</artifactId>
                <version>${hibernate.wso2.version}</version>
            </dependency>
            <dependency>
                <groupId>net.sf.ehcache.wso2</groupId>
                <artifactId>ehcache</artifactId>
                <version>${ehcache.version}</version>
            </dependency>
            <dependency>
                <groupId>org.apache.bcel.wso2</groupId>
                <artifactId>bcel</artifactId>
                <version>${bcel.wso2.version}</version>
            </dependency>
            <dependency>
                <groupId>org.ow2.asm</groupId>
                <artifactId>asm-all</artifactId>
                <version>${asm-all.version}</version>
            </dependency>
            <dependency>
                <groupId>cglib.wso2</groupId>
                <artifactId>cglib</artifactId>
                <version>${cglib.wso2.version}</version>
            </dependency>
            <dependency>
                <groupId>com.google.gdata.wso2</groupId>
                <artifactId>gdata-core</artifactId>
                <version>${gdata.core.wso2.version}</version>
            </dependency>
            <dependency>
                <groupId>org.apache.axis2.wso2</groupId>
                <artifactId>axis2-jibx</artifactId>
                <version>${axis2.jibx.wso2.version}</version>
            </dependency>
            <dependency>
                <groupId>org.jibx.wso2</groupId>
                <artifactId>jibx</artifactId>
                <version>${jibx.wso2.version}</version>
            </dependency>
            <dependency>
                <groupId>org.apache.axis2.wso2</groupId>
                <artifactId>axis2-jaxbri</artifactId>
                <version>${axis2.jaxb.wso2.version}</version>
            </dependency>
            <dependency>
                <groupId>com.sun.xml.bind.wso2</groupId>
                <artifactId>jaxb</artifactId>
                <version>${jaxb.wso2.version}</version>
            </dependency>
            <dependency>
                <groupId>org.wso2.carbon</groupId>
                <artifactId>org.wso2.carbon.core</artifactId>
                <version>${carbon.kernel.version}</version>
            </dependency>
            <dependency>
                <groupId>org.apache.axis2.wso2</groupId>
                <artifactId>axis2</artifactId>
                <version>${axis2.wso2.version}</version>
            </dependency>
            <dependency>
                <groupId>org.apache.ws.commons.axiom.wso2</groupId>
                <artifactId>axiom</artifactId>
                <version>${axiom.wso2.version}</version>
            </dependency>
            <dependency>
                <groupId>org.wso2.carbon.identity.framework</groupId>
                <artifactId>org.wso2.carbon.identity.core</artifactId>
                <version>${carbon.identity.framework.version}</version>
            </dependency>
            <dependency>
                <groupId>org.wso2.carbon.identity.framework</groupId>
                <artifactId>org.wso2.carbon.identity.application.common</artifactId>
                <version>${carbon.identity.framework.version}</version>
            </dependency>
            <dependency>
                <groupId>org.wso2.carbon</groupId>
                <artifactId>org.wso2.carbon.registry.resource.stub</artifactId>
                <version>${carbon.registry.version}</version>
                <scope>test</scope>
            </dependency>
            <dependency>
                <groupId>org.wso2.carbon.registry</groupId>
                <artifactId>org.wso2.carbon.registry.resource.stub</artifactId>
                <version>${carbon.registry.version}</version>
            </dependency>
            <dependency>
                <groupId>org.wso2.identity</groupId>
                <artifactId>org.wso2.identity.integration.ui.pages</artifactId>
                <version>${project.version}</version>
                <scope>test</scope>
            </dependency>
            <dependency>
                <groupId>org.wso2.carbon</groupId>
                <artifactId>org.wso2.carbon.authenticator.stub</artifactId>
                <version>${carbon.kernel.version}</version>
            </dependency>
            <dependency>
                <groupId>org.wso2.carbon.identity.inbound.auth.oauth2</groupId>
                <artifactId>org.wso2.carbon.identity.oauth</artifactId>
                <version>${identity.inbound.auth.oauth.version}</version>
            </dependency>
            <dependency>
                <groupId>org.wso2.carbon.identity.inbound.auth.oauth2</groupId>
                <artifactId>org.wso2.carbon.identity.oauth.stub</artifactId>
                <version>${identity.inbound.auth.oauth.version}</version>
            </dependency>
            <dependency>
                <groupId>junit</groupId>
                <artifactId>junit</artifactId>
                <version>${junit.version}</version>
                <scope>test</scope>
            </dependency>
            <dependency>
                <groupId>javax.servlet</groupId>
                <artifactId>servlet-api</artifactId>
                <version>${sevlet.api.version}</version>
            </dependency>
            <dependency>
                <groupId>javax.servlet</groupId>
                <artifactId>jsp-api</artifactId>
                <version>${jsp.api.version}</version>
            </dependency>
            <dependency>
                <groupId>com.google.common.wso2</groupId>
                <artifactId>google-collect</artifactId>
                <version>${google.collect.wso2.version}</version>
            </dependency>
            <dependency>
                <groupId>org.apache.oltu.oauth2</groupId>
                <artifactId>org.apache.oltu.oauth2.client</artifactId>
                <version>${oauth2.client.version}</version>
            </dependency>
            <dependency>
                <groupId>org.wso2.carbon</groupId>
                <artifactId>org.wso2.carbon.utils</artifactId>
                <version>${carbon.kernel.version}</version>
                <exclusions>
                    <exclusion>
                        <groupId>org.yaml</groupId>
                        <artifactId>snakeyaml</artifactId>
                    </exclusion>
                </exclusions>
            </dependency>
            <dependency>
                <groupId>com.googlecode.json-simple</groupId>
                <artifactId>json-simple</artifactId>
                <version>${json.simple.version}</version>
            </dependency>
            <dependency>
                <groupId>org.openid4java</groupId>
                <artifactId>openid4java-consumer</artifactId>
                <version>${openid4java.consumer.version}</version>
            </dependency>
            <dependency>
                <groupId>javax.servlet</groupId>
                <artifactId>jstl</artifactId>
                <version>${jstl.version}</version>
            </dependency>
            <dependency>
                <groupId>taglibs</groupId>
                <artifactId>standard</artifactId>
                <version>${taglibs.version}</version>
            </dependency>
            <dependency>
                <groupId>commons-lang</groupId>
                <artifactId>commons-lang</artifactId>
                <version>${commons.lang.version}</version>
            </dependency>
            <dependency>
                <groupId>commons-logging</groupId>
                <artifactId>commons-logging</artifactId>
                <version>${version.commons.logging}</version>
            </dependency>
            <dependency>
                <groupId>org.wso2.is</groupId>
                <artifactId>org.wso2.identity.passivests.filter</artifactId>
                <version>${project.version}</version>
            </dependency>
            <dependency>
                <groupId>org.apache.ws.commons.axiom</groupId>
                <artifactId>axiom-impl</artifactId>
                <version>${axiom.impl.version}</version>
            </dependency>
            <dependency>
                <groupId>org.apache.ws.commons.axiom</groupId>
                <artifactId>axiom-api</artifactId>
                <version>${axiom.version}</version>
            </dependency>
            <dependency>
                <groupId>org.opensaml</groupId>
                <artifactId>opensaml</artifactId>
                <version>${opensaml.version}</version>
            </dependency>
            <dependency>
                <groupId>org.wso2.orbit.joda-time</groupId>
                <artifactId>joda-time</artifactId>
                <version>${joda.wso2.version}</version>
            </dependency>
            <dependency>
                <groupId>xalan</groupId>
                <artifactId>xalan</artifactId>
                <version>${xalan.version}</version>
            </dependency>
            <dependency>
                <groupId>xalan.wso2</groupId>
                <artifactId>xalan</artifactId>
                <version>${xalan.wso2.version}</version>
            </dependency>
            <dependency>
                <groupId>xerces</groupId>
                <artifactId>xml-apis</artifactId>
                <version>${xml.apis.version}</version>
            </dependency>
            <dependency>
                <groupId>org.wso2.carbon.identity.agent.sso.java</groupId>
                <artifactId>org.wso2.carbon.identity.sso.agent</artifactId>
                <version>${identity.agent.sso.version}</version>
            </dependency>
            <dependency>
                <groupId>org.wso2.orbit.org.apache.neethi</groupId>
                <artifactId>neethi</artifactId>
                <version>${neethi.wso2.version}</version>
            </dependency>
            <dependency>
                <groupId>org.wso2.orbit.org.opensaml</groupId>
                <artifactId>opensaml</artifactId>
                <version>${opensaml2.wso2.version}</version>
            </dependency>
            <dependency>
                <groupId>org.wso2.carbon</groupId>
                <artifactId>org.wso2.carbon.addressing</artifactId>
                <version>${carbon.kernel.version}</version>
            </dependency>
            <dependency>
                <groupId>org.apache.rampart.wso2</groupId>
                <artifactId>rampart-core</artifactId>
                <version>${rampart.wso2.version}</version>
            </dependency>
            <dependency>
                <groupId>org.apache.rampart.wso2</groupId>
                <artifactId>rampart-policy</artifactId>
                <version>${rampart.wso2.version}</version>
            </dependency>
            <dependency>
                <groupId>org.apache.rampart.wso2</groupId>
                <artifactId>rampart-trust</artifactId>
                <version>${rampart.wso2.version}</version>
            </dependency>
            <dependency>
                <groupId>org.apache.ws.security.wso2</groupId>
                <artifactId>wss4j</artifactId>
                <version>${wss4j.wso2.version}</version>
            </dependency>
            <dependency>
                <groupId>org.apache.httpcomponents.wso2</groupId>
                <artifactId>httpcore</artifactId>
                <version>${httpcore.wso2.version}</version>
            </dependency>
            <dependency>
                <groupId>org.wso2.carbon.identity.user.ws</groupId>
                <artifactId>org.wso2.carbon.um.ws.api.stub</artifactId>
                <version>${identity.user.ws.version}</version>
            </dependency>
            <dependency>
                <groupId>org.wso2.carbon.identity.user.ws</groupId>
                <artifactId>org.wso2.carbon.um.ws.api</artifactId>
                <version>${identity.user.ws.version}</version>
            </dependency>
            <dependency>
                <groupId>org.wso2.carbon.identity</groupId>
                <artifactId>org.wso2.carbon.authenticator.stub</artifactId>
                <version>${carbon.kernel.version}</version>
            </dependency>
            <dependency>
                <groupId>org.wso2.carbon.identity.framework</groupId>
                <artifactId>org.wso2.carbon.identity.entitlement.stub</artifactId>
                <version>${carbon.identity.framework.version}</version>
            </dependency>
            <dependency>
                <groupId>org.wso2.securevault</groupId>
                <artifactId>org.wso2.securevault</artifactId>
                <version>${securevault.wso2.version}</version>
            </dependency>
            <dependency>
                <groupId>org.apache.httpcomponents</groupId>
                <artifactId>httpclient</artifactId>
                <version>${httpclient.version}</version>
            </dependency>
            <dependency>
                <groupId>commons-httpclient</groupId>
                <artifactId>commons-httpclient</artifactId>
                <version>${commons.httpclient.version}</version>
            </dependency>
            <dependency>
                <groupId>org.wso2.is</groupId>
                <artifactId>org.wso2.identity.styles</artifactId>
                <version>${project.version}</version>
            </dependency>
            <dependency>
                <groupId>org.wso2.carbon</groupId>
                <artifactId>org.wso2.carbon.core.ui.feature</artifactId>
                <version>${carbon.kernel.version}</version>
                <type>zip</type>
            </dependency>
            <dependency>
                <groupId>org.wso2.carbon</groupId>
                <artifactId>org.wso2.carbon.core.ui.feature</artifactId>
                <version>${carbon.kernel.version}</version>
            </dependency>
            <dependency>
                <groupId>org.wso2.identity</groupId>
                <artifactId>org.wso2.stratos.identity.dashboard.ui</artifactId>
                <version>${stratos.version.221}</version>
            </dependency>
            <dependency>
                <groupId>org.testng</groupId>
                <artifactId>testng</artifactId>
                <version>${testng.version}</version>
                <scope>test</scope>
            </dependency>
            <dependency>
                <groupId>org.wso2.carbon.identity.framework</groupId>
                <artifactId>org.wso2.carbon.user.mgt.stub</artifactId>
                <version>${carbon.identity.framework.version}</version>
            </dependency>
            <dependency>
                <groupId>org.wso2.carbon.identity.inbound.auth.sts</groupId>
                <artifactId>org.wso2.carbon.identity.sts.passive.stub</artifactId>
                <version>${identity.inbound.auth.sts.version}</version>
            </dependency>
            <dependency>
                <groupId>org.wso2.carbon</groupId>
                <artifactId>SecVerifier</artifactId>
                <version>${carbon.kernel.version}</version>
                <type>aar</type>
            </dependency>
            <dependency>
                <groupId>emma</groupId>
                <artifactId>emma</artifactId>
                <version>${emma.version}</version>
            </dependency>
            <dependency>
                <groupId>com.h2database.wso2</groupId>
                <artifactId>h2-database-engine</artifactId>
                <version>${h2database.wso2.version}</version>
            </dependency>
            <dependency>
                <groupId>org.apache.rampart</groupId>
                <artifactId>rampart</artifactId>
                <type>mar</type>
                <version>${rampart.wso2.version}</version>
            </dependency>
            <dependency>
                <groupId>org.wso2.carbon.identity.framework</groupId>
                <artifactId>org.wso2.carbon.identity.application.mgt.stub</artifactId>
                <version>${carbon.identity.framework.version}</version>
                <scope>compile</scope>
            </dependency>
            <dependency>
                <groupId>org.wso2.carbon.identity.framework</groupId>
                <artifactId>org.wso2.carbon.identity.functions.library.mgt.stub</artifactId>
                <version>${carbon.identity.framework.version}</version>
                <scope>compile</scope>
            </dependency>
            <dependency>
                <groupId>org.wso2.carbon.identity.framework</groupId>
                <artifactId>org.wso2.carbon.idp.mgt.stub</artifactId>
                <version>${carbon.identity.framework.version}</version>
                <scope>compile</scope>
            </dependency>
            <dependency>
                <groupId>org.wso2.identity</groupId>
                <artifactId>org.wso2.identity.integration.common.clients</artifactId>
                <version>${project.version}</version>
                <scope>compile</scope>
            </dependency>
            <dependency>
                <groupId>org.wso2.identity</groupId>
                <artifactId>org.wso2.identity.integration.common.utils</artifactId>
                <version>${project.version}</version>
                <scope>compile</scope>
            </dependency>
            <dependency>
                <groupId>org.wso2.carbon.identity.inbound.provisioning.scim</groupId>
                <artifactId>org.wso2.carbon.identity.scim.common.stub</artifactId>
                <version>${identity.inbound.provisioning.scim.version}</version>
                <scope>compile</scope>
            </dependency>
            <dependency>
                <groupId>org.wso2.carbon.identity.inbound.provisioning.scim2</groupId>
                <artifactId>org.wso2.carbon.identity.scim2.common</artifactId>
                <version>${identity.inbound.provisioning.scim2.version}</version>
                <scope>compile</scope>
            </dependency>
            <dependency>
                <groupId>org.wso2.carbon.identity.framework</groupId>
                <artifactId>org.wso2.carbon.identity.user.store.configuration.stub</artifactId>
                <version>${carbon.identity.framework.version}</version>
                <scope>compile</scope>
            </dependency>
            <dependency>
                <groupId>org.wso2.carbon.identity.framework</groupId>
                <artifactId>org.wso2.carbon.identity.user.store.count.stub</artifactId>
                <version>${carbon.identity.framework.version}</version>
                <scope>compile</scope>
            </dependency>
            <dependency>
                <groupId>org.wso2.carbon</groupId>
                <artifactId>org.wso2.carbon.user.core</artifactId>
                <version>${carbon.kernel.version}</version>
                <scope>compile</scope>
            </dependency>
            <dependency>
                <groupId>org.wso2.carbon.identity.framework</groupId>
                <artifactId>org.wso2.carbon.identity.mgt</artifactId>
                <version>${carbon.identity.framework.version}</version>
            </dependency>
            <dependency>
                <groupId>org.wso2.carbon.identity.framework</groupId>
                <artifactId>org.wso2.carbon.identity.mgt.stub</artifactId>
                <version>${carbon.identity.framework.version}</version>
                <scope>compile</scope>
            </dependency>
            <dependency>
                <groupId>org.wso2.carbon.identity.framework</groupId>
                <artifactId>org.wso2.carbon.identity.template.mgt</artifactId>
                <version>${carbon.identity.framework.version}</version>
            </dependency>
            <dependency>
                <groupId>org.wso2.carbon.identity.framework</groupId>
                <artifactId>org.wso2.carbon.identity.template.mgt.ui</artifactId>
                <version>${carbon.identity.framework.version}</version>
            </dependency>
            <dependency>
                <groupId>org.wso2.carbon.identity.framework</groupId>
                <artifactId>org.wso2.carbon.identity.template.mgt.endpoint</artifactId>
                <version>${carbon.identity.framework.version}</version>
            </dependency>
            <dependency>
                <groupId>org.wso2.carbon.identity.inbound.auth.saml2</groupId>
                <artifactId>org.wso2.carbon.identity.sso.saml.stub</artifactId>
                <version>${identity.inbound.auth.saml.version}</version>
                <scope>compile</scope>
            </dependency>
            <dependency>
                <groupId>org.wso2.carbon.identity.framework</groupId>
                <artifactId>org.wso2.carbon.claim.mgt.stub</artifactId>
                <version>${carbon.identity.framework.version}</version>
                <scope>compile</scope>
            </dependency>
            <dependency>
                <groupId>org.wso2.carbon.identity.framework</groupId>
                <artifactId>org.wso2.carbon.identity.claim.metadata.mgt.stub</artifactId>
                <version>${carbon.identity.framework.version}</version>
                <scope>compile</scope>
            </dependency>
            <dependency>
                <groupId>org.wso2.carbon.identity.framework</groupId>
                <artifactId>org.wso2.carbon.identity.claim.metadata.mgt</artifactId>
                <version>${carbon.identity.framework.version}</version>
                <scope>compile</scope>
            </dependency>
            <dependency>
                <groupId>org.wso2.carbon.identity.inbound.auth.openid</groupId>
                <artifactId>org.wso2.carbon.identity.provider.openid.stub</artifactId>
                <version>${identity.inbound.auth.openid.version}</version>
                <scope>compile</scope>
            </dependency>
            <dependency>
                <groupId>org.wso2.carbon.identity.association.account</groupId>
                <artifactId>org.wso2.carbon.identity.user.account.association.stub</artifactId>
                <version>${identity.user.account.association.version}</version>
            </dependency>
            <dependency>
                <groupId>org.wso2.carbon.identity.framework</groupId>
                <artifactId>org.wso2.carbon.identity.governance.stub</artifactId>
                <version>${carbon.identity.framework.version}</version>
            </dependency>
            <dependency>
                <groupId>org.wso2.carbon.identity.governance</groupId>
                <artifactId>org.wso2.carbon.identity.recovery</artifactId>
                <version>${identity.governance.version}</version>
            </dependency>
            <dependency>
                <groupId>org.wso2.carbon.identity.governance</groupId>
                <artifactId>org.wso2.carbon.identity.recovery.stub</artifactId>
                <version>${identity.governance.version}</version>
            </dependency>
            <dependency>
                <groupId>org.wso2.carbon.deployment</groupId>
                <artifactId>org.wso2.carbon.service.mgt.stub</artifactId>
                <version>${carbon.deployment.version}</version>
                <scope>test</scope>
            </dependency>
            <dependency>
                <groupId>org.wso2.carbon.deployment</groupId>
                <artifactId>org.wso2.carbon.webapp.mgt.stub</artifactId>
                <version>${carbon.deployment.version}</version>
                <scope>test</scope>
            </dependency>
            <dependency>
                <groupId>org.wso2.carbon.automation</groupId>
                <artifactId>org.wso2.carbon.automation.test.utils</artifactId>
                <version>${carbon.automation.version}</version>
            </dependency>
            <dependency>
                <groupId>org.wso2.carbon.automation</groupId>
                <artifactId>org.wso2.carbon.automation.engine</artifactId>
                <version>${carbon.automation.version}</version>
            </dependency>
            <dependency>
                <groupId>org.wso2.carbon.automation</groupId>
                <artifactId>org.wso2.carbon.automation.extensions</artifactId>
                <version>${carbon.automation.version}</version>
            </dependency>
            <dependency>
                <groupId>org.wso2.carbon.automationutils</groupId>
                <artifactId>org.wso2.carbon.integration.common.extensions</artifactId>
                <version>${carbon.automationutils.version}</version>
            </dependency>
            <dependency>
                <groupId>org.wso2.carbon.automationutils</groupId>
                <artifactId>org.wso2.carbon.integration.common.utils</artifactId>
                <version>${carbon.automationutils.version}</version>
            </dependency>
            <dependency>
                <groupId>org.wso2.carbon.automationutils</groupId>
                <artifactId>org.wso2.carbon.integration.common.admin.client</artifactId>
                <version>${carbon.automationutils.version}</version>
            </dependency>
            <dependency>
                <groupId>org.wso2.is</groupId>
                <artifactId>org.wso2.identity.integration.common.clients</artifactId>
                <version>${project.version}</version>
                <scope>compile</scope>
            </dependency>
            <dependency>
                <groupId>org.wso2.is</groupId>
                <artifactId>org.wso2.identity.integration.common.utils</artifactId>
                <version>${project.version}</version>
                <scope>compile</scope>
            </dependency>
            <dependency>
                <groupId>org.wso2.charon</groupId>
                <artifactId>org.wso2.charon.core</artifactId>
                <version>${charon.orbit.version}</version>
            </dependency>
            <dependency>
                <groupId>org.apache.wink</groupId>
                <artifactId>wink-client</artifactId>
                <version>${apache.wink.version}</version>
            </dependency>
            <dependency>
                <groupId>org.apache.ws.security</groupId>
                <artifactId>wss4j</artifactId>
                <version>${apache.ws.security.version}</version>
            </dependency>
            <dependency>
                <groupId>commons-collections</groupId>
                <artifactId>commons-collections</artifactId>
                <version>${commons-collections.version}</version>
            </dependency>
            <dependency>
                <groupId>org.slf4j</groupId>
                <artifactId>slf4j-log4j12</artifactId>
                <version>${slf4j.version}</version>
            </dependency>
            <dependency>
                <groupId>org.apache.openejb</groupId>
                <artifactId>openejb-core</artifactId>
                <version>${apache.openejb.version}</version>
                <scope>test</scope>
            </dependency>
            <dependency>
                <groupId>org.apache.httpcomponents.wso2</groupId>
                <artifactId>httpclient</artifactId>
                <version>${orbit.version.commons.httpclient}</version>
            </dependency>
            <dependency>
                <groupId>org.apache.axis2.wso2</groupId>
                <artifactId>axis2-client</artifactId>
                <version>${axis2.client.version}</version>
            </dependency>
            <dependency>
                <groupId>org.wso2.orbit.com.nimbusds</groupId>
                <artifactId>nimbus-jose-jwt</artifactId>
                <version>${nimbusds.version}</version>
            </dependency>
            <dependency>
                <groupId>com.nimbusds</groupId>
                <artifactId>oauth2-oidc-sdk</artifactId>
                <version>${nimbus.oidc.sdk.version}</version>
            </dependency>
            <dependency>
                <groupId>net.minidev</groupId>
                <artifactId>json-smart</artifactId>
                <version>${json-smart.version}</version>
            </dependency>
            <dependency>
                <groupId>commons-codec.wso2</groupId>
                <artifactId>commons-codec</artifactId>
                <version>${commons-codec.version}</version>
            </dependency>
            <dependency>
                <groupId>org.wso2.carbon.identity.framework</groupId>
                <artifactId>org.wso2.carbon.identity.user.registration.stub</artifactId>
                <version>${carbon.identity.framework.version}</version>
            </dependency>
            <dependency>
                <groupId>org.wso2.carbon.identity.framework</groupId>
                <artifactId>org.wso2.carbon.identity.user.profile.stub</artifactId>
                <version>${carbon.identity.framework.version}</version>
            </dependency>
            <dependency>
                <groupId>org.wso2.carbon.identity.framework</groupId>
                <artifactId>org.wso2.carbon.identity.workflow.mgt.stub</artifactId>
                <version>${carbon.identity.framework.version}</version>
            </dependency>
            <dependency>
                <groupId>org.wso2.carbon.identity.framework</groupId>
                <artifactId>org.wso2.carbon.security.mgt.stub</artifactId>
                <version>${carbon.identity.framework.version}</version>
            </dependency>
            <dependency>
                <groupId>org.wso2.carbon.identity.workflow.impl.bps</groupId>
                <artifactId>org.wso2.carbon.identity.workflow.impl.stub</artifactId>
                <version>${identity.workflow.impl.bps.version}</version>
            </dependency>
            <dependency>
                <groupId>org.jacoco</groupId>
                <artifactId>org.jacoco.agent</artifactId>
                <version>${jacoco.agent.version}</version>
            </dependency>
            <dependency>
                <groupId>org.wso2.carbon</groupId>
                <artifactId>org.wso2.carbon.logging</artifactId>
                <version>${carbon.kernel.version}</version>
            </dependency>
            <dependency>
                <groupId>org.wso2.carbon</groupId>
                <artifactId>org.wso2.carbon.core.services</artifactId>
                <version>${carbon.kernel.version}</version>
            </dependency>
            <dependency>
                <groupId>org.apache.tomcat.wso2</groupId>
                <artifactId>tomcat</artifactId>
                <version>${org.apache.tomcat.wso2.version}</version>
            </dependency>
            <dependency>
                <groupId>org.apache.santuario</groupId>
                <artifactId>xmlsec</artifactId>
                <version>${xmlsec.version}</version>
            </dependency>
            <dependency>
                <groupId>org.opensaml</groupId>
                <artifactId>xmltooling</artifactId>
                <version>${xmltooling.version}</version>
            </dependency>
            <dependency>
                <groupId>org.opensaml</groupId>
                <artifactId>openws</artifactId>
                <version>${openws.version}</version>
            </dependency>
            <dependency>
                <groupId>org.wso2.orbit.org.yaml</groupId>
                <artifactId>snakeyaml</artifactId>
                <version>${snakeyaml.version}</version>
            </dependency>
            <dependency>
                <groupId>org.json.wso2</groupId>
                <artifactId>json</artifactId>
                <version>${json.version}</version>
            </dependency>
            <dependency>
                <groupId>org.seleniumhq.selenium</groupId>
                <artifactId>selenium-java</artifactId>
                <version>${selenium.version}</version>
                <exclusions>
                    <exclusion>
                        <groupId>org.seleniumhq.selenium</groupId>
                        <artifactId>selenium-android-driver</artifactId>
                    </exclusion>
                </exclusions>
            </dependency>
            <dependency>
                <groupId>com.opera</groupId>
                <artifactId>operadriver</artifactId>
                <version>${operadriver.version}</version>
                <exclusions>
                    <exclusion>
                        <groupId>org.seleniumhq.selenium</groupId>
                        <artifactId>selenium-remote-driver</artifactId>
                    </exclusion>
                </exclusions>
            </dependency>
            <dependency>
                <groupId>org.wso2.carbon.identity.framework</groupId>
                <artifactId>org.wso2.carbon.identity.application.mgt</artifactId>
                <version>${carbon.identity.framework.version}</version>
            </dependency>
            <dependency>
                <groupId>org.wso2.carbon.identity.framework</groupId>
                <artifactId>org.wso2.carbon.identity.functions.library.mgt</artifactId>
                <version>${carbon.identity.framework.version}</version>
            </dependency>
            <dependency>
                <groupId>xerces</groupId>
                <artifactId>xercesImpl</artifactId>
                <version>${xercesImpl.version}</version>
            </dependency>
            <dependency>
                <groupId>org.wso2.carbon.identity.framework</groupId>
                <artifactId>org.wso2.carbon.identity.workflow.mgt</artifactId>
                <version>${carbon.identity.framework.version}</version>
            </dependency>
            <dependency>
                <groupId>org.wso2.carbon.identity.workflow.impl.bps</groupId>
                <artifactId>org.wso2.carbon.identity.workflow.impl</artifactId>
                <version>${identity.workflow.impl.bps.version}</version>
            </dependency>
            <dependency>
                <groupId>org.wso2.carbon.identity.framework</groupId>
                <artifactId>org.wso2.carbon.identity.application.authentication.framework</artifactId>
                <version>${carbon.identity.framework.version}</version>
            </dependency>
            <dependency>
                <groupId>commons-codec</groupId>
                <artifactId>commons-codec</artifactId>
                <version>${commons.codec.version}</version>
            </dependency>
            <dependency>
                <groupId>org.apache.ws.commons.schema.wso2</groupId>
                <artifactId>XmlSchema</artifactId>
                <version>${XmlSchema.version}</version>
            </dependency>
            <dependency>
                <groupId>wsdl4j.wso2</groupId>
                <artifactId>wsdl4j</artifactId>
                <version>${wsdl4j.version}</version>
            </dependency>
            <dependency>
                <groupId>org.wso2.carbon.analytics-common</groupId>
                <artifactId>org.wso2.carbon.databridge.commons</artifactId>
                <scope>test</scope>
                <version>${carbon.analytics-common.version}</version>
            </dependency>
            <dependency>
                <groupId>org.wso2.carbon.analytics-common</groupId>
                <artifactId>org.wso2.carbon.databridge.core</artifactId>
                <scope>test</scope>
                <version>${carbon.analytics-common.version}</version>
            </dependency>
            <dependency>
                <groupId>org.wso2.carbon.analytics-common</groupId>
                <artifactId>org.wso2.carbon.databridge.receiver.thrift</artifactId>
                <scope>test</scope>
                <version>${carbon.analytics-common.version}</version>
            </dependency>
            <dependency>
                <groupId>org.wso2.carbon.multitenancy</groupId>
                <artifactId>org.wso2.carbon.tenant.mgt.stub</artifactId>
                <version>${carbon.multitenancy.version}</version>
            </dependency>
            <dependency>
                <groupId>commons-pool.wso2</groupId>
                <artifactId>commons-pool</artifactId>
                <version>${commons.pool.wso2.version}</version>
            </dependency>

            <!-- Outbound Authenticators -->
            <dependency>
                <groupId>org.wso2.carbon.identity.outbound.auth.oidc</groupId>
                <artifactId>org.wso2.carbon.identity.application.authenticator.oidc</artifactId>
                <version>${identity.outbound.auth.oidc.version}</version>
            </dependency>
            <dependency>
                <groupId>org.wso2.carbon.identity.outbound.auth.sts.passive</groupId>
                <artifactId>org.wso2.carbon.identity.application.authenticator.passive.sts</artifactId>
                <version>${identity.outbound.auth.passive.sts.version}</version>
            </dependency>
            <dependency>
                <groupId>org.wso2.carbon.identity.outbound.auth.saml2</groupId>
                <artifactId>org.wso2.carbon.identity.application.authenticator.samlsso</artifactId>
                <version>${identity.outbound.auth.samlsso.version}</version>
            </dependency>

            <!-- Social Authenticators -->
            <dependency>
                <groupId>org.wso2.carbon.identity.outbound.auth.facebook</groupId>
                <artifactId>org.wso2.carbon.identity.application.authenticator.facebook</artifactId>
                <version>${social.authenticator.facebook.version}</version>
            </dependency>
            <dependency>
                <groupId>org.wso2.carbon.identity.outbound.auth.google</groupId>
                <artifactId>org.wso2.carbon.identity.application.authenticator.google</artifactId>
                <version>${social.authenticator.google.version}</version>
            </dependency>
            <dependency>
                <groupId>org.wso2.carbon.identity.outbound.auth.live</groupId>
                <artifactId>org.wso2.carbon.identity.application.authenticator.live</artifactId>
                <version>${social.authenticator.windowslive.version}</version>
            </dependency>
            <dependency>
                <groupId>org.wso2.carbon.identity.outbound.auth.yahoo</groupId>
                <artifactId>org.wso2.carbon.identity.application.authenticator.yahoo</artifactId>
                <version>${social.authenticator.yahoo.version}</version>
            </dependency>

            <!-- Provisioning Connectors -->
            <dependency>
                <groupId>org.wso2.carbon.identity.outbound.provisioning.spml</groupId>
                <artifactId>org.wso2.carbon.identity.provisioning.connector.spml</artifactId>
                <version>${provisioning.connector.spml.version}</version>
            </dependency>
            <dependency>
                <groupId>org.wso2.carbon.identity.outbound.provisioning.google</groupId>
                <artifactId>org.wso2.carbon.identity.provisioning.connector.google</artifactId>
                <version>${provisioning.connector.google.version}</version>
            </dependency>
            <dependency>
                <groupId>org.wso2.carbon.identity.outbound.provisioning.salesforce</groupId>
                <artifactId>org.wso2.carbon.identity.provisioning.connector.salesforce</artifactId>
                <version>${provisioning.connector.salesforce.version}</version>
            </dependency>
            <dependency>
                <groupId>org.wso2.carbon.identity.outbound.provisioning.scim</groupId>
                <artifactId>org.wso2.carbon.identity.provisioning.connector.scim</artifactId>
                <version>${provisioning.connector.scim.version}</version>
            </dependency>

            <!-- Local Authenticators -->
            <dependency>
                <groupId>org.wso2.carbon.identity.application.auth.basic</groupId>
                <artifactId>org.wso2.carbon.identity.application.authenticator.basicauth</artifactId>
                <version>${identity.local.auth.basicauth.version}</version>
            </dependency>
            <dependency>
                <groupId>org.wso2.carbon.identity.local.auth.iwa</groupId>
                <artifactId>org.wso2.carbon.identity.application.authenticator.iwa</artifactId>
                <version>${identity.local.auth.iwa.version}</version>
            </dependency>
            <dependency>
                <groupId>org.wso2.carbon.identity.local.auth.fido</groupId>
                <artifactId>org.wso2.carbon.identity.application.authenticator.fido</artifactId>
                <version>${identity.local.auth.fido.version}</version>
            </dependency>
            <dependency>
                <groupId>org.wso2.carbon.identity.application.auth.basic</groupId>
                <artifactId>org.wso2.carbon.identity.application.authenticator.basicauth.jwt</artifactId>
                <version>${identity.local.auth.basicauth.version}</version>
            </dependency>
            <dependency>
                <groupId>org.wso2.carbon.identity.application.auth.basic</groupId>
                <artifactId>org.wso2.carbon.identity.application.authentication.handler.identifier</artifactId>
                <version>${identity.local.auth.basicauth.version}</version>
            </dependency>
            <dependency>
                <groupId>org.wso2.carbon.extension.identity.oauth.addons</groupId>
                <artifactId>org.wso2.carbon.identity.oauth2.token.handler.clientauth.mutualtls</artifactId>
                <version>${identity.local.auth.clientauth.mutualtls.version}</version>
            </dependency>

            <!-- Local Authentication API Connector -->
            <dependency>
                <groupId>org.wso2.carbon.identity.local.auth.api</groupId>
                <artifactId>org.wso2.carbon.identity.local.auth.api.core</artifactId>
                <version>${identity.local.auth.api.version}</version>
            </dependency>
            <dependency>
                <groupId>org.wso2.carbon.identity.local.auth.api</groupId>
                <artifactId>org.wso2.carbon.identity.local.auth.api.endpoint</artifactId>
                <version>${identity.local.auth.api.version}</version>
            </dependency>

            <!-- OAuth2 Grant Type extensions -->
            <dependency>
                <groupId>org.wso2.carbon.extension.identity.oauth2.grantType.jwt</groupId>
                <artifactId>org.wso2.carbon.identity.oauth2.grant.jwt</artifactId>
                <version>${identity.oauth2.jwt.bearer.grant.version}</version>
            </dependency>

            <!-- Forget-me tool. -->
            <dependency>
                <groupId>org.wso2.carbon.privacy</groupId>
                <artifactId>org.wso2.carbon.privacy.forgetme.conf</artifactId>
                <version>${forgetme.tool.version}</version>
            </dependency>
            <dependency>
                <groupId>org.wso2.carbon.privacy</groupId>
                <artifactId>org.wso2.carbon.privacy.forgetme.tool</artifactId>
                <version>${forgetme.tool.version}</version>
            </dependency>

            <!--Conditional authenticator functions-->
            <dependency>
                <groupId>org.wso2.carbon.identity.conditional.auth.functions</groupId>
                <artifactId>org.wso2.carbon.identity.conditional.auth.functions.user</artifactId>
                <version>${conditional.authentication.functions.version}</version>
            </dependency>
            <dependency>
                <groupId>org.wso2.carbon.identity.conditional.auth.functions</groupId>
                <artifactId>org.wso2.carbon.identity.conditional.auth.functions.notification</artifactId>
                <version>${conditional.authentication.functions.version}</version>
            </dependency>
            <dependency>
                <groupId>org.wso2.carbon.identity.conditional.auth.functions</groupId>
                <artifactId>org.wso2.carbon.identity.conditional.auth.functions.cookie</artifactId>
                <version>${conditional.authentication.functions.version}</version>
            </dependency>
            <dependency>
                <groupId>org.wso2.carbon.identity.conditional.auth.functions</groupId>
                <artifactId>org.wso2.carbon.identity.conditional.auth.functions.analytics</artifactId>
                <version>${conditional.authentication.functions.version}</version>
            </dependency>
            <!-- Other Connectors packed with IS -->
            <dependency>
                <groupId>org.wso2.carbon.extension.identity.authenticator.outbound.emailotp</groupId>
                <artifactId>org.wso2.carbon.extension.identity.authenticator.emailotp.connector</artifactId>
                <version>${authenticator.emailotp.version}</version>
            </dependency>
            <dependency>
                <groupId>org.wso2.carbon.extension.identity.authenticator.outbound.smsotp</groupId>
                <artifactId>org.wso2.carbon.extension.identity.authenticator.smsotp.connector</artifactId>
                <version>${authenticator.smsotp.version}</version>
            </dependency>
            <dependency>
                <groupId>org.wso2.carbon.extension.identity.authenticator.outbound.twitter</groupId>
                <artifactId>org.wso2.carbon.extension.identity.authenticator.twitter.connector</artifactId>
                <version>${authenticator.twitter.version}</version>
            </dependency>
            <dependency>
                <groupId>org.wso2.carbon.extension.identity.authenticator</groupId>
                <artifactId>org.wso2.carbon.extension.identity.authenticator.office365.connector</artifactId>
                <version>${authenticator.office365.version}</version>
            </dependency>
            <dependency>
                <groupId>org.wso2.carbon.extension.identity.authenticator.outbound.totp</groupId>
                <artifactId>org.wso2.carbon.extension.identity.authenticator.totp.connector</artifactId>
                <version>${authenticator.totp.version}</version>
            </dependency>
            <dependency>
                <groupId>org.wso2.carbon.extension.identity.authenticator</groupId>
                <artifactId>org.wso2.carbon.extension.identity.authenticator.x509Certificate.connector</artifactId>
                <version>${authenticator.x509.version}</version>
            </dependency>

            <!--
                Dependencies from this point is used in p2 profile gen, added here to get them updated along with
                versions plugin (version plugin only reads the dependencies in dependencyManagement,
                and dependencies section)
            -->
            <dependency>
                <groupId>org.wso2.carbon.healthcheck</groupId>
                <artifactId>org.wso2.carbon.healthcheck.server.feature</artifactId>
                <version>${carbon.healthcheck.version}</version>
            </dependency>
            <dependency>
                <groupId>org.wso2.carbon.identity.carbon.auth.saml2</groupId>
                <artifactId>org.wso2.carbon.identity.authenticator.saml2.sso.feature</artifactId>
                <version>${identity.carbon.auth.saml2.version}</version>
                <type>zip</type>
            </dependency>
            <dependency>
                <groupId>org.wso2.carbon.identity.local.auth.requestpath.basic</groupId>
                <artifactId>org.wso2.carbon.identity.application.authenticator.requestpath.basicauth.server.feature
                </artifactId>
                <version>${identity.outbound.auth.requestpath.basicauth.version}</version>
            </dependency>
            <dependency>
                <groupId>org.wso2.carbon.identity.carbon.auth.mutualssl</groupId>
                <artifactId>org.wso2.carbon.identity.authenticator.mutualssl.feature</artifactId>
                <version>${identity.carbon.auth.mutual.ssl.version}</version>
            </dependency>
            <dependency>
                <groupId>org.wso2.carbon.identity.workflow.user</groupId>
                <artifactId>org.wso2.carbon.user.mgt.workflow.feature</artifactId>
                <version>${identity.user.workflow.version}</version>
            </dependency>
            <dependency>
                <groupId>org.wso2.carbon.identity.userstore.ldap</groupId>
                <artifactId>org.wso2.carbon.ldap.server.feature</artifactId>
                <version>${identity.userstore.ldap.version}</version>
            </dependency>
            <dependency>
                <groupId>org.wso2.carbon.identity.userstore.remote</groupId>
                <artifactId>org.wso2.carbon.identity.user.store.remote.feature</artifactId>
                <version>${identity.userstore.remote.version}</version>
            </dependency>
            <dependency>
                <groupId>org.wso2.carbon.identity.carbon.auth.iwa</groupId>
                <artifactId>org.wso2.carbon.identity.authenticator.iwa.feature</artifactId>
                <version>${identity.carbon.auth.iwa.version}</version>
            </dependency>
            <dependency>
                <groupId>org.wso2.carbon.identity.workflow.template.multisteps</groupId>
                <artifactId>org.wso2.carbon.identity.workflow.template.server.feature</artifactId>
                <version>${identity.workflow.template.multisteps.version}</version>
            </dependency>
            <dependency>
                <groupId>org.wso2.carbon.identity.local.auth.requestpath.oauth</groupId>
                <artifactId>org.wso2.carbon.identity.application.authenticator.requestpath.oauth.server.feature
                </artifactId>
                <version>${identity.outbound.auth.requestpath.oauth.version}</version>
            </dependency>
            <dependency>
                <groupId>org.wso2.carbon.identity.tool.validator.sso.saml2</groupId>
                <artifactId>org.wso2.carbon.identity.tools.saml.validator.feature</artifactId>
                <version>${identity.tool.samlsso.validator.version}</version>
            </dependency>
            <dependency>
                <groupId>org.wso2.carbon.identity.datapublisher.authentication</groupId>
                <artifactId>org.wso2.carbon.identity.data.publisher.application.authentication.server.feature
                </artifactId>
                <version>${identity.data.publisher.authentication.version}</version>
            </dependency>
            <dependency>
                <groupId>org.wso2.carbon.identity.data.publisher.oauth</groupId>
                <artifactId>org.wso2.carbon.identity.data.publisher.oauth.server.feature</artifactId>
                <version>${identity.data.publisher.oauth.version}</version>
            </dependency>
            <dependency>
                <groupId>org.wso2.carbon.identity.data.publisher.audit</groupId>
                <artifactId>org.wso2.carbon.identity.data.publisher.audit.user.operation.server.feature</artifactId>
                <version>${identity.data.publisher.audit.version}</version>
            </dependency>
            <dependency>
                <groupId>org.wso2.carbon.identity.auth.rest</groupId>
                <artifactId>org.wso2.carbon.identity.auth.server.feature</artifactId>
                <version>${carbon.identity.auth.version}</version>
            </dependency>
            <dependency>
                <groupId>org.wso2.carbon.identity.event.handler.accountlock</groupId>
                <artifactId>org.wso2.carbon.identity.handler.event.account.lock.feature</artifactId>
                <version>${identity.event.handler.account.lock.version}</version>
            </dependency>
            <dependency>
                <groupId>org.wso2.carbon.identity.event.handler.notification</groupId>
                <artifactId>org.wso2.carbon.email.mgt.feature</artifactId>
                <version>${identity.event.handler.notification.version}</version>
            </dependency>
            <dependency>
                <groupId>org.wso2.carbon.identity.metadata.saml2</groupId>
                <artifactId>org.wso2.carbon.identity.idp.metadata.saml2.server.feature</artifactId>
                <version>${identity.metadata.saml.version}</version>
            </dependency>

            <dependency>
                <groupId>org.wso2.carbon.identity.application.authz.xacml</groupId>
                <artifactId>org.wso2.carbon.identity.application.authz.xacml.server.feature</artifactId>
                <version>${identity.app.authz.xacml.version}</version>
            </dependency>
            <dependency>
                <groupId>org.wso2.carbon.extension.identity.oauth.addons</groupId>
                <artifactId>org.wso2.carbon.identity.oauth2.validators.xacml.server.feature</artifactId>
                <version>${identity.oauth2.validators.xacml.version}</version>
            </dependency>
            <dependency>
                <groupId>org.apache.felix</groupId>
                <artifactId>org.apache.felix.scr.ds-annotations</artifactId>
                <version>${ds-annotations.version}</version>
            </dependency>
            <dependency>
                <groupId>org.wso2.carbon.consent.mgt</groupId>
                <artifactId>org.wso2.carbon.consent.mgt.server.feature</artifactId>
                <version>${carbon.consent.mgt.version}</version>
            </dependency>
            <dependency>
                <groupId>org.wso2.carbon.identity.framework</groupId>
                <artifactId>org.wso2.carbon.identity.consent.mgt</artifactId>
                <version>${carbon.identity.framework.version}</version>
            </dependency>
            <dependency>
                <groupId>org.wso2.carbon.utils</groupId>
                <artifactId>org.wso2.carbon.database.utils</artifactId>
                <version>${carbon.database.utils.version}</version>
            </dependency>
            <dependency>
                <groupId>org.wso2.carbon.registry</groupId>
                <artifactId>org.wso2.carbon.registry.properties.stub</artifactId>
                <version>${carbon.registry.version}</version>
            </dependency>
            <dependency>
                <groupId>org.wso2.carbon.identity.oauth.uma</groupId>
                <artifactId>org.wso2.carbon.identity.oauth.uma.server.feature</artifactId>
                <version>${carbon.identity.oauth.uma.version}</version>
            </dependency>
            <dependency>
                <groupId>org.wso2.carbon.extension.identity.x509certificate</groupId>
                <artifactId>org.wso2.carbon.extension.identity.x509Certificate.validation.server.feature</artifactId>
                <version>${org.wso2.carbon.extension.identity.x509certificate.version}</version>
            </dependency>
            <dependency>
                <groupId>org.wso2.carbon.identity.conditional.auth.functions</groupId>
                <artifactId>org.wso2.carbon.identity.conditional.auth.functions.server.feature</artifactId>
                <version>${conditional.authentication.functions.version}</version>
            </dependency>
            <dependency>
                <groupId>org.wso2.carbon.identity.framework</groupId>
                <artifactId>org.wso2.carbon.identity.template.mgt.server.feature</artifactId>
                <version>${carbon.identity.framework.version}</version>
            </dependency>
            <dependency>
                <groupId>org.wso2.carbon.identity.framework</groupId>
                <artifactId>org.wso2.carbon.identity.template.mgt.feature</artifactId>
                <version>${carbon.identity.framework.version}</version>
            </dependency>
            <dependency>
                <groupId>org.wso2.msf4j</groupId>
                <artifactId>msf4j-core</artifactId>
                <version>${msf4j.version}</version>
            </dependency>
            <dependency>
                <groupId>org.wso2.msf4j</groupId>
                <artifactId>msf4j-microservice</artifactId>
                <version>${msf4j.version}</version>
            </dependency>

            <dependency>
                <groupId>org.wso2.carbon.commons</groupId>
                <artifactId>org.wso2.carbon.logging.admin.stub</artifactId>
                <version>${carbon.logging.admin.stub.version}</version>
            </dependency>

            <dependency>
                <groupId>org.wso2.org.apache.shindig</groupId>
                <artifactId>wso2-extensions</artifactId>
                <version>${wso2.shindig.version}</version>
            </dependency>

        </dependencies>
    </dependencyManagement>

    <profiles>
        <profile>
            <id>Sign-Artifacts</id>
            <activation>
                <property>
                    <name>sign</name>
                </property>
            </activation>
            <build>
                <plugins>
                    <plugin>
                        <groupId>org.apache.maven.plugins</groupId>
                        <artifactId>maven-gpg-plugin</artifactId>
                        <version>1.0-alpha-3</version>
                        <executions>
                            <execution>
                                <id>sign-artifacts</id>
                                <phase>verify</phase>
                                <goals>
                                    <goal>sign</goal>
                                </goals>
                            </execution>
                        </executions>
                    </plugin>
                </plugins>
            </build>
        </profile>
        <profile>
            <id>wso2-release</id>
            <build>
                <plugins>
                    <plugin>
                        <groupId>org.apache.maven.plugins</groupId>
                        <artifactId>maven-javadoc-plugin</artifactId>
                        <version>2.10.1</version>
                        <executions>
                            <execution>
                                <id>attach-javadocs</id>
                                <goals>
                                    <goal>jar</goal>
                                </goals>
                                <configuration> <!-- add this to disable checking -->
                                    <additionalparam>-Xdoclint:none</additionalparam>
                                </configuration>
                            </execution>
                        </executions>
                    </plugin>
                </plugins>
            </build>
        </profile>

    </profiles>

    <properties>

        <!--Carbon Identity Framework Version-->

        <carbon.identity.framework.version>5.12.384</carbon.identity.framework.version>
        <carbon.identity.framework.version.range>[5.11.0, 6.0.0]</carbon.identity.framework.version.range>

        <!--Identity Repo Versions-->
        <identity.carbon.auth.saml2.version>5.2.15</identity.carbon.auth.saml2.version>
        <identity.inbound.auth.saml.version>5.4.43</identity.inbound.auth.saml.version>
        <identity.agent.sso.version>5.1.14</identity.agent.sso.version>
        <identity.inbound.auth.oauth.version>6.0.160</identity.inbound.auth.oauth.version>
        <identity.inbound.auth.openid.version>5.2.13</identity.inbound.auth.openid.version>
        <identity.inbound.auth.sts.version>5.2.20</identity.inbound.auth.sts.version>
        <identity.outbound.auth.requestpath.basicauth.version>5.1.5</identity.outbound.auth.requestpath.basicauth.version>
        <identity.carbon.auth.mutual.ssl.version>5.1.3</identity.carbon.auth.mutual.ssl.version>
        <identity.user.account.association.version>5.1.5</identity.user.account.association.version>
        <identity.user.workflow.version>5.1.5</identity.user.workflow.version>
        <identity.user.ws.version>5.1.11</identity.user.ws.version>
        <identity.userstore.ldap.version>5.1.7</identity.userstore.ldap.version>
        <identity.userstore.remote.version>5.1.5</identity.userstore.remote.version>
        <identity.workflow.impl.bps.version>5.1.13</identity.workflow.impl.bps.version>
        <identity.carbon.auth.iwa.version>5.1.6</identity.carbon.auth.iwa.version>
        <identity.workflow.template.multisteps.version>5.1.5</identity.workflow.template.multisteps.version>
        <identity.outbound.auth.requestpath.oauth.version>5.1.6</identity.outbound.auth.requestpath.oauth.version>
        <identity.inbound.provisioning.scim.version>5.3.33</identity.inbound.provisioning.scim.version>
        <identity.inbound.provisioning.scim2.version>1.2.45</identity.inbound.provisioning.scim2.version>
        <identity.tool.samlsso.validator.version>5.1.7</identity.tool.samlsso.validator.version>
        <identity.data.publisher.authentication.version>5.1.12</identity.data.publisher.authentication.version>
        <identity.data.publisher.oauth.version>1.0.13</identity.data.publisher.oauth.version>
        <identity.data.publisher.audit.version>1.0.4</identity.data.publisher.audit.version>
        <identity.governance.version>1.1.65</identity.governance.version>
        <carbon.identity.auth.version>1.1.26</carbon.identity.auth.version>
        <identity.event.handler.account.lock.version>1.1.15</identity.event.handler.account.lock.version>
        <identity.event.handler.notification.version>1.0.24</identity.event.handler.notification.version>
        <identity.app.authz.xacml.version>2.0.2</identity.app.authz.xacml.version>
        <identity.oauth2.validators.xacml.version>2.0.5</identity.oauth2.validators.xacml.version>
        <org.wso2.carbon.extension.identity.x509certificate.version>1.0.4</org.wso2.carbon.extension.identity.x509certificate.version>
        <!--<identity.agent.entitlement.proxy.version>5.1.1</identity.agent.entitlement.proxy.version>-->
        <!--<identity.carbon.auth.signedjwt.version>5.1.1</identity.carbon.auth.signedjwt.version>-->
        <!--<identity.userstore.cassandra.version>5.1.1</identity.userstore.cassandra.version>-->
        <!--<identity.agent-entitlement-filter.version>5.1.1</identity.agent-entitlement-filter.version>-->

        <!-- Authenticator Properties -->
        <identity.outbound.auth.oidc.version>5.1.21</identity.outbound.auth.oidc.version>
        <identity.outbound.auth.passive.sts.version>5.2.3</identity.outbound.auth.passive.sts.version>
        <identity.outbound.auth.samlsso.version>5.1.22</identity.outbound.auth.samlsso.version>

        <!-- Social Authenticator Properties -->
        <social.authenticator.facebook.version>5.1.14</social.authenticator.facebook.version>
        <social.authenticator.google.version>5.1.7</social.authenticator.google.version>
        <social.authenticator.windowslive.version>5.1.4</social.authenticator.windowslive.version>
        <social.authenticator.yahoo.version>5.1.5</social.authenticator.yahoo.version>

        <!-- Provisioning connector Properties -->
        <provisioning.connector.spml.version>5.1.2</provisioning.connector.spml.version>
        <provisioning.connector.google.version>5.1.5</provisioning.connector.google.version>
        <provisioning.connector.salesforce.version>5.1.4</provisioning.connector.salesforce.version>
        <provisioning.connector.scim.version>5.1.12</provisioning.connector.scim.version>

        <!-- Local Authenticator Properties -->
        <identity.local.auth.basicauth.version>6.0.8</identity.local.auth.basicauth.version>
        <identity.local.auth.fido.version>5.1.14</identity.local.auth.fido.version>
        <identity.local.auth.iwa.version>5.3.11</identity.local.auth.iwa.version>
        <identity.local.auth.clientauth.mutualtls.version>2.0.5</identity.local.auth.clientauth.mutualtls.version>

        <!-- Local Authentication API Connector Properties -->
        <identity.local.auth.api.version>2.1.4</identity.local.auth.api.version>

        <!-- OAuth2 Grant Type extensions -->
        <identity.oauth2.jwt.bearer.grant.version>1.0.19</identity.oauth2.jwt.bearer.grant.version>

        <!--SAML Metadata-->
        <identity.metadata.saml.version>1.0.11</identity.metadata.saml.version>

        <!-- Connectors -->
        <authenticator.totp.version>2.0.14</authenticator.totp.version>
        <authenticator.office365.version>1.0.6</authenticator.office365.version>
        <authenticator.smsotp.version>2.0.19</authenticator.smsotp.version>
        <authenticator.emailotp.version>2.0.17</authenticator.emailotp.version>
        <authenticator.twitter.version>1.0.10</authenticator.twitter.version>
        <authenticator.x509.version>2.0.8</authenticator.x509.version>

        <conditional.authentication.functions.version>0.1.30</conditional.authentication.functions.version>

        <!-- Forget-me tool -->
        <forgetme.tool.version>1.1.23</forgetme.tool.version>

        <!--Identity Repo Versions End-->

        <bcprov.jdk13.version>140</bcprov.jdk13.version>
        <bcprov.jdk15.version>132</bcprov.jdk15.version>
        <sevlet.api.version>2.5</sevlet.api.version>
        <jsp.api.version>2.0</jsp.api.version>
        <neethi.wso2.version>2.0.4.wso2v5</neethi.wso2.version>
        <axiom.impl.version>1.2.12</axiom.impl.version>
        <axiom.version>1.2.11-wso2v6</axiom.version>
        <gdata.core.wso2.version>1.47.0.wso2v1</gdata.core.wso2.version>
        <json.simple.version>1.1.1</json.simple.version>
        <openid4java.consumer.version>1.0.0</openid4java.consumer.version>
        <opensaml.version>2.6.6</opensaml.version>
        <opensaml2.wso2.version>2.6.4.wso2v5</opensaml2.wso2.version>
        <joda.version>2.9.4</joda.version>
        <joda.wso2.version>2.9.4.wso2v1</joda.wso2.version>
        <wss4j.wso2.version>1.5.11-wso2v18</wss4j.wso2.version>
        <openws.version>1.5.4</openws.version>
        <charon.version>3.1.21</charon.version>
        <xalan.version>2.7.1</xalan.version>
        <xalan.wso2.version>2.7.0.wso2v1</xalan.wso2.version>
        <rampart.wso2.version>1.6.1-wso2v34</rampart.wso2.version>
        <orbit.version.commons.httpclient>4.2.5.wso2v1</orbit.version.commons.httpclient>
        <commons.httpclient.version>3.1</commons.httpclient.version>
        <httpcore.wso2.version>4.3.3.wso2v1</httpcore.wso2.version>
        <httpclient.version>4.5.8</httpclient.version>
        <xml.apis.version>1.4.01</xml.apis.version>
        <jstl.version>1.1.2</jstl.version>
        <taglibs.version>1.1.2</taglibs.version>
        <google.collect.wso2.version>1.0.0.wso2v2</google.collect.wso2.version>
        <junit.version>4.12</junit.version>
        <carbon.kernel.version>4.4.40</carbon.kernel.version>
<<<<<<< HEAD
        <carbon.commons.version>4.6.60</carbon.commons.version>
        <carbon.dashboards.version>2.0.23</carbon.dashboards.version>
=======
        <carbon.commons.version>4.6.65</carbon.commons.version>
        <carbon.dashboards.version>2.1.7</carbon.dashboards.version>
>>>>>>> 2d14d2e2
        <carbon.p2.plugin.version>1.5.4</carbon.p2.plugin.version>
        <oauth2.client.version>1.0.0</oauth2.client.version>
        <orbit.version.axis2>1.6.1.wso2v11</orbit.version.axis2>
        <stratos.version.221>2.2.1</stratos.version.221>
        <stratos.version.220>2.2.0</stratos.version.220>
        <apache.derby.wso2.version>10.3.2.1wso2v1</apache.derby.wso2.version>
        <hibernate.wso2.version>3.2.5.ga-wso2v1</hibernate.wso2.version>
        <ehcache.version>1.5.0.wso2v3</ehcache.version>
        <bcel.wso2.version>5.2.0.wso2v1</bcel.wso2.version>
        <asm-all.version>5.2</asm-all.version>
        <cglib.wso2.version>2.2.wso2v1</cglib.wso2.version>
        <jibx.wso2.version>1.2.1.wso2v1</jibx.wso2.version>
        <jaxb.wso2.version>2.2.5.wso2v1</jaxb.wso2.version>
        <kaptcha.wso2.version>2.3.0.wso2v1</kaptcha.wso2.version>
        <version.commons.logging>1.1.1</version.commons.logging>
        <commons.lang.version>2.6</commons.lang.version>
        <emma.version>2.1.5320</emma.version>
        <jaggeryjs.version>0.12.6</jaggeryjs.version>
        <stratos.version>2.2.0</stratos.version>
        <ws.module.version>${jaggery.extensions.version}</ws.module.version>
        <oauth.module.version>${jaggery.extensions.version}</oauth.module.version>
        <email.module.version>${jaggery.extensions.version}</email.module.version>
        <uuid.module.version>${jaggery.extensions.version}</uuid.module.version>
        <securevault.wso2.version>1.0.0</securevault.wso2.version>
        <process.module.version>${jaggery.extensions.version}</process.module.version>
        <caramel.module.version>${jaggery.extensions.version}</caramel.module.version>
        <carbon.module.version>${jaggery.extensions.version}</carbon.module.version>
        <handlebars.module.version>${jaggery.extensions.version}</handlebars.module.version>
        <markdown.module.verion>${jaggery.extensions.version}</markdown.module.verion>
        <gadget.module.version>${jaggery.extensions.version}</gadget.module.version>
        <i18n.module.version>${jaggery.extensions.version}</i18n.module.version>
        <wso2.store.version>2.0.0</wso2.store.version>
        <operadriver.version>0.8.1</operadriver.version>
        <selenium.version>2.40.0</selenium.version>
        <testng.version>6.1.1</testng.version>
        <carbon.deployment.version>4.8.3</carbon.deployment.version>
        <carbon.registry.version>4.6.46</carbon.registry.version>
        <carbon.multitenancy.version>4.6.24</carbon.multitenancy.version>
        <jaggery.extensions.version>1.5.5</jaggery.extensions.version>
        <axis2.jibx.wso2.version>1.6.1.wso2v11</axis2.jibx.wso2.version>
        <axis2.jaxb.wso2.version>1.6.1-wso2v31</axis2.jaxb.wso2.version>
        <axiom.wso2.version>1.2.11.wso2v10</axiom.wso2.version>
        <carbon.automation.version>4.4.3</carbon.automation.version>
        <carbon.automationutils.version>4.4.1</carbon.automationutils.version>
        <charon.orbit.version>2.1.6</charon.orbit.version>
        <apache.wink.version>1.1.3-incubating</apache.wink.version>
        <apache.ws.security.version>1.6.9</apache.ws.security.version>
        <commons-collections.version>3.2.2</commons-collections.version>
        <javax.servlet.version>2.5</javax.servlet.version>
        <slf4j.version>1.7.0</slf4j.version>
        <apache.openejb.version>4.5.2</apache.openejb.version>
        <axis2.client.version>1.6.2.wso2v13</axis2.client.version>
        <axis2.wso2.version>1.6.1-wso2v35</axis2.wso2.version>
        <axis2-transports.version>2.0.0-wso2v34</axis2-transports.version>
        <json-smart.version>1.3</json-smart.version>
        <nimbusds.version>5.8.0.wso2v1</nimbusds.version>
        <nimbus.oidc.sdk.version>5.52</nimbus.oidc.sdk.version>
        <commons-codec.version>1.4.0.wso2v1</commons-codec.version>
        <h2database.wso2.version>1.2.140.wso2v3</h2database.wso2.version>
        <felix.framework.version>1.0.3</felix.framework.version>
        <osgi.compendium.version>1.4.0</osgi.compendium.version>
        <equinox.http.servlet.version>2.2.2</equinox.http.servlet.version>
        <equinox.http.helper.version>1.0.0</equinox.http.helper.version>
        <equinox.jsp.jasper.version>1.0.1.R33x_v20070816</equinox.jsp.jasper.version>
        <javax.servlet.jsp.version>2.0.0.v200706191603</javax.servlet.jsp.version>
        <eclipse.microprofile.version>1.2</eclipse.microprofile.version>
        <cipher-tool.version>1.0.0-wso2v8</cipher-tool.version>
        <jacoco.agent.version>0.7.5.201505241946</jacoco.agent.version>
        <project.scm.id>my-scm-server</project.scm.id>
        <carbon.business-process.version>4.4.101</carbon.business-process.version>
        <carbon.analytics-common.version>5.1.57</carbon.analytics-common.version>
        <osgi.framework.imp.pkg.version.range>[1.7.0, 2.0.0)</osgi.framework.imp.pkg.version.range>
        <osgi.service.component.imp.pkg.version.range>[1.2.0, 2.0.0)</osgi.service.component.imp.pkg.version.range>
        <org.apache.tomcat.wso2.version>7.0.52.wso2v5</org.apache.tomcat.wso2.version>
        <xmlsec.version>1.4.4</xmlsec.version>
        <xmltooling.version>1.3.1</xmltooling.version>
        <carbon.metrics.version>1.2.5</carbon.metrics.version>
        <xercesImpl.version>2.8.1</xercesImpl.version>
        <commons.codec.version>1.8</commons.codec.version>
        <XmlSchema.version>1.4.7-wso2v5</XmlSchema.version>
        <wsdl4j.version>1.6.2.wso2v2</wsdl4j.version>
        <commons.pool.wso2.version>1.5.6.wso2v1</commons.pool.wso2.version>
        <ds-annotations.version>1.2.10</ds-annotations.version>
        <snakeyaml.version>1.16.0.wso2v1</snakeyaml.version>
        <json.version>3.0.0.wso2v1</json.version>
        <carbon.consent.mgt.version>2.0.27</carbon.consent.mgt.version>
        <carbon.database.utils.version>2.0.9</carbon.database.utils.version>
        <carbon.identity.oauth.uma.version>1.0.23</carbon.identity.oauth.uma.version>
        <liberty.maven.plugin.version>2.2</liberty.maven.plugin.version>
        <maven.war.plugin.version>3.2.0</maven.war.plugin.version>
        <snakeyaml.version.range>[1.16.0, 1.17.0)</snakeyaml.version.range>
        <msf4j.version>2.6.2</msf4j.version>
        <commons-lang.wso2.osgi.version.range>[2.6.0,3.0.0)</commons-lang.wso2.osgi.version.range>
        <carbon.healthcheck.version>1.0.3</carbon.healthcheck.version>
        <carbon.logging.admin.stub.version>4.6.60</carbon.logging.admin.stub.version>
        <wso2.shindig.version>2.5.2-wso2v11</wso2.shindig.version>
    </properties>

    <repositories>
        <!-- Before adding ANYTHING in here, please start a discussion on the dev list.
	Ideally the Axis2 build should only use Maven central (which is available
	by default) and nothing else. We had troubles with other repositories in
	the past. Therefore configuring additional repositories here should be
	considered very carefully. -->
        <repository>
            <id>wso2-nexus</id>
            <name>WSO2 internal Repository</name>
            <url>http://maven.wso2.org/nexus/content/groups/wso2-public/</url>
            <releases>
                <enabled>true</enabled>
                <updatePolicy>daily</updatePolicy>
                <checksumPolicy>ignore</checksumPolicy>
            </releases>
        </repository>

        <repository>
            <id>wso2.releases</id>
            <name>WSO2 internal Repository</name>
            <url>http://maven.wso2.org/nexus/content/repositories/releases/</url>
            <releases>
                <enabled>true</enabled>
                <updatePolicy>daily</updatePolicy>
                <checksumPolicy>ignore</checksumPolicy>
            </releases>
        </repository>

        <repository>
            <id>wso2.snapshots</id>
            <name>WSO2 Snapshot Repository</name>
            <url>http://maven.wso2.org/nexus/content/repositories/snapshots/</url>
            <snapshots>
                <enabled>true</enabled>
                <updatePolicy>daily</updatePolicy>
            </snapshots>
            <releases>
                <enabled>false</enabled>
            </releases>
        </repository>

    </repositories>

    <scm>
        <url>https://github.com/wso2/product-is.git</url>
        <developerConnection>scm:git:https://github.com/wso2/product-is.git</developerConnection>
        <connection>scm:git:https://github.com/wso2/product-is.git</connection>
        <tag>HEAD</tag>
    </scm>


</project><|MERGE_RESOLUTION|>--- conflicted
+++ resolved
@@ -1912,13 +1912,8 @@
         <google.collect.wso2.version>1.0.0.wso2v2</google.collect.wso2.version>
         <junit.version>4.12</junit.version>
         <carbon.kernel.version>4.4.40</carbon.kernel.version>
-<<<<<<< HEAD
-        <carbon.commons.version>4.6.60</carbon.commons.version>
+        <carbon.commons.version>4.6.65</carbon.commons.version>
         <carbon.dashboards.version>2.0.23</carbon.dashboards.version>
-=======
-        <carbon.commons.version>4.6.65</carbon.commons.version>
-        <carbon.dashboards.version>2.1.7</carbon.dashboards.version>
->>>>>>> 2d14d2e2
         <carbon.p2.plugin.version>1.5.4</carbon.p2.plugin.version>
         <oauth2.client.version>1.0.0</oauth2.client.version>
         <orbit.version.axis2>1.6.1.wso2v11</orbit.version.axis2>
