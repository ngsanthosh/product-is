<?xml version="1.0" encoding="utf-8"?>
<!--
  ~ Copyright (c) 2014, WSO2 Inc. (http://www.wso2.org) All Rights Reserved.
  ~
  ~ Licensed under the Apache License, Version 2.0 (the "License");
  ~ you may not use this file except in compliance with the License.
  ~ You may obtain a copy of the License at
  ~
  ~      http://www.apache.org/licenses/LICENSE-2.0
  ~
  ~ Unless required by applicable law or agreed to in writing, software
  ~ distributed under the License is distributed on an "AS IS" BASIS,
  ~ WITHOUT WARRANTIES OR CONDITIONS OF ANY KIND, either express or implied.
  ~ See the License for the specific language governing permissions and
  ~ limitations under the License.
  -->
<project xmlns="http://maven.apache.org/POM/4.0.0" xmlns:xsi="http://www.w3.org/2001/XMLSchema-instance" xsi:schemaLocation="http://maven.apache.org/POM/4.0.0 http://maven.apache.org/maven-v4_0_0.xsd">

    <parent>
        <groupId>org.wso2</groupId>
        <artifactId>wso2</artifactId>
        <version>1.2</version>
    </parent>


    <modelVersion>4.0.0</modelVersion>
    <groupId>org.wso2.is</groupId>
    <artifactId>identity-server-parent</artifactId>
    <packaging>pom</packaging>
    <description>WSO2 Identity Server</description>
    <version>5.11.0-m22-SNAPSHOT</version>
    <name>WSO2 Identity Server</name>
    <url>http://wso2.org/projects/identity</url>

    <modules>
        <module>modules/features</module>
        <module>modules/p2-profile-gen</module>
        <module>modules/callhome</module>
        <module>modules/connectors</module>
        <module>modules/authenticators</module>
        <module>modules/social-authenticators</module>
        <module>modules/provisioning-connectors</module>
        <module>modules/local-authenticators</module>
        <module>modules/oauth2-grant-types</module>
        <module>modules/distribution</module>
        <module>modules/styles</module>
        <module>modules/samples</module>
        <module>modules/integration</module>
    </modules>

    <licenses>
        <license>
            <name>Apache License Version 2.0</name>
            <url>http://www.apache.org/licenses/LICENSE-2.0</url>
        </license>
    </licenses>

    <organization>
        <name>WSO2</name>
        <url>http://www.wso2.org</url>
    </organization>

    <issueManagement>
        <system>JIRA</system>
        <url>http://www.wso2.org/jira/browse/IDENTITY</url>
    </issueManagement>
    <mailingLists>
        <mailingList>
            <name>Identity Server Developers</name>
            <subscribe>identity-dev-subscribe@wso2.org</subscribe>
            <unsubscribe>identity-dev-unsubscribe@wso2.org</unsubscribe>
            <post>identity-dev@wso2.org</post>
            <archive>http://wso2.org/mailarchive/identity-dev/</archive>
        </mailingList>
    </mailingLists>

    <inceptionYear>2007</inceptionYear>

    <developers>
        <developer>
            <name>Ruchith Fernando</name>
            <id>ruchith</id>
            <email>ruchith AT wso2.com</email>
            <organization>WSO2</organization>
        </developer>
        <developer>
            <name>Dimuthu Leelaratne</name>
            <id>dimuthul</id>
            <email>dimuthul AT wso2.com</email>
            <organization>WSO2</organization>
        </developer>
        <developer>
            <name>Dumindu Perera</name>
            <id>dumindu</id>
            <email>dumindu AT wso2.com</email>
            <organization>WSO2</organization>
        </developer>
        <developer>
            <name>Saminda Abeyruwan</name>
            <id>saminda</id>
            <email>saminda AT wso2.com</email>
            <organization>WSO2</organization>
        </developer>
        <developer>
            <name>Nandana Mihindukulasooriya</name>
            <id>nandana</id>
            <email>nandana AT wso2.com</email>
            <organization>WSO2</organization>
        </developer>
        <developer>
            <name>Prabath Siriwardena</name>
            <id>prabath</id>
            <email>prabath AT wso2.com</email>
            <organization>WSO2</organization>
        </developer>
        <developer>
            <name>Thilina Buddhika</name>
            <id>thilina</id>
            <email>thilinab AT wso2.com</email>
            <organization>WSO2</organization>
        </developer>
        <developer>
            <name>Amila Jayasekara</name>
            <id>amilaj</id>
            <email>amilaj AT wso2.com</email>
            <organization>WSO2</organization>
        </developer>
        <developer>
            <name>Asela Pathberiya</name>
            <id>asela</id>
            <email>asela AT wso2.com</email>
            <organization>WSO2</organization>
        </developer>
        <developer>
            <name>Hasini Gunasinghe</name>
            <id>hasini</id>
            <email>hasini AT wso2.com</email>
            <organization>WSO2</organization>
        </developer>
        <developer>
            <name>Manjula Rathnayake</name>
            <id>manjula</id>
            <email>manjular AT wso2.com</email>
            <organization>WSO2</organization>
        </developer>
        <developer>
            <name>Suresh Attanayake</name>
            <id>suresh</id>
            <email>suresh AT wso2.com</email>
            <organization>WSO2</organization>
        </developer>
        <developer>
            <name>Johann Nallathamby</name>
            <id>johann</id>
            <email>johann AT wso2.com</email>
            <organization>WSO2</organization>
        </developer>
        <developer>
            <name>Dulanja Liyanage</name>
            <id>dulanja</id>
            <email>dulanja AT wso2.com</email>
            <organization>WSO2</organization>
        </developer>
        <developer>
            <name>Ishara Karunarathna</name>
            <id>ishara</id>
            <email>isharak AT wso2.com</email>
            <organization>WSO2</organization>
        </developer>
        <developer>
            <name>Darshana Gunawardana</name>
            <id>darshana</id>
            <email>darshana AT wso2.com</email>
            <organization>WSO2</organization>
        </developer>
        <developer>
            <name>Pushpalanka Jayawardana</name>
            <id>pushpalanka</id>
            <email>lanka AT wso2.com</email>
            <organization>WSO2</organization>
        </developer>
        <developer>
            <name>Chamath Gunawardana</name>
            <id>chamath</id>
            <email>chamathg AT wso2.com</email>
            <organization>WSO2</organization>
        </developer>
        <developer>
            <name>Thanuja Jayasinghe</name>
            <id>thanuja</id>
            <email>thanuja AT wso2.com</email>
            <organization>WSO2</organization>
        </developer>
        <developer>
            <name>Isura Karunarathna</name>
            <id>isura</id>
            <email>isura AT wso2.com</email>
            <organization>WSO2</organization>
        </developer>
        <developer>
            <name>Prasad Tissera</name>
            <id>prasad</id>
            <email>prasadt AT wso2.com</email>
            <organization>WSO2</organization>
        </developer>
        <developer>
            <name>Pulasthi Mahawithana</name>
            <id>pulasthi</id>
            <email>pulasthim AT wso2.com</email>
            <organization>WSO2</organization>
        </developer>
        <developer>
            <name>Hasintha Indrajee</name>
            <id>hasintha</id>
            <email>hasintha AT wso2.com</email>
            <organization>WSO2</organization>
        </developer>
        <developer>
            <name>Gayan Gunawardana</name>
            <id>gayan</id>
            <email>gayan AT wso2.com</email>
            <organization>WSO2</organization>
        </developer>
        <developer>
            <name>Tharindu Edirisinghe</name>
            <id>tharindue</id>
            <email>tharindue AT wso2.com</email>
            <organization>WSO2</organization>
        </developer>
        <developer>
            <name>Malithi Edirisinghe</name>
            <id>malithim</id>
            <email>malithim AT wso2.com</email>
            <organization>WSO2</organization>
        </developer>
        <developer>
            <name>Godwin Shrimal</name>
            <id>godwin</id>
            <email>godwin AT wso2.com</email>
            <organization>WSO2</organization>
        </developer>
        <developer>
            <name>Omindu Rathnaweera</name>
            <id>omindu</id>
            <email>omindu AT wso2.com</email>
            <organization>WSO2</organization>
        </developer>
        <developer>
            <name>Nuwandi Wickramasinghe</name>
            <id>nuwandiw</id>
            <email>nuwandiw AT wso2.com</email>
            <organization>WSO2</organization>
        </developer>
        <developer>
            <name>Kasun Bandara</name>
            <id>kasunb</id>
            <email>kasunb AT wso2.com</email>
            <organization>WSO2</organization>
        </developer>
        <developer>
            <name>Indunil Upeksha</name>
            <id>indunil</id>
            <email>indunil AT wso2.com</email>
            <organization>WSO2</organization>
        </developer>
        <developer>
            <name>Hasanthi Dissanayake</name>
            <id>hasanthi</id>
            <email>hasanthi AT wso2.com</email>
            <organization>WSO2</organization>
        </developer>
        <developer>
            <name>Maduranga Siriwardena</name>
            <id>maduranga</id>
            <email>maduranga AT wso2.com</email>
            <organization>WSO2</organization>
        </developer>
        <developer>
            <name>Chamila Wijayarathna</name>
            <id>chamila</id>
            <email>chamila AT wso2.com</email>
            <organization>WSO2</organization>
        </developer>
        <developer>
            <name>Chanaka Jayasena</name>
            <id>chanaka</id>
            <email>chanaka AT wso2.com</email>
            <organization>WSO2</organization>
        </developer>
        <developer>
            <name>Chamara Philips</name>
            <id>chamarap</id>
            <email>chamarap AT wso2.com</email>
            <organization>WSO2</organization>
        </developer>
        <developer>
            <name>Damith Senanayake</name>
            <id>damiths</id>
            <email>damiths AT wso2.com</email>
            <organization>WSO2</organization>
        </developer>
        <developer>
            <name>Jayanga Kaushalya</name>
            <id>jayangak</id>
            <email>jayangak AT wso2.com</email>
            <organization>WSO2</organization>
        </developer>
        <developer>
            <name>Farasath Ahamed</name>
            <id>farasatha</id>
            <email>farasatha AT wso2.com</email>
            <organization>WSO2</organization>
        </developer>
        <developer>
            <name>Dharshana Kasun Warusavitharana</name>
            <id>dharshanaw</id>
            <email>dharshanaw AT wso2.com</email>
            <organization>WSO2</organization>
        </developer>
        <developer>
            <name>Ayesha Dissanayaka</name>
            <id>ayesha</id>
            <email>ayesha AT wso2.com</email>
            <organization>WSO2</organization>
        </developer>
        <developer>
            <name>Ashen Weerathunga</name>
            <id>ashen</id>
            <email>ashen AT wso2.com</email>
            <organization>WSO2</organization>
        </developer>
        <developer>
            <name>Dimuthu De Lanerolle</name>
            <id>dimuthud</id>
            <email>dimuthud AT wso2.com</email>
            <organization>WSO2</organization>
        </developer>
        <developer>
            <name>Ruwan Abeykoon</name>
            <id>ruwana</id>
            <email>ruwana AT wso2.com</email>
            <organization>WSO2</organization>
        </developer>
        <developer>
            <name>Kasun Gajasinghe</name>
            <id>kasung</id>
            <email>kasung AT wso2.com</email>
            <organization>WSO2</organization>
        </developer>
        <developer>
            <name>Dinusha Senanayaka</name>
            <id>dinusha</id>
            <email>dinusha AT wso2.com</email>
            <organization>WSO2</organization>
        </developer>
        <developer>
            <name>Lahiru Manohara</name>
            <id>lahiruma</id>
            <email>lahiruma AT wso2.com</email>
            <organization>WSO2</organization>
        </developer>
        <developer>
            <name>Rushmin Fernando</name>
            <id>rushmin</id>
            <email>rushmin AT wso2.com</email>
            <organization>WSO2</organization>
        </developer>
        <developer>
            <name>Lahiru Ekanayake</name>
            <id>lahirue</id>
            <email>lahirue AT wso2.com</email>
            <organization>WSO2</organization>
        </developer>
        <developer>
            <name>Lahiru Cooray</name>
            <id>lahiruc</id>
            <email>lahiruc AT wso2.com</email>
            <organization>WSO2</organization>
        </developer>
        <developer>
            <name>Dinali Dabarera</name>
            <id>Dinali</id>
            <email>dinali AT wso2.com</email>
            <organization>WSO2</organization>
        </developer>
        <developer>
            <name>Nilasini Thirunavukaarasu</name>
            <id>Nilasini</id>
            <email>nilasini AT wso2.com</email>
            <organization>WSO2</organization>
        </developer>
        <developer>
            <name>Sathya Bandara</name>
            <id>Sathya</id>
            <email>sathya AT wso2.com</email>
            <organization>WSO2</organization>
        </developer>
        <developer>
            <name>Supun Priyadarshana</name>
            <id>Supun</id>
            <email>supunp AT wso2.com</email>
            <organization>WSO2</organization>
        </developer>
        <developer>
            <name>Thilina Madumal</name>
            <id>Thilina</id>
            <email>thilinamad AT wso2.com</email>
            <organization>WSO2</organization>
        </developer>
        <developer>
            <name>Madawa Soysa</name>
            <id>madawas</id>
            <email>madawas AT wso2.com</email>
            <organization>WSO2</organization>
        </developer>
    </developers>


    <pluginRepositories>
        <pluginRepository>
            <id>wso2-maven2-repository</id>
            <url>https://dist.wso2.org/maven2</url>
        </pluginRepository>
        <pluginRepository>
            <id>wso2.releases</id>
            <name>WSO2 internal Repository</name>
            <url>https://maven.wso2.org/nexus/content/repositories/releases/</url>
            <releases>
                <enabled>true</enabled>
                <updatePolicy>daily</updatePolicy>
                <checksumPolicy>ignore</checksumPolicy>
            </releases>
        </pluginRepository>
        <pluginRepository>
            <id>wso2.snapshots</id>
            <name>Apache Snapshot Repository</name>
            <url>https://maven.wso2.org/nexus/content/repositories/snapshots/</url>
            <snapshots>
                <enabled>true</enabled>
                <updatePolicy>daily</updatePolicy>
            </snapshots>
            <releases>
                <enabled>false</enabled>
            </releases>
        </pluginRepository>
        <pluginRepository>
            <id>wso2-nexus</id>
            <name>WSO2 internal Repository</name>
            <url>https://maven.wso2.org/nexus/content/groups/wso2-public/</url>
            <releases>
                <enabled>true</enabled>
                <updatePolicy>daily</updatePolicy>
                <checksumPolicy>ignore</checksumPolicy>
            </releases>
        </pluginRepository>
    </pluginRepositories>

    <build>
        <plugins>
            <plugin>
                <groupId>org.apache.maven.plugins</groupId>
                <artifactId>maven-release-plugin</artifactId>
                <configuration>
                    <preparationGoals>clean install</preparationGoals>
                    <autoVersionSubmodules>true</autoVersionSubmodules>
                </configuration>
            </plugin>
            <plugin>
                <groupId>org.apache.maven.plugins</groupId>
                <artifactId>maven-deploy-plugin</artifactId>
            </plugin>
            <plugin>
                <groupId>org.apache.maven.plugins</groupId>
                <artifactId>maven-compiler-plugin</artifactId>
                <configuration>
                    <encoding>UTF-8</encoding>
                    <source>1.8</source>
                    <target>1.8</target>
                </configuration>
            </plugin>
            <plugin>
                <groupId>org.apache.maven.plugins</groupId>
                <artifactId>maven-surefire-plugin</artifactId>
                <version>2.22.1</version>
            </plugin>
            <plugin>
                <inherited>false</inherited>
                <artifactId>maven-clean-plugin</artifactId>
                <version>2.1</version>
            </plugin>
        </plugins>

        <pluginManagement>
            <plugins>
                <plugin>
                    <groupId>org.apache.felix</groupId>
                    <artifactId>maven-bundle-plugin</artifactId>
                    <version>3.2.0</version>
                    <extensions>true</extensions>
                    <configuration>
                        <obrRepository>NONE</obrRepository>
                    </configuration>
                </plugin>
                <plugin>
                    <groupId>org.apache.maven.plugins</groupId>
                    <artifactId>maven-source-plugin</artifactId>
                    <version>3.0.1</version>
                    <executions>
                        <execution>
                            <id>attach-sources</id>
                            <phase>verify</phase>
                            <goals>
                                <goal>jar-no-fork</goal>
                            </goals>
                        </execution>
                    </executions>
                </plugin>
                <plugin>
                    <groupId>org.apache.maven.plugins</groupId>
                    <artifactId>maven-project-info-reports-plugin</artifactId>
                    <version>2.4</version>
                </plugin>
                <plugin>
                    <groupId>org.apache.maven.plugins</groupId>
                    <artifactId>maven-war-plugin</artifactId>
                    <version>${maven.war.plugin.version}</version>
                </plugin>
                <plugin>
                    <groupId>org.codehaus.mojo</groupId>
                    <artifactId>build-helper-maven-plugin</artifactId>
                    <version>3.0.0</version>
                </plugin>
                <plugin>
                    <groupId>net.wasdev.wlp.maven.plugins</groupId>
                    <artifactId>liberty-maven-plugin</artifactId>
                    <version>${liberty.maven.plugin.version}</version>
                </plugin>
                <plugin>
                    <groupId>org.wso2.maven</groupId>
                    <artifactId>wso2-maven-json-merge-plugin</artifactId>
                    <version>${wso2.json.merge.plugin.version}</version>
                </plugin>
                <plugin>
                    <groupId>org.apache.maven.plugins</groupId>
                    <artifactId>maven-checkstyle-plugin</artifactId>
                    <version>${maven.checkstyle.plugin.version}</version>
                </plugin>
            </plugins>
        </pluginManagement>

    </build>

    <dependencyManagement>
        <dependencies>
            <dependency>
                <groupId>org.wso2.carbon.identity.rest.dispatcher</groupId>
                <artifactId>org.wso2.carbon.identity.rest.api.dispatcher.feature</artifactId>
                <version>${identity.api.dispatcher.version}</version>
            </dependency>
            <dependency>
                <groupId>org.wso2.carbon</groupId>
                <artifactId>org.wso2.carbon.ui</artifactId>
                <version>${carbon.kernel.version}</version>
            </dependency>
            <dependency>
                <groupId>org.eclipse.equinox</groupId>
                <artifactId>org.eclipse.equinox.http.servlet</artifactId>
                <version>${equinox.http.servlet.version}</version>
            </dependency>
            <dependency>
                <groupId>org.eclipse.equinox</groupId>
                <artifactId>org.eclipse.equinox.http.helper</artifactId>
                <version>${equinox.http.helper.version}</version>
            </dependency>
            <dependency>
                <groupId>org.eclipse.equinox</groupId>
                <artifactId>org.eclipse.equinox.jsp.jasper</artifactId>
                <version>${equinox.jsp.jasper.version}</version>
            </dependency>
            <dependency>
                <groupId>org.eclipse.equinox</groupId>
                <artifactId>javax.servlet.jsp</artifactId>
                <version>${javax.servlet.jsp.version}</version>
            </dependency>
            <dependency>
                <groupId>org.eclipse.microprofile</groupId>
                <artifactId>microprofile</artifactId>
                <version>${eclipse.microprofile.version}</version>
                <type>pom</type>
            </dependency>
            <dependency>
                <groupId>net.sf.ehcache.wso2</groupId>
                <artifactId>ehcache</artifactId>
                <version>${ehcache.version}</version>
            </dependency>
            <dependency>
                <groupId>org.apache.bcel.wso2</groupId>
                <artifactId>bcel</artifactId>
                <version>${bcel.wso2.version}</version>
            </dependency>
            <dependency>
                <groupId>org.ow2.asm</groupId>
                <artifactId>asm-all</artifactId>
                <version>${asm-all.version}</version>
            </dependency>
            <dependency>
                <groupId>cglib.wso2</groupId>
                <artifactId>cglib</artifactId>
                <version>${cglib.wso2.version}</version>
            </dependency>
            <dependency>
                <groupId>com.google.gdata.wso2</groupId>
                <artifactId>gdata-core</artifactId>
                <version>${gdata.core.wso2.version}</version>
            </dependency>
            <dependency>
                <groupId>org.apache.axis2.wso2</groupId>
                <artifactId>axis2-jibx</artifactId>
                <version>${axis2.jibx.wso2.version}</version>
            </dependency>
            <dependency>
                <groupId>org.jibx.wso2</groupId>
                <artifactId>jibx</artifactId>
                <version>${jibx.wso2.version}</version>
            </dependency>
            <dependency>
                <groupId>org.apache.axis2.wso2</groupId>
                <artifactId>axis2-jaxbri</artifactId>
                <version>${axis2.jaxb.wso2.version}</version>
            </dependency>
            <dependency>
                <groupId>org.wso2.carbon</groupId>
                <artifactId>org.wso2.carbon.core</artifactId>
                <version>${carbon.kernel.version}</version>
            </dependency>
            <dependency>
                <groupId>org.wso2.carbon</groupId>
                <artifactId>org.wso2.carbon.registry.core</artifactId>
                <version>${carbon.kernel.version}</version>
            </dependency>
            <dependency>
                <groupId>org.wso2.carbon</groupId>
                <artifactId>org.wso2.carbon.user.api</artifactId>
                <version>${carbon.kernel.version}</version>
            </dependency>
            <dependency>
                <groupId>org.apache.axis2.wso2</groupId>
                <artifactId>axis2</artifactId>
                <version>${axis2.wso2.version}</version>
            </dependency>
            <dependency>
                <groupId>org.apache.ws.commons.axiom.wso2</groupId>
                <artifactId>axiom</artifactId>
                <version>${axiom.wso2.version}</version>
            </dependency>
            <dependency>
                <groupId>org.wso2.carbon.identity.framework</groupId>
                <artifactId>org.wso2.carbon.identity.core</artifactId>
                <version>${carbon.identity.framework.version}</version>
            </dependency>
            <dependency>
                <groupId>org.wso2.carbon.identity.framework</groupId>
                <artifactId>org.wso2.carbon.identity.application.common</artifactId>
                <version>${carbon.identity.framework.version}</version>
            </dependency>
            <dependency>
                <groupId>org.wso2.carbon.registry</groupId>
                <artifactId>org.wso2.carbon.registry.resource.stub</artifactId>
                <version>${carbon.registry.version}</version>
            </dependency>
            <dependency>
                <groupId>org.wso2.identity</groupId>
                <artifactId>org.wso2.identity.integration.ui.pages</artifactId>
                <version>${project.version}</version>
                <scope>test</scope>
            </dependency>
            <dependency>
                <groupId>org.wso2.carbon</groupId>
                <artifactId>org.wso2.carbon.authenticator.stub</artifactId>
                <version>${carbon.kernel.version}</version>
            </dependency>
            <dependency>
                <groupId>org.wso2.carbon.identity.inbound.auth.oauth2</groupId>
                <artifactId>org.wso2.carbon.identity.oauth</artifactId>
                <version>${identity.inbound.auth.oauth.version}</version>
            </dependency>
            <dependency>
                <groupId>org.wso2.carbon.identity.inbound.auth.oauth2</groupId>
                <artifactId>org.wso2.carbon.identity.oauth.stub</artifactId>
                <version>${identity.inbound.auth.oauth.version}</version>
            </dependency>
            <dependency>
                <groupId>junit</groupId>
                <artifactId>junit</artifactId>
                <version>${junit.version}</version>
                <scope>test</scope>
            </dependency>
            <dependency>
                <groupId>javax.servlet</groupId>
                <artifactId>servlet-api</artifactId>
                <version>${sevlet.api.version}</version>
            </dependency>
            <dependency>
                <groupId>javax.servlet</groupId>
                <artifactId>jsp-api</artifactId>
                <version>${jsp.api.version}</version>
            </dependency>
            <dependency>
                <groupId>com.google.common.wso2</groupId>
                <artifactId>google-collect</artifactId>
                <version>${google.collect.wso2.version}</version>
            </dependency>
            <dependency>
                <groupId>org.apache.oltu.oauth2</groupId>
                <artifactId>org.apache.oltu.oauth2.client</artifactId>
                <version>${oauth2.client.version}</version>
            </dependency>
            <dependency>
                <groupId>org.wso2.carbon</groupId>
                <artifactId>org.wso2.carbon.utils</artifactId>
                <version>${carbon.kernel.version}</version>
                <exclusions>
                    <exclusion>
                        <groupId>org.yaml</groupId>
                        <artifactId>snakeyaml</artifactId>
                    </exclusion>
                </exclusions>
            </dependency>
            <dependency>
                <groupId>com.googlecode.json-simple</groupId>
                <artifactId>json-simple</artifactId>
                <version>${json.simple.version}</version>
            </dependency>
            <dependency>
                <groupId>org.openid4java</groupId>
                <artifactId>openid4java-consumer</artifactId>
                <version>${openid4java.consumer.version}</version>
            </dependency>
            <dependency>
                <groupId>javax.servlet</groupId>
                <artifactId>jstl</artifactId>
                <version>${jstl.version}</version>
            </dependency>
            <dependency>
                <groupId>taglibs</groupId>
                <artifactId>standard</artifactId>
                <version>${taglibs.version}</version>
            </dependency>
            <dependency>
                <groupId>commons-lang</groupId>
                <artifactId>commons-lang</artifactId>
                <version>${commons.lang.version}</version>
            </dependency>
            <dependency>
                <groupId>org.wso2.is</groupId>
                <artifactId>org.wso2.identity.passivests.filter</artifactId>
                <version>${project.version}</version>
            </dependency>
            <dependency>
                <groupId>org.apache.ws.commons.axiom</groupId>
                <artifactId>axiom-impl</artifactId>
                <version>${axiom.impl.version}</version>
            </dependency>
            <dependency>
                <groupId>org.apache.ws.commons.axiom</groupId>
                <artifactId>axiom-api</artifactId>
                <version>${axiom.version}</version>
            </dependency>
            <dependency>
                <groupId>org.opensaml</groupId>
                <artifactId>opensaml</artifactId>
                <version>${opensaml.version}</version>
            </dependency>
            <!--OpenSAML3 dependencies-->
            <dependency>
                <groupId>org.opensaml</groupId>
                <artifactId>opensaml-core</artifactId>
                <version>${opensaml3.version}</version>
            </dependency>
            <dependency>
                <groupId>org.opensaml</groupId>
                <artifactId>opensaml-soap-api</artifactId>
                <version>${opensaml3.version}</version>
            </dependency>
            <dependency>
                <groupId>org.opensaml</groupId>
                <artifactId>opensaml-soap-impl</artifactId>
                <version>${opensaml3.version}</version>
            </dependency>
            <dependency>
                <groupId>org.opensaml</groupId>
                <artifactId>opensaml-profile-api</artifactId>
                <version>${opensaml3.version}</version>
            </dependency>
            <dependency>
                <groupId>org.opensaml</groupId>
                <artifactId>opensaml-profile-impl</artifactId>
                <version>${opensaml3.version}</version>
            </dependency>
            <dependency>
                <groupId>org.opensaml</groupId>
                <artifactId>opensaml-saml-api</artifactId>
                <version>${opensaml3.version}</version>
            </dependency>
            <dependency>
                <groupId>org.opensaml</groupId>
                <artifactId>opensaml-saml-impl</artifactId>
                <version>${opensaml3.version}</version>
            </dependency>
            <dependency>
                <groupId>org.opensaml</groupId>
                <artifactId>opensaml-messaging-api</artifactId>
                <version>${opensaml3.version}</version>
            </dependency>
            <dependency>
                <groupId>org.opensaml</groupId>
                <artifactId>opensaml-messaging-impl</artifactId>
                <version>${opensaml3.version}</version>
            </dependency>
            <dependency>
                <groupId>org.opensaml</groupId>
                <artifactId>opensaml-security-api</artifactId>
                <version>${opensaml3.version}</version>
            </dependency>
            <dependency>
                <groupId>org.opensaml</groupId>
                <artifactId>opensaml-security-impl</artifactId>
                <version>${opensaml3.version}</version>
            </dependency>
            <dependency>
                <groupId>org.opensaml</groupId>
                <artifactId>opensaml-storage-api</artifactId>
                <version>${opensaml3.version}</version>
            </dependency>
            <dependency>
                <groupId>org.opensaml</groupId>
                <artifactId>opensaml-storage-impl</artifactId>
                <version>${opensaml3.version}</version>
            </dependency>
            <dependency>
                <groupId>org.opensaml</groupId>
                <artifactId>opensaml-xacml-api</artifactId>
                <version>${opensaml3.version}</version>
            </dependency>
            <dependency>
                <groupId>org.opensaml</groupId>
                <artifactId>opensaml-xacml-impl</artifactId>
                <version>${opensaml3.version}</version>
            </dependency>
            <dependency>
                <groupId>org.opensaml</groupId>
                <artifactId>opensaml-xacml-saml-api</artifactId>
                <version>${opensaml3.version}</version>
            </dependency>
            <dependency>
                <groupId>org.opensaml</groupId>
                <artifactId>opensaml-xacml-saml-impl</artifactId>
                <version>${opensaml3.version}</version>
            </dependency>
            <dependency>
                <groupId>org.opensaml</groupId>
                <artifactId>opensaml-xmlsec-api</artifactId>
                <version>${opensaml3.version}</version>
            </dependency>
            <dependency>
                <groupId>org.opensaml</groupId>
                <artifactId>opensaml-xmlsec-impl</artifactId>
                <version>${opensaml3.version}</version>
            </dependency>
            <dependency>
                <groupId>net.shibboleth.utilities</groupId>
                <artifactId>java-support</artifactId>
                <version>${shibboleth.version}</version>
            </dependency>
            <!--End of OpenSAML3 dependencies-->
            <dependency>
                <groupId>org.wso2.orbit.joda-time</groupId>
                <artifactId>joda-time</artifactId>
                <version>${joda.wso2.version}</version>
            </dependency>
            <dependency>
                <groupId>xalan</groupId>
                <artifactId>xalan</artifactId>
                <version>${xalan.version}</version>
            </dependency>
            <dependency>
                <groupId>xalan.wso2</groupId>
                <artifactId>xalan</artifactId>
                <version>${xalan.wso2.version}</version>
            </dependency>
            <dependency>
                <groupId>xml-apis</groupId>
                <artifactId>xml-apis</artifactId>
                <version>${xml.apis.version}</version>
            </dependency>
            <dependency>
                <groupId>org.wso2.carbon.identity.agent.sso.java</groupId>
                <artifactId>org.wso2.carbon.identity.sso.agent</artifactId>
                <version>${identity.agent.sso.version}</version>
            </dependency>
            <dependency>
                <groupId>org.wso2.orbit.org.apache.neethi</groupId>
                <artifactId>neethi</artifactId>
                <version>${neethi.wso2.version}</version>
            </dependency>
            <dependency>
                <groupId>org.wso2.orbit.org.opensaml</groupId>
                <artifactId>opensaml</artifactId>
                <version>${opensaml2.wso2.version}</version>
            </dependency>
            <dependency>
                <groupId>org.wso2.carbon</groupId>
                <artifactId>org.wso2.carbon.addressing</artifactId>
                <version>${carbon.kernel.version}</version>
            </dependency>
            <dependency>
                <groupId>org.apache.rampart.wso2</groupId>
                <artifactId>rampart-core</artifactId>
                <version>${rampart.wso2.version}</version>
            </dependency>
            <dependency>
                <groupId>org.apache.rampart.wso2</groupId>
                <artifactId>rampart-policy</artifactId>
                <version>${rampart.wso2.version}</version>
            </dependency>
            <dependency>
                <groupId>org.apache.rampart.wso2</groupId>
                <artifactId>rampart-trust</artifactId>
                <version>${rampart.wso2.version}</version>
            </dependency>
            <dependency>
                <groupId>org.apache.ws.security.wso2</groupId>
                <artifactId>wss4j</artifactId>
                <version>${wss4j.wso2.version}</version>
            </dependency>
            <dependency>
                <groupId>org.apache.httpcomponents.wso2</groupId>
                <artifactId>httpcore</artifactId>
                <version>${httpcore.wso2.version}</version>
            </dependency>
            <dependency>
                <groupId>org.wso2.carbon.identity.user.ws</groupId>
                <artifactId>org.wso2.carbon.um.ws.api.stub</artifactId>
                <version>${identity.user.ws.version}</version>
            </dependency>
            <dependency>
                <groupId>org.wso2.carbon.identity.user.ws</groupId>
                <artifactId>org.wso2.carbon.um.ws.api</artifactId>
                <version>${identity.user.ws.version}</version>
            </dependency>
            <dependency>
                <groupId>org.wso2.carbon.identity</groupId>
                <artifactId>org.wso2.carbon.authenticator.stub</artifactId>
                <version>${carbon.kernel.version}</version>
            </dependency>
            <dependency>
                <groupId>org.wso2.carbon.identity.framework</groupId>
                <artifactId>org.wso2.carbon.identity.entitlement</artifactId>
                <version>${carbon.identity.framework.version}</version>
            </dependency>
            <dependency>
                <groupId>org.wso2.carbon.identity.framework</groupId>
                <artifactId>org.wso2.carbon.identity.entitlement.stub</artifactId>
                <version>${carbon.identity.framework.version}</version>
            </dependency>
            <dependency>
                <groupId>org.wso2.securevault</groupId>
                <artifactId>org.wso2.securevault</artifactId>
                <version>${securevault.wso2.version}</version>
            </dependency>
            <dependency>
                <groupId>org.apache.httpcomponents</groupId>
                <artifactId>httpclient</artifactId>
                <version>${httpclient.version}</version>
            </dependency>
            <dependency>
                <groupId>commons-httpclient</groupId>
                <artifactId>commons-httpclient</artifactId>
                <version>${commons.httpclient.version}</version>
            </dependency>
            <dependency>
                <groupId>org.wso2.is</groupId>
                <artifactId>org.wso2.identity.styles</artifactId>
                <version>${project.version}</version>
            </dependency>
            <dependency>
                <groupId>org.wso2.carbon</groupId>
                <artifactId>org.wso2.carbon.core.ui.feature</artifactId>
                <version>${carbon.kernel.version}</version>
                <type>zip</type>
            </dependency>
            <dependency>
                <groupId>org.wso2.carbon</groupId>
                <artifactId>org.wso2.carbon.core.ui.feature</artifactId>
                <version>${carbon.kernel.version}</version>
            </dependency>
            <dependency>
                <groupId>org.wso2.identity</groupId>
                <artifactId>org.wso2.stratos.identity.dashboard.ui</artifactId>
                <version>${stratos.version.221}</version>
            </dependency>
            <dependency>
                <groupId>org.testng</groupId>
                <artifactId>testng</artifactId>
                <version>${testng.version}</version>
                <scope>test</scope>
            </dependency>
            <dependency>
                <groupId>org.wso2.carbon.identity.framework</groupId>
                <artifactId>org.wso2.carbon.user.mgt.stub</artifactId>
                <version>${carbon.identity.framework.version}</version>
            </dependency>
            <dependency>
                <groupId>org.wso2.carbon.identity.inbound.auth.sts</groupId>
                <artifactId>org.wso2.carbon.identity.sts.passive.stub</artifactId>
                <version>${identity.inbound.auth.sts.version}</version>
            </dependency>
            <dependency>
                <groupId>org.wso2.carbon</groupId>
                <artifactId>SecVerifier</artifactId>
                <version>${carbon.kernel.version}</version>
                <type>aar</type>
            </dependency>
            <dependency>
                <groupId>emma</groupId>
                <artifactId>emma</artifactId>
                <version>${emma.version}</version>
            </dependency>
            <dependency>
                <groupId>org.wso2.orbit.com.h2database</groupId>
                <artifactId>h2</artifactId>
                <version>${h2database.wso2.version}</version>
            </dependency>
            <dependency>
                <groupId>org.apache.rampart</groupId>
                <artifactId>rampart</artifactId>
                <type>mar</type>
                <version>${rampart.wso2.version}</version>
            </dependency>
            <dependency>
                <groupId>org.wso2.carbon.identity.framework</groupId>
                <artifactId>org.wso2.carbon.identity.application.mgt.stub</artifactId>
                <version>${carbon.identity.framework.version}</version>
                <scope>compile</scope>
            </dependency>
            <dependency>
                <groupId>org.wso2.carbon.identity.framework</groupId>
                <artifactId>org.wso2.carbon.identity.application.default.auth.sequence.mgt.stub</artifactId>
                <version>${carbon.identity.framework.version}</version>
                <scope>compile</scope>
            </dependency>
            <dependency>
                <groupId>org.wso2.carbon.identity.framework</groupId>
                <artifactId>org.wso2.carbon.identity.functions.library.mgt.stub</artifactId>
                <version>${carbon.identity.framework.version}</version>
                <scope>compile</scope>
            </dependency>
            <dependency>
                <groupId>org.wso2.carbon.identity.framework</groupId>
                <artifactId>org.wso2.carbon.idp.mgt.stub</artifactId>
                <version>${carbon.identity.framework.version}</version>
                <scope>compile</scope>
            </dependency>
            <dependency>
                <groupId>org.wso2.identity</groupId>
                <artifactId>org.wso2.identity.integration.common.clients</artifactId>
                <version>${project.version}</version>
                <scope>compile</scope>
            </dependency>
            <dependency>
                <groupId>org.wso2.identity</groupId>
                <artifactId>org.wso2.identity.integration.common.utils</artifactId>
                <version>${project.version}</version>
                <scope>compile</scope>
            </dependency>
            <dependency>
                <groupId>org.wso2.carbon.identity.inbound.provisioning.scim</groupId>
                <artifactId>org.wso2.carbon.identity.scim.common.stub</artifactId>
                <version>${identity.inbound.provisioning.scim.version}</version>
                <scope>compile</scope>
            </dependency>
            <dependency>
                <groupId>org.wso2.carbon.identity.inbound.provisioning.scim2</groupId>
                <artifactId>org.wso2.carbon.identity.scim2.common</artifactId>
                <version>${identity.inbound.provisioning.scim2.version}</version>
                <scope>compile</scope>
            </dependency>
            <dependency>
                <groupId>org.wso2.carbon.identity.framework</groupId>
                <artifactId>org.wso2.carbon.identity.user.store.configuration.stub</artifactId>
                <version>${carbon.identity.framework.version}</version>
                <scope>compile</scope>
            </dependency>
            <dependency>
                <groupId>org.wso2.carbon.identity.framework</groupId>
                <artifactId>org.wso2.carbon.identity.user.store.count.stub</artifactId>
                <version>${carbon.identity.framework.version}</version>
                <scope>compile</scope>
            </dependency>
            <dependency>
                <groupId>org.wso2.carbon</groupId>
                <artifactId>org.wso2.carbon.user.core</artifactId>
                <version>${carbon.kernel.version}</version>
                <scope>compile</scope>
            </dependency>
            <dependency>
                <groupId>org.wso2.carbon.identity.framework</groupId>
                <artifactId>org.wso2.carbon.identity.mgt</artifactId>
                <version>${carbon.identity.framework.version}</version>
            </dependency>
            <dependency>
                <groupId>org.wso2.carbon.identity.framework</groupId>
                <artifactId>org.wso2.carbon.identity.mgt.stub</artifactId>
                <version>${carbon.identity.framework.version}</version>
                <scope>compile</scope>
            </dependency>
            <dependency>
                <groupId>org.wso2.carbon.identity.framework</groupId>
                <artifactId>org.wso2.carbon.identity.template.mgt</artifactId>
                <version>${carbon.identity.framework.version}</version>
            </dependency>
            <dependency>
                <groupId>org.wso2.carbon.identity.framework</groupId>
                <artifactId>org.wso2.carbon.identity.template.mgt.ui</artifactId>
                <version>${carbon.identity.framework.version}</version>
            </dependency>
            <dependency>
                <groupId>org.wso2.carbon.identity.framework</groupId>
                <artifactId>org.wso2.carbon.identity.template.mgt.endpoint</artifactId>
                <version>${carbon.identity.framework.version}</version>
            </dependency>
            <dependency>
                <groupId>org.wso2.carbon.identity.inbound.auth.saml2</groupId>
                <artifactId>org.wso2.carbon.identity.sso.saml.stub</artifactId>
                <version>${identity.inbound.auth.saml.version}</version>
                <scope>compile</scope>
            </dependency>
            <dependency>
                <groupId>org.wso2.carbon.identity.framework</groupId>
                <artifactId>org.wso2.carbon.claim.mgt.stub</artifactId>
                <version>${carbon.identity.framework.version}</version>
                <scope>compile</scope>
            </dependency>
            <dependency>
                <groupId>org.wso2.carbon.identity.framework</groupId>
                <artifactId>org.wso2.carbon.identity.claim.metadata.mgt.stub</artifactId>
                <version>${carbon.identity.framework.version}</version>
                <scope>compile</scope>
            </dependency>
            <dependency>
                <groupId>org.wso2.carbon.identity.framework</groupId>
                <artifactId>org.wso2.carbon.identity.claim.metadata.mgt</artifactId>
                <version>${carbon.identity.framework.version}</version>
                <scope>compile</scope>
            </dependency>
            <dependency>
                <groupId>org.wso2.carbon.identity.inbound.auth.openid</groupId>
                <artifactId>org.wso2.carbon.identity.provider.openid.stub</artifactId>
                <version>${identity.inbound.auth.openid.version}</version>
                <scope>compile</scope>
            </dependency>
            <dependency>
                <groupId>org.wso2.carbon.identity.association.account</groupId>
                <artifactId>org.wso2.carbon.identity.user.account.association.stub</artifactId>
                <version>${identity.user.account.association.version}</version>
            </dependency>
            <dependency>
                <groupId>org.wso2.carbon.identity.framework</groupId>
                <artifactId>org.wso2.carbon.identity.governance.stub</artifactId>
                <version>${carbon.identity.framework.version}</version>
            </dependency>
            <dependency>
                <groupId>org.wso2.carbon.identity.governance</groupId>
                <artifactId>org.wso2.carbon.identity.recovery</artifactId>
                <version>${identity.governance.version}</version>
            </dependency>
            <dependency>
                <groupId>org.wso2.carbon.identity.governance</groupId>
                <artifactId>org.wso2.carbon.identity.recovery.stub</artifactId>
                <version>${identity.governance.version}</version>
            </dependency>
            <dependency>
                <groupId>org.wso2.carbon.deployment</groupId>
                <artifactId>org.wso2.carbon.service.mgt.stub</artifactId>
                <version>${carbon.deployment.version}</version>
                <scope>test</scope>
            </dependency>
            <dependency>
                <groupId>org.wso2.carbon.deployment</groupId>
                <artifactId>org.wso2.carbon.webapp.mgt.stub</artifactId>
                <version>${carbon.deployment.version}</version>
                <scope>test</scope>
            </dependency>
            <dependency>
                <groupId>org.wso2.carbon.automation</groupId>
                <artifactId>org.wso2.carbon.automation.test.utils</artifactId>
                <version>${carbon.automation.version}</version>
            </dependency>
            <dependency>
                <groupId>org.wso2.carbon.automation</groupId>
                <artifactId>org.wso2.carbon.automation.engine</artifactId>
                <version>${carbon.automation.version}</version>
            </dependency>
            <dependency>
                <groupId>org.wso2.carbon.automation</groupId>
                <artifactId>org.wso2.carbon.automation.extensions</artifactId>
                <version>${carbon.automation.version}</version>
                <exclusions>
                    <exclusion>
                        <groupId>com.saucelabs.selenium</groupId> <!-- Exclude Project-E from Project-B -->
                        <artifactId>sauce-ondemand-driver</artifactId>
                    </exclusion>
                    <exclusion>
                        <groupId>com.saucelabs.selenium</groupId> <!-- Exclude Project-E from Project-B -->
                        <artifactId>selenium-client-factory</artifactId>
                    </exclusion>
                </exclusions>
            </dependency>
            <dependency>
                <groupId>org.wso2.carbon.automationutils</groupId>
                <artifactId>org.wso2.carbon.integration.common.extensions</artifactId>
                <version>${carbon.automationutils.version}</version>
            </dependency>
            <dependency>
                <groupId>org.wso2.carbon.automationutils</groupId>
                <artifactId>org.wso2.carbon.integration.common.utils</artifactId>
                <version>${carbon.automationutils.version}</version>
            </dependency>
            <dependency>
                <groupId>org.wso2.carbon.automationutils</groupId>
                <artifactId>org.wso2.carbon.integration.common.admin.client</artifactId>
                <version>${carbon.automationutils.version}</version>
            </dependency>
            <dependency>
                <groupId>org.wso2.is</groupId>
                <artifactId>org.wso2.identity.integration.common.clients</artifactId>
                <version>${project.version}</version>
                <scope>compile</scope>
            </dependency>
            <dependency>
                <groupId>org.wso2.is</groupId>
                <artifactId>org.wso2.identity.integration.common.utils</artifactId>
                <version>${project.version}</version>
                <scope>compile</scope>
            </dependency>
            <dependency>
                <groupId>org.wso2.charon</groupId>
                <artifactId>org.wso2.charon.core</artifactId>
                <version>${charon.orbit.version}</version>
            </dependency>
            <dependency>
                <groupId>org.apache.wink</groupId>
                <artifactId>wink-client</artifactId>
                <version>${apache.wink.version}</version>
            </dependency>
            <dependency>
                <groupId>org.apache.ws.security</groupId>
                <artifactId>wss4j</artifactId>
                <version>${apache.ws.security.version}</version>
            </dependency>
            <dependency>
                <groupId>commons-collections</groupId>
                <artifactId>commons-collections</artifactId>
                <version>${commons-collections.version}</version>
            </dependency>
            <dependency>
                <groupId>org.slf4j</groupId>
                <artifactId>slf4j-simple</artifactId>
                <version>${slf4j.version}</version>
            </dependency>

            <dependency>
                <groupId>org.slf4j</groupId>
                <artifactId>slf4j-log4j12</artifactId>
                <version>${slf4j.version}</version>
            </dependency>
            <dependency>
                <groupId>org.apache.openejb</groupId>
                <artifactId>openejb-core</artifactId>
                <version>${apache.openejb.version}</version>
                <scope>test</scope>
            </dependency>
            <dependency>
                <groupId>org.apache.httpcomponents.wso2</groupId>
                <artifactId>httpclient</artifactId>
                <version>${orbit.version.commons.httpclient}</version>
            </dependency>
            <dependency>
                <groupId>org.apache.axis2.wso2</groupId>
                <artifactId>axis2-client</artifactId>
                <version>${axis2.client.version}</version>
            </dependency>
            <dependency>
                <groupId>org.wso2.orbit.com.nimbusds</groupId>
                <artifactId>nimbus-jose-jwt</artifactId>
                <version>${nimbusds.version}</version>
            </dependency>
            <dependency>
                <groupId>com.nimbusds</groupId>
                <artifactId>oauth2-oidc-sdk</artifactId>
                <version>${nimbus.oidc.sdk.version}</version>
            </dependency>
            <dependency>
                <groupId>net.minidev</groupId>
                <artifactId>json-smart</artifactId>
                <version>${json-smart.version}</version>
            </dependency>
            <dependency>
                <groupId>commons-codec.wso2</groupId>
                <artifactId>commons-codec</artifactId>
                <version>${commons-codec.version}</version>
            </dependency>
            <dependency>
                <groupId>org.wso2.carbon.identity.framework</groupId>
                <artifactId>org.wso2.carbon.identity.user.registration.stub</artifactId>
                <version>${carbon.identity.framework.version}</version>
            </dependency>
            <dependency>
                <groupId>org.wso2.carbon.identity.framework</groupId>
                <artifactId>org.wso2.carbon.identity.user.profile.stub</artifactId>
                <version>${carbon.identity.framework.version}</version>
            </dependency>
            <dependency>
                <groupId>org.wso2.carbon.identity.fetch.remote</groupId>
                <artifactId>org.wso2.carbon.identity.remotefetch.common</artifactId>
                <version>${org.wso2.carbon.identity.remotefetch.version}</version>
            </dependency>
            <dependency>
                <groupId>org.wso2.carbon.identity.fetch.remote</groupId>
                <artifactId>org.wso2.carbon.identity.remotefetch.core</artifactId>
                <version>${org.wso2.carbon.identity.remotefetch.version}</version>
            </dependency>
            <dependency>
                <groupId>org.wso2.carbon.identity.fetch.remote</groupId>
                <artifactId>org.wso2.carbon.identity.remotefetch.core.ui</artifactId>
                <version>${org.wso2.carbon.identity.remotefetch.version}</version>
            </dependency>
            <dependency>
                <groupId>org.wso2.carbon.identity.fetch.remote</groupId>
                <artifactId>org.wso2.carbon.identity.remotefetch.core.feature</artifactId>
                <version>${org.wso2.carbon.identity.remotefetch.version}</version>
            </dependency>
            <dependency>
                <groupId>org.wso2.carbon.identity.developer</groupId>
                <artifactId>org.wso2.carbon.identity.developer.language-server.feature</artifactId>
                <version>${org.wso2.carbon.identity.developer.version}</version>
            </dependency>
            <dependency>
                <groupId>org.eclipse.jgit</groupId>
                <artifactId>org.eclipse.jgit</artifactId>
                <version>${org.jgit.version}</version>
            </dependency>
            <dependency>
                <groupId>com.googlecode.javaewah</groupId>
                <artifactId>JavaEWAH</artifactId>
                <version>${javaewah.version}</version>
            </dependency>
            <dependency>
                <groupId>org.wso2.is</groupId>
                <artifactId>org.wso2.carbon.identity.test.integration.service.stubs</artifactId>
                <version>${project.version}</version>
            </dependency>
            <dependency>
                <groupId>org.wso2.carbon.identity.framework</groupId>
                <artifactId>org.wso2.carbon.identity.workflow.mgt.stub</artifactId>
                <version>${carbon.identity.framework.version}</version>
            </dependency>
            <dependency>
                <groupId>org.wso2.carbon.identity.framework</groupId>
                <artifactId>org.wso2.carbon.security.mgt.stub</artifactId>
                <version>${carbon.identity.framework.version}</version>
            </dependency>
            <dependency>
                <groupId>org.wso2.carbon.identity.workflow.impl.bps</groupId>
                <artifactId>org.wso2.carbon.identity.workflow.impl.stub</artifactId>
                <version>${identity.workflow.impl.bps.version}</version>
            </dependency>
            <dependency>
                <groupId>org.jacoco</groupId>
                <artifactId>org.jacoco.agent</artifactId>
                <version>${jacoco.agent.version}</version>
            </dependency>
            <dependency>
                <groupId>org.wso2.carbon</groupId>
                <artifactId>org.wso2.carbon.core.services</artifactId>
                <version>${carbon.kernel.version}</version>
            </dependency>
            <dependency>
                <groupId>org.apache.tomcat.wso2</groupId>
                <artifactId>tomcat</artifactId>
                <version>${org.apache.tomcat.wso2.version}</version>
            </dependency>
            <dependency>
                <groupId>org.apache.santuario</groupId>
                <artifactId>xmlsec</artifactId>
                <version>${xmlsec.version}</version>
            </dependency>
            <dependency>
                <groupId>org.opensaml</groupId>
                <artifactId>xmltooling</artifactId>
                <version>${xmltooling.version}</version>
            </dependency>
            <dependency>
                <groupId>org.opensaml</groupId>
                <artifactId>openws</artifactId>
                <version>${openws.version}</version>
            </dependency>
            <dependency>
                <groupId>org.wso2.carbon.identity.framework</groupId>
                <artifactId>org.wso2.carbon.identity.application.mgt</artifactId>
                <version>${carbon.identity.framework.version}</version>
            </dependency>
            <dependency>
                <groupId>org.wso2.carbon.identity.framework</groupId>
                <artifactId>org.wso2.carbon.identity.functions.library.mgt</artifactId>
                <version>${carbon.identity.framework.version}</version>
            </dependency>
            <dependency>
                <groupId>xerces</groupId>
                <artifactId>xercesImpl</artifactId>
                <version>${xercesImpl.version}</version>
            </dependency>
            <dependency>
                <groupId>org.wso2.carbon.identity.framework</groupId>
                <artifactId>org.wso2.carbon.identity.workflow.mgt</artifactId>
                <version>${carbon.identity.framework.version}</version>
            </dependency>
            <dependency>
                <groupId>org.wso2.carbon.identity.workflow.impl.bps</groupId>
                <artifactId>org.wso2.carbon.identity.workflow.impl</artifactId>
                <version>${identity.workflow.impl.bps.version}</version>
            </dependency>
            <dependency>
                <groupId>org.wso2.carbon.identity.framework</groupId>
                <artifactId>org.wso2.carbon.identity.application.authentication.framework</artifactId>
                <version>${carbon.identity.framework.version}</version>
            </dependency>
            <dependency>
                <groupId>org.wso2.carbon.identity.framework</groupId>
                <artifactId>org.wso2.carbon.user.mgt.common</artifactId>
                <version>${carbon.identity.framework.version}</version>
            </dependency>
            <dependency>
                <groupId>org.wso2.carbon.identity.saml.common</groupId>
                <artifactId>org.wso2.carbon.identity.saml.common.util</artifactId>
                <version>${saml.common.util.version}</version>
            </dependency>
            <dependency>
                <groupId>commons-codec</groupId>
                <artifactId>commons-codec</artifactId>
                <version>${commons.codec.version}</version>
            </dependency>
            <dependency>
                <groupId>org.apache.ws.commons.schema.wso2</groupId>
                <artifactId>XmlSchema</artifactId>
                <version>${XmlSchema.version}</version>
            </dependency>
            <dependency>
                <groupId>wsdl4j.wso2</groupId>
                <artifactId>wsdl4j</artifactId>
                <version>${wsdl4j.version}</version>
            </dependency>
            <dependency>
                <groupId>org.wso2.carbon.analytics-common</groupId>
                <artifactId>org.wso2.carbon.databridge.commons</artifactId>
                <scope>test</scope>
                <version>${carbon.analytics-common.version}</version>
            </dependency>
            <dependency>
                <groupId>org.wso2.carbon.analytics-common</groupId>
                <artifactId>org.wso2.carbon.databridge.core</artifactId>
                <scope>test</scope>
                <version>${carbon.analytics-common.version}</version>
            </dependency>
            <dependency>
                <groupId>org.wso2.carbon.analytics-common</groupId>
                <artifactId>org.wso2.carbon.databridge.receiver.thrift</artifactId>
                <scope>test</scope>
                <version>${carbon.analytics-common.version}</version>
            </dependency>
            <dependency>
                <groupId>org.wso2.carbon.multitenancy</groupId>
                <artifactId>org.wso2.carbon.tenant.mgt.stub</artifactId>
                <version>${carbon.multitenancy.version}</version>
            </dependency>
            <dependency>
                <groupId>commons-pool.wso2</groupId>
                <artifactId>commons-pool</artifactId>
                <version>${commons.pool.wso2.version}</version>
            </dependency>

            <!-- Outbound Authenticators -->
            <dependency>
                <groupId>org.wso2.carbon.identity.outbound.auth.oidc</groupId>
                <artifactId>org.wso2.carbon.identity.application.authenticator.oidc</artifactId>
                <version>${identity.outbound.auth.oidc.version}</version>
            </dependency>
            <dependency>
                <groupId>org.wso2.carbon.identity.outbound.auth.sts.passive</groupId>
                <artifactId>org.wso2.carbon.identity.application.authenticator.passive.sts</artifactId>
                <version>${identity.outbound.auth.passive.sts.version}</version>
            </dependency>
            <dependency>
                <groupId>org.wso2.carbon.identity.outbound.auth.saml2</groupId>
                <artifactId>org.wso2.carbon.identity.application.authenticator.samlsso</artifactId>
                <version>${identity.outbound.auth.samlsso.version}</version>
            </dependency>

            <!-- Social Authenticators -->
            <dependency>
                <groupId>org.wso2.carbon.identity.outbound.auth.facebook</groupId>
                <artifactId>org.wso2.carbon.identity.application.authenticator.facebook</artifactId>
                <version>${social.authenticator.facebook.version}</version>
            </dependency>
            <dependency>
                <groupId>org.wso2.carbon.identity.outbound.auth.google</groupId>
                <artifactId>org.wso2.carbon.identity.application.authenticator.google</artifactId>
                <version>${social.authenticator.google.version}</version>
            </dependency>
            <dependency>
                <groupId>org.wso2.carbon.identity.outbound.auth.live</groupId>
                <artifactId>org.wso2.carbon.identity.application.authenticator.live</artifactId>
                <version>${social.authenticator.windowslive.version}</version>
            </dependency>
            <dependency>
                <groupId>org.wso2.carbon.identity.outbound.auth.yahoo</groupId>
                <artifactId>org.wso2.carbon.identity.application.authenticator.yahoo</artifactId>
                <version>${social.authenticator.yahoo.version}</version>
            </dependency>

            <!-- Provisioning Connectors -->
            <dependency>
                <groupId>org.wso2.carbon.identity.outbound.provisioning.spml</groupId>
                <artifactId>org.wso2.carbon.identity.provisioning.connector.spml</artifactId>
                <version>${provisioning.connector.spml.version}</version>
            </dependency>
            <dependency>
                <groupId>org.wso2.carbon.identity.outbound.provisioning.google</groupId>
                <artifactId>org.wso2.carbon.identity.provisioning.connector.google</artifactId>
                <version>${provisioning.connector.google.version}</version>
            </dependency>
            <dependency>
                <groupId>org.wso2.carbon.identity.outbound.provisioning.salesforce</groupId>
                <artifactId>org.wso2.carbon.identity.provisioning.connector.salesforce</artifactId>
                <version>${provisioning.connector.salesforce.version}</version>
            </dependency>
            <dependency>
                <groupId>org.wso2.carbon.identity.outbound.provisioning.scim</groupId>
                <artifactId>org.wso2.carbon.identity.provisioning.connector.scim</artifactId>
                <version>${provisioning.connector.scim.version}</version>
            </dependency>

            <!-- Local Authenticators -->
            <dependency>
                <groupId>org.wso2.carbon.identity.application.auth.basic</groupId>
                <artifactId>org.wso2.carbon.identity.application.authenticator.basicauth</artifactId>
                <version>${identity.local.auth.basicauth.version}</version>
            </dependency>
            <dependency>
                <groupId>org.wso2.carbon.identity.local.auth.iwa</groupId>
                <artifactId>org.wso2.carbon.identity.application.authenticator.iwa</artifactId>
                <version>${identity.local.auth.iwa.version}</version>
            </dependency>
            <dependency>
                <groupId>org.wso2.carbon.identity.local.auth.fido</groupId>
                <artifactId>org.wso2.carbon.identity.application.authenticator.fido</artifactId>
                <version>${identity.local.auth.fido.version}</version>
            </dependency>
            <dependency>
                <groupId>org.wso2.carbon.identity.local.auth.fido</groupId>
                <artifactId>org.wso2.carbon.identity.application.authenticator.fido2</artifactId>
                <version>${identity.local.auth.fido.version}</version>
            </dependency>
            <dependency>
                <groupId>org.wso2.carbon.identity.local.auth.fido</groupId>
                <artifactId>org.wso2.carbon.identity.application.authenticator.fido2.server.feature</artifactId>
                <version>${identity.local.auth.fido.version}</version>
            </dependency>
            <dependency>
                <groupId>org.wso2.carbon.identity.application.auth.basic</groupId>
                <artifactId>org.wso2.carbon.identity.application.authenticator.basicauth.jwt</artifactId>
                <version>${identity.local.auth.basicauth.version}</version>
            </dependency>
            <dependency>
                <groupId>org.wso2.carbon.identity.application.auth.basic</groupId>
                <artifactId>org.wso2.carbon.identity.application.authentication.handler.identifier</artifactId>
                <version>${identity.local.auth.basicauth.version}</version>
            </dependency>
            <dependency>
                <groupId>org.wso2.carbon.identity.application.auth.basic</groupId>
                <artifactId>org.wso2.carbon.identity.application.authentication.handler.session</artifactId>
                <version>${identity.local.auth.basicauth.version}</version>
            </dependency>
            <dependency>
                <groupId>org.wso2.carbon.extension.identity.oauth.addons</groupId>
                <artifactId>org.wso2.carbon.identity.oauth2.token.handler.clientauth.mutualtls</artifactId>
                <version>${identity.oauth.addons.version}</version>
            </dependency>

            <!-- Local Authentication API Connector -->
            <dependency>
                <groupId>org.wso2.carbon.identity.local.auth.api</groupId>
                <artifactId>org.wso2.carbon.identity.local.auth.api.core</artifactId>
                <version>${identity.local.auth.api.version}</version>
            </dependency>
            <dependency>
                <groupId>org.wso2.carbon.identity.local.auth.api</groupId>
                <artifactId>org.wso2.carbon.identity.local.auth.api.endpoint</artifactId>
                <version>${identity.local.auth.api.version}</version>
            </dependency>

            <!-- OAuth2 Grant Type extensions -->
            <dependency>
                <groupId>org.wso2.carbon.extension.identity.oauth2.grantType.jwt</groupId>
                <artifactId>org.wso2.carbon.identity.oauth2.grant.jwt</artifactId>
                <version>${identity.oauth2.jwt.bearer.grant.version}</version>
            </dependency>

            <!-- Forget-me tool. -->
            <dependency>
                <groupId>org.wso2.carbon.privacy</groupId>
                <artifactId>org.wso2.carbon.privacy.forgetme.conf</artifactId>
                <version>${forgetme.tool.version}</version>
            </dependency>
            <dependency>
                <groupId>org.wso2.carbon.privacy</groupId>
                <artifactId>org.wso2.carbon.privacy.forgetme.tool</artifactId>
                <version>${forgetme.tool.version}</version>
            </dependency>

            <!--Conditional authenticator functions-->
            <dependency>
                <groupId>org.wso2.carbon.identity.conditional.auth.functions</groupId>
                <artifactId>org.wso2.carbon.identity.conditional.auth.functions.user</artifactId>
                <version>${conditional.authentication.functions.version}</version>
            </dependency>
            <dependency>
                <groupId>org.wso2.carbon.identity.conditional.auth.functions</groupId>
                <artifactId>org.wso2.carbon.identity.conditional.auth.functions.notification</artifactId>
                <version>${conditional.authentication.functions.version}</version>
            </dependency>
            <dependency>
                <groupId>org.wso2.carbon.identity.conditional.auth.functions</groupId>
                <artifactId>org.wso2.carbon.identity.conditional.auth.functions.cookie</artifactId>
                <version>${conditional.authentication.functions.version}</version>
            </dependency>
            <dependency>
                <groupId>org.wso2.carbon.identity.conditional.auth.functions</groupId>
                <artifactId>org.wso2.carbon.identity.conditional.auth.functions.analytics</artifactId>
                <version>${conditional.authentication.functions.version}</version>
            </dependency>
            <!-- Other Connectors packed with IS -->
            <dependency>
                <groupId>org.wso2.carbon.extension.identity.authenticator.outbound.emailotp</groupId>
                <artifactId>org.wso2.carbon.extension.identity.authenticator.emailotp.connector</artifactId>
                <version>${authenticator.emailotp.version}</version>
            </dependency>
            <dependency>
                <groupId>org.wso2.carbon.extension.identity.authenticator.outbound.smsotp</groupId>
                <artifactId>org.wso2.carbon.extension.identity.authenticator.smsotp.connector</artifactId>
                <version>${authenticator.smsotp.version}</version>
            </dependency>
            <dependency>
                <groupId>org.wso2.carbon.extension.identity.authenticator.outbound.twitter</groupId>
                <artifactId>org.wso2.carbon.extension.identity.authenticator.twitter.connector</artifactId>
                <version>${authenticator.twitter.version}</version>
            </dependency>
            <dependency>
                <groupId>org.wso2.carbon.extension.identity.authenticator.outbound.office365</groupId>
                <artifactId>org.wso2.carbon.extension.identity.authenticator.office365.connector</artifactId>
                <version>${authenticator.office365.version}</version>
            </dependency>
            <dependency>
                <groupId>org.wso2.carbon.extension.identity.authenticator.outbound.totp</groupId>
                <artifactId>org.wso2.carbon.extension.identity.authenticator.totp.connector</artifactId>
                <version>${authenticator.totp.version}</version>
            </dependency>
            <dependency>
                <groupId>org.wso2.carbon.extension.identity.authenticator.outbound.x509Certificate</groupId>
                <artifactId>org.wso2.carbon.extension.identity.authenticator.x509Certificate.connector</artifactId>
                <version>${authenticator.x509.version}</version>
            </dependency>

            <!--
                Dependencies from this point is used in p2 profile gen, added here to get them updated along with
                versions plugin (version plugin only reads the dependencies in dependencyManagement,
                and dependencies section)
            -->
            <dependency>
                <groupId>org.wso2.carbon.healthcheck</groupId>
                <artifactId>org.wso2.carbon.healthcheck.server.feature</artifactId>
                <version>${carbon.healthcheck.version}</version>
            </dependency>
            <dependency>
                <groupId>org.wso2.carbon.identity.carbon.auth.saml2</groupId>
                <artifactId>org.wso2.carbon.identity.authenticator.saml2.sso.feature</artifactId>
                <version>${identity.carbon.auth.saml2.version}</version>
                <type>zip</type>
            </dependency>
            <dependency>
                <groupId>org.wso2.carbon.identity.local.auth.requestpath.basic</groupId>
                <artifactId>org.wso2.carbon.identity.application.authenticator.requestpath.basicauth.server.feature
                </artifactId>
                <version>${identity.outbound.auth.requestpath.basicauth.version}</version>
            </dependency>
            <dependency>
                <groupId>org.wso2.carbon.identity.carbon.auth.mutualssl</groupId>
                <artifactId>org.wso2.carbon.identity.authenticator.mutualssl.feature</artifactId>
                <version>${identity.carbon.auth.mutual.ssl.version}</version>
            </dependency>
            <dependency>
                <groupId>org.wso2.carbon.identity.workflow.user</groupId>
                <artifactId>org.wso2.carbon.user.mgt.workflow.feature</artifactId>
                <version>${identity.user.workflow.version}</version>
            </dependency>
            <dependency>
                <groupId>org.wso2.carbon.identity.userstore.ldap</groupId>
                <artifactId>org.wso2.carbon.ldap.server.feature</artifactId>
                <version>${identity.userstore.ldap.version}</version>
            </dependency>
            <dependency>
                <groupId>org.wso2.carbon.identity.userstore.remote</groupId>
                <artifactId>org.wso2.carbon.identity.user.store.remote.feature</artifactId>
                <version>${identity.userstore.remote.version}</version>
            </dependency>
            <dependency>
                <groupId>org.wso2.carbon.identity.carbon.auth.iwa</groupId>
                <artifactId>org.wso2.carbon.identity.authenticator.iwa.feature</artifactId>
                <version>${identity.carbon.auth.iwa.version}</version>
            </dependency>
            <dependency>
                <groupId>org.wso2.carbon.identity.workflow.template.multisteps</groupId>
                <artifactId>org.wso2.carbon.identity.workflow.template.server.feature</artifactId>
                <version>${identity.workflow.template.multisteps.version}</version>
            </dependency>
            <dependency>
                <groupId>org.wso2.carbon.identity.local.auth.requestpath.oauth</groupId>
                <artifactId>org.wso2.carbon.identity.application.authenticator.requestpath.oauth.server.feature
                </artifactId>
                <version>${identity.outbound.auth.requestpath.oauth.version}</version>
            </dependency>
            <dependency>
                <groupId>org.wso2.carbon.identity.tool.validator.sso.saml2</groupId>
                <artifactId>org.wso2.carbon.identity.tools.saml.validator.feature</artifactId>
                <version>${identity.tool.samlsso.validator.version}</version>
            </dependency>
            <dependency>
                <groupId>org.wso2.carbon.identity.datapublisher.authentication</groupId>
                <artifactId>org.wso2.carbon.identity.data.publisher.application.authentication.server.feature
                </artifactId>
                <version>${identity.data.publisher.authentication.version}</version>
            </dependency>
            <dependency>
                <groupId>org.wso2.carbon.identity.data.publisher.oauth</groupId>
                <artifactId>org.wso2.carbon.identity.data.publisher.oauth.server.feature</artifactId>
                <version>${identity.data.publisher.oauth.version}</version>
            </dependency>
            <dependency>
                <groupId>org.wso2.carbon.identity.data.publisher.audit</groupId>
                <artifactId>org.wso2.carbon.identity.data.publisher.audit.user.operation.server.feature</artifactId>
                <version>${identity.data.publisher.audit.version}</version>
            </dependency>
            <dependency>
                <groupId>org.wso2.carbon.identity.auth.rest</groupId>
                <artifactId>org.wso2.carbon.identity.auth.server.feature</artifactId>
                <version>${identity.carbon.auth.rest.version}</version>
            </dependency>
            <dependency>
                <groupId>org.wso2.carbon.identity.event.handler.accountlock</groupId>
                <artifactId>org.wso2.carbon.identity.handler.event.account.lock.feature</artifactId>
                <version>${identity.event.handler.account.lock.version}</version>
            </dependency>
            <dependency>
                <groupId>org.wso2.carbon.identity.event.handler.notification</groupId>
                <artifactId>org.wso2.carbon.email.mgt.feature</artifactId>
                <version>${identity.event.handler.notification.version}</version>
            </dependency>
            <dependency>
                <groupId>org.wso2.carbon.identity.metadata.saml2</groupId>
                <artifactId>org.wso2.carbon.identity.idp.metadata.saml2.server.feature</artifactId>
                <version>${identity.metadata.saml.version}</version>
            </dependency>
            <dependency>
                <groupId>org.wso2.carbon.identity.saml.common</groupId>
                <artifactId>org.wso2.carbon.identity.saml.common.util.feature</artifactId>
                <version>${saml.common.util.version}</version>
            </dependency>
            <dependency>
                <groupId>org.wso2.identity.apps</groupId>
                <artifactId>org.wso2.identity.apps.feature</artifactId>
                <version>${identity.apps.version}</version>
            </dependency>
            <dependency>
                <groupId>org.wso2.identity.apps</groupId>
                <artifactId>org.wso2.identity.apps.authentication.portal.server.feature</artifactId>
                <version>${identity.apps.version}</version>
            </dependency>
            <dependency>
                <groupId>org.wso2.identity.apps</groupId>
                <artifactId>org.wso2.identity.apps.recovery.portal.server.feature</artifactId>
                <version>${identity.apps.version}</version>
            </dependency>

            <dependency>
                <groupId>org.wso2.carbon.identity.application.authz.xacml</groupId>
                <artifactId>org.wso2.carbon.identity.application.authz.xacml.server.feature</artifactId>
                <version>${identity.app.authz.xacml.version}</version>
            </dependency>
            <dependency>
                <groupId>org.wso2.carbon.extension.identity.oauth.addons</groupId>
                <artifactId>org.wso2.carbon.identity.oauth2.validators.xacml.server.feature</artifactId>
                <version>${identity.oauth.addons.version}</version>
            </dependency>
            <dependency>
                <groupId>org.apache.felix</groupId>
                <artifactId>org.apache.felix.scr.ds-annotations</artifactId>
                <version>${ds-annotations.version}</version>
            </dependency>
            <dependency>
                <groupId>org.wso2.carbon.consent.mgt</groupId>
                <artifactId>org.wso2.carbon.consent.mgt.server.feature</artifactId>
                <version>${carbon.consent.mgt.version}</version>
            </dependency>
            <dependency>
                <groupId>org.wso2.carbon.identity.framework</groupId>
                <artifactId>org.wso2.carbon.identity.consent.mgt</artifactId>
                <version>${carbon.identity.framework.version}</version>
            </dependency>
            <dependency>
                <groupId>org.wso2.carbon.utils</groupId>
                <artifactId>org.wso2.carbon.database.utils</artifactId>
                <version>${carbon.database.utils.version}</version>
            </dependency>
            <dependency>
                <groupId>org.wso2.carbon.registry</groupId>
                <artifactId>org.wso2.carbon.registry.properties.stub</artifactId>
                <version>${carbon.registry.version}</version>
            </dependency>
            <dependency>
                <groupId>org.wso2.carbon.identity.oauth.uma</groupId>
                <artifactId>org.wso2.carbon.identity.oauth.uma.server.feature</artifactId>
                <version>${carbon.identity.oauth.uma.version}</version>
            </dependency>
            <dependency>
                <groupId>org.wso2.carbon.extension.identity.x509certificate</groupId>
                <artifactId>org.wso2.carbon.extension.identity.x509Certificate.validation.server.feature</artifactId>
                <version>${org.wso2.carbon.extension.identity.x509certificate.version}</version>
            </dependency>
            <dependency>
                <groupId>org.wso2.carbon.identity.conditional.auth.functions</groupId>
                <artifactId>org.wso2.carbon.identity.conditional.auth.functions.server.feature</artifactId>
                <version>${conditional.authentication.functions.version}</version>
            </dependency>
            <dependency>
                <groupId>org.wso2.carbon.identity.framework</groupId>
                <artifactId>org.wso2.carbon.identity.template.mgt.server.feature</artifactId>
                <version>${carbon.identity.framework.version}</version>
            </dependency>
            <dependency>
                <groupId>org.wso2.carbon.identity.framework</groupId>
                <artifactId>org.wso2.carbon.identity.template.mgt.feature</artifactId>
                <version>${carbon.identity.framework.version}</version>
            </dependency>
            <dependency>
                <groupId>org.wso2.msf4j</groupId>
                <artifactId>msf4j-core</artifactId>
                <version>${msf4j.version}</version>
            </dependency>
            <dependency>
                <groupId>org.wso2.msf4j</groupId>
                <artifactId>msf4j-microservice</artifactId>
                <version>${msf4j.version}</version>
            </dependency>
            <dependency>
                <groupId>org.apache.velocity</groupId>
                <artifactId>velocity</artifactId>
                <version>${org.apache.velocity.version}</version>
            </dependency>
            <dependency>
                <groupId>io.rest-assured</groupId>
                <artifactId>rest-assured</artifactId>
                <version>${rest.assured.version}</version>
                <scope>test</scope>
            </dependency>
            <dependency>
                <groupId>io.swagger</groupId>
                <artifactId>swagger-annotations</artifactId>
                <version>${swagger-core-version}</version>
                <scope>test</scope>
            </dependency>
            <dependency>
                <groupId>com.atlassian.oai</groupId>
                <artifactId>swagger-request-validator-restassured</artifactId>
                <version>${swagger-request-validator.version}</version>
                <scope>test</scope>
            </dependency>
            <dependency>
                <groupId>org.xmlunit</groupId>
                <artifactId>xmlunit-core</artifactId>
                <version>${org.xmlunit.version}</version>
                <scope>test</scope>
            </dependency>
            <!-- Pax Logging -->
            <dependency>
                <groupId>org.ops4j.pax.logging</groupId>
                <artifactId>pax-logging-api</artifactId>
                <version>${pax.logging.api.version}</version>
            </dependency>
            <dependency>
                <groupId>org.apache.logging.log4j</groupId>
                <artifactId>log4j-jul</artifactId>
                <version>2.8.2</version>
                <scope>test</scope>
            </dependency>
            <dependency>
                <groupId>org.apache.logging.log4j</groupId>
                <artifactId>log4j-core</artifactId>
                <version>2.8.2</version>
                <scope>test</scope>
            </dependency>
            <dependency>
                <groupId>commons-logging</groupId>
                <artifactId>commons-logging</artifactId>
                <version>1.2</version>
                <scope>test</scope>
            </dependency>
            <dependency>
                <groupId>commons-lang.wso2</groupId>
                <artifactId>commons-lang</artifactId>
                <version>${commons-lang.wso2.version}</version>
                <scope>test</scope>
            </dependency>
            <dependency>
                <artifactId>guava</artifactId>
                <groupId>com.google.guava</groupId>
                <type>jar</type>
                <version>${google.guava.version}</version>
            </dependency>
        </dependencies>
    </dependencyManagement>

    <profiles>
        <profile>
            <id>Sign-Artifacts</id>
            <activation>
                <property>
                    <name>sign</name>
                </property>
            </activation>
            <build>
                <plugins>
                    <plugin>
                        <groupId>org.apache.maven.plugins</groupId>
                        <artifactId>maven-gpg-plugin</artifactId>
                        <version>1.0-alpha-3</version>
                        <executions>
                            <execution>
                                <id>sign-artifacts</id>
                                <phase>verify</phase>
                                <goals>
                                    <goal>sign</goal>
                                </goals>
                            </execution>
                        </executions>
                    </plugin>
                </plugins>
            </build>
        </profile>
        <profile>
            <id>wso2-release</id>
            <build>
                <plugins>
                    <plugin>
                        <groupId>org.apache.maven.plugins</groupId>
                        <artifactId>maven-javadoc-plugin</artifactId>
                        <version>2.10.1</version>
                        <executions>
                            <execution>
                                <id>attach-javadocs</id>
                                <goals>
                                    <goal>jar</goal>
                                </goals>
                                <configuration> <!-- add this to disable checking -->
                                    <additionalparam>-Xdoclint:none</additionalparam>
                                </configuration>
                            </execution>
                        </executions>
                    </plugin>
                </plugins>
            </build>
        </profile>

    </profiles>

    <properties>

        <!--Carbon Identity Framework Version-->
        <carbon.identity.framework.version>5.17.97</carbon.identity.framework.version>
        <carbon.identity.framework.version.range>[5.14.67, 6.0.0]</carbon.identity.framework.version.range>

        <!--SAML Common Utils Version-->
        <saml.common.util.version>1.0.4</saml.common.util.version>
        <saml.common.util.version.range>[1.0.0,2.0.0)</saml.common.util.version.range>

        <!--Carbon Consent Version-->
        <carbon.consent.mgt.version>2.2.10</carbon.consent.mgt.version>

        <!--Identity Governance Version-->
        <identity.governance.version>1.4.12</identity.governance.version>

        <!--Identity Carbon Versions-->
        <identity.carbon.auth.saml2.version>5.5.0</identity.carbon.auth.saml2.version>
        <identity.carbon.auth.mutual.ssl.version>5.4.0</identity.carbon.auth.mutual.ssl.version>
        <identity.carbon.auth.iwa.version>5.4.0</identity.carbon.auth.iwa.version>
        <identity.carbon.auth.rest.version>1.4.5</identity.carbon.auth.rest.version>


        <!-- Identity Inbound Versions   -->
        <identity.inbound.auth.saml.version>5.8.9</identity.inbound.auth.saml.version>
<<<<<<< HEAD
        <identity.inbound.auth.oauth.version>6.4.24</identity.inbound.auth.oauth.version>
        <identity.inbound.auth.openid.version>5.5.1-SNAPSHOT</identity.inbound.auth.openid.version>
        <identity.inbound.auth.sts.version>5.5.5-SNAPSHOT</identity.inbound.auth.sts.version>
=======
        <identity.inbound.auth.oauth.version>6.4.25</identity.inbound.auth.oauth.version>
        <identity.inbound.auth.openid.version>5.5.0</identity.inbound.auth.openid.version>
        <identity.inbound.auth.sts.version>5.5.4</identity.inbound.auth.sts.version>
>>>>>>> f29b40e6
        <identity.inbound.provisioning.scim.version>5.6.0</identity.inbound.provisioning.scim.version>
        <identity.inbound.provisioning.scim2.version>1.5.7</identity.inbound.provisioning.scim2.version>

        <!-- Identity workflow Versions -->
        <identity.user.workflow.version>5.4.0</identity.user.workflow.version>
        <identity.workflow.impl.bps.version>5.4.1</identity.workflow.impl.bps.version>
        <identity.workflow.template.multisteps.version>5.4.0</identity.workflow.template.multisteps.version>


        <!-- Identity User Versions -->
        <identity.user.account.association.version>5.4.0</identity.user.account.association.version>
        <identity.user.ws.version>5.4.0</identity.user.ws.version>

        <!-- Identity Userstore Versions -->
        <identity.userstore.ldap.version>6.2.0</identity.userstore.ldap.version>
        <identity.userstore.remote.version>5.2.5</identity.userstore.remote.version>

        <!-- Identity Data Publisher Versions -->
        <identity.data.publisher.authentication.version>5.3.11</identity.data.publisher.authentication.version>
        <identity.data.publisher.oauth.version>1.3.0</identity.data.publisher.oauth.version>
        <identity.data.publisher.audit.version>1.3.0</identity.data.publisher.audit.version>

        <!-- Identity Event Handler Versions -->
        <identity.event.handler.account.lock.version>1.4.1</identity.event.handler.account.lock.version>
        <identity.event.handler.notification.version>1.3.5</identity.event.handler.notification.version>

        <!--<identity.agent.entitlement.proxy.version>5.1.1</identity.agent.entitlement.proxy.version>-->
        <!--<identity.carbon.auth.signedjwt.version>5.1.1</identity.carbon.auth.signedjwt.version>-->
        <!--<identity.userstore.cassandra.version>5.1.1</identity.userstore.cassandra.version>-->
        <!--<identity.agent-entitlement-filter.version>5.1.1</identity.agent-entitlement-filter.version>-->
        <org.wso2.carbon.identity.remotefetch.version>0.7.10</org.wso2.carbon.identity.remotefetch.version>
        <org.wso2.carbon.identity.developer.version>0.5.7</org.wso2.carbon.identity.developer.version>
        <!-- CallHome version -->
        <callhome.version>4.5.x_1.0.4</callhome.version>

        <!-- Authenticator Versions -->
        <identity.outbound.auth.oidc.version>5.5.2</identity.outbound.auth.oidc.version>
        <identity.outbound.auth.passive.sts.version>5.4.1</identity.outbound.auth.passive.sts.version>
        <identity.outbound.auth.samlsso.version>5.3.8</identity.outbound.auth.samlsso.version>
        <identity.outbound.auth.requestpath.basicauth.version>5.4.0</identity.outbound.auth.requestpath.basicauth.version>
        <identity.outbound.auth.requestpath.oauth.version>5.3.0</identity.outbound.auth.requestpath.oauth.version>

        <!-- Social Authenticator Versions -->
        <social.authenticator.facebook.version>5.1.17</social.authenticator.facebook.version>
        <social.authenticator.google.version>5.1.8</social.authenticator.google.version>
        <social.authenticator.windowslive.version>5.1.4</social.authenticator.windowslive.version>
        <social.authenticator.yahoo.version>5.1.6</social.authenticator.yahoo.version>

        <!-- Provisioning connector Versions -->
        <provisioning.connector.spml.version>5.1.2</provisioning.connector.spml.version>
        <provisioning.connector.google.version>5.1.8</provisioning.connector.google.version>
        <provisioning.connector.salesforce.version>5.1.6</provisioning.connector.salesforce.version>
        <provisioning.connector.scim.version>5.2.2</provisioning.connector.scim.version>

        <!-- Local Authenticator Versions -->
        <identity.local.auth.basicauth.version>6.3.3</identity.local.auth.basicauth.version>
        <identity.local.auth.fido.version>5.2.4</identity.local.auth.fido.version>
        <identity.local.auth.iwa.version>5.3.13</identity.local.auth.iwa.version>

        <!-- Local Authentication API Connector Version -->
        <identity.local.auth.api.version>2.4.0</identity.local.auth.api.version>

        <!-- OAuth2 Grant Type extensions -->
        <identity.oauth2.jwt.bearer.grant.version>1.0.26</identity.oauth2.jwt.bearer.grant.version>

        <!--SAML Metadata-->
        <identity.metadata.saml.version>1.4.0</identity.metadata.saml.version>

        <!-- Connector Versions -->
        <authenticator.totp.version>2.2.1</authenticator.totp.version>
        <authenticator.office365.version>2.0.2</authenticator.office365.version>
        <authenticator.smsotp.version>3.0.1</authenticator.smsotp.version>
        <authenticator.emailotp.version>3.0.0</authenticator.emailotp.version>
        <authenticator.twitter.version>1.0.10</authenticator.twitter.version>
        <authenticator.x509.version>3.0.2</authenticator.x509.version>
        <identity.extension.utils>1.0.8</identity.extension.utils>

        <!-- Identity REST API feature -->
        <identity.api.dispatcher.version>1.0.107</identity.api.dispatcher.version>

        <identity.agent.sso.version>5.4.0</identity.agent.sso.version>
        <identity.tool.samlsso.validator.version>5.4.0</identity.tool.samlsso.validator.version>
        <identity.app.authz.xacml.version>2.2.1</identity.app.authz.xacml.version>
        <identity.oauth.addons.version>2.3.1</identity.oauth.addons.version>
        <org.wso2.carbon.extension.identity.x509certificate.version>1.0.6</org.wso2.carbon.extension.identity.x509certificate.version>
        <conditional.authentication.functions.version>0.1.40</conditional.authentication.functions.version>
        <carbon.identity.oauth.uma.version>1.2.1</carbon.identity.oauth.uma.version>

        <!-- Identity Portal Versions -->
        <identity.apps.version>1.0.273</identity.apps.version>

        <!-- Charon -->
        <charon.version>3.3.0</charon.version>

        <!-- Carbon Kernel -->
        <carbon.kernel.version>4.6.1-m5</carbon.kernel.version>

        <!-- Carbon Repo Versions -->
        <carbon.deployment.version>4.10.2</carbon.deployment.version>
        <carbon.commons.version>4.7.28</carbon.commons.version>
        <carbon.registry.version>4.7.33</carbon.registry.version>
        <carbon.multitenancy.version>4.8.6-SNAPSHOT</carbon.multitenancy.version>
        <carbon.metrics.version>1.3.7</carbon.metrics.version>
        <carbon.business-process.version>4.5.33</carbon.business-process.version>
        <carbon.analytics-common.version>5.2.24</carbon.analytics-common.version>
        <carbon.dashboards.version>2.0.26</carbon.dashboards.version>
        <carbon.database.utils.version>2.0.11</carbon.database.utils.version>
        <carbon.healthcheck.version>1.2.2</carbon.healthcheck.version>

        <!-- Common tool Versions -->
        <cipher-tool.version>1.1.9</cipher-tool.version>
        <securevault.wso2.version>1.1.3</securevault.wso2.version>
        <forgetme.tool.version>1.3.0</forgetme.tool.version>

        <!-- Feature dependency Versions -->
        <stratos.version.221>2.2.1</stratos.version.221>
        <ehcache.version>1.5.0.wso2v3</ehcache.version>
        <bcel.wso2.version>5.2.0.wso2v1</bcel.wso2.version>
        <asm-all.version>5.2</asm-all.version>
        <cglib.wso2.version>2.2.wso2v1</cglib.wso2.version>
        <jibx.wso2.version>1.2.1.wso2v1</jibx.wso2.version>
        <axis2.jibx.wso2.version>1.6.1.wso2v11</axis2.jibx.wso2.version>
        <axis2.jaxb.wso2.version>${axis2.wso2.version}</axis2.jaxb.wso2.version>
        <axis2-transports.version>2.0.0-wso2v42</axis2-transports.version>
        <h2database.wso2.version>1.4.199.wso2v1</h2database.wso2.version>
        <slf4j.version>1.7.28</slf4j.version>

        <!-- UI styles dependency versions -->
        <equinox.http.servlet.version>2.2.2</equinox.http.servlet.version>
        <equinox.http.helper.version>1.0.0</equinox.http.helper.version>
        <equinox.jsp.jasper.version>1.0.1.R33x_v20070816</equinox.jsp.jasper.version>
        <javax.servlet.jsp.version>2.0.0.v200706191603</javax.servlet.jsp.version>

        <!-- Distribution dependencies ends here -->

        <!-- Build dependency Versions -->
        <wso2.json.merge.plugin.version>5.2.5</wso2.json.merge.plugin.version>
        <carbon.p2.plugin.version>5.1.2</carbon.p2.plugin.version>
        <ds-annotations.version>1.2.10</ds-annotations.version>
        <maven.war.plugin.version>3.2.0</maven.war.plugin.version>
        <maven.checkstyle.plugin.version>3.1.1</maven.checkstyle.plugin.version>

        <!-- Sample dependency Versions -->
        <sevlet.api.version>2.5</sevlet.api.version>
        <jsp.api.version>2.0</jsp.api.version>
        <neethi.wso2.version>2.0.4.wso2v5</neethi.wso2.version>
        <axiom.impl.version>1.2.12</axiom.impl.version>
        <axiom.version>1.2.11-wso2v6</axiom.version>
        <gdata.core.wso2.version>1.47.0.wso2v1</gdata.core.wso2.version>
        <json.simple.version>1.1.1</json.simple.version>
        <openid4java.consumer.version>1.0.0</openid4java.consumer.version>
        <opensaml.version>2.6.6</opensaml.version>
        <opensaml2.wso2.version>2.6.6.wso2v3</opensaml2.wso2.version>
        <opensaml3.version>3.3.1</opensaml3.version>
        <shibboleth.version>7.3.0</shibboleth.version>
        <google.guava.version>27.0.1-jre</google.guava.version>
        <joda.wso2.version>2.9.4.wso2v1</joda.wso2.version>
        <wss4j.wso2.version>1.5.11-wso2v20</wss4j.wso2.version>
        <openws.version>1.5.4</openws.version>
        <xalan.version>2.7.1</xalan.version>
        <xalan.wso2.version>2.7.0.wso2v1</xalan.wso2.version>
        <rampart.wso2.version>1.6.1-wso2v43</rampart.wso2.version>
        <orbit.version.commons.httpclient>4.2.5.wso2v1</orbit.version.commons.httpclient>
        <httpcore.wso2.version>4.3.3.wso2v1</httpcore.wso2.version>
        <httpclient.version>4.5.8</httpclient.version>
        <commons.httpclient.version>3.1</commons.httpclient.version>
        <jstl.version>1.1.2</jstl.version>
        <taglibs.version>1.1.2</taglibs.version>
        <google.collect.wso2.version>1.0.0.wso2v2</google.collect.wso2.version>
        <oauth2.client.version>1.0.0</oauth2.client.version>
        <axiom.wso2.version>1.2.11-wso2v16</axiom.wso2.version>
        <commons.lang.version>2.6</commons.lang.version>
        <charon.orbit.version>2.1.8</charon.orbit.version>
        <commons-collections.version>3.2.2</commons-collections.version>
        <axis2.client.version>${axis2.wso2.version}</axis2.client.version>
        <axis2.wso2.version>1.6.1-wso2v42</axis2.wso2.version>
        <json-smart.version>1.3</json-smart.version>
        <nimbusds.version>7.3.0.wso2v1</nimbusds.version>
        <commons-codec.version>1.4.0.wso2v1</commons-codec.version>
        <eclipse.microprofile.version>1.2</eclipse.microprofile.version>
        <xmlsec.version>2.1.3</xmlsec.version>
        <xmltooling.version>1.3.1</xmltooling.version>
        <xercesImpl.version>2.12.0</xercesImpl.version>
        <commons.codec.version>1.8</commons.codec.version>
        <XmlSchema.version>1.4.7-wso2v5</XmlSchema.version>
        <wsdl4j.version>1.6.2.wso2v2</wsdl4j.version>
        <commons.pool.wso2.version>1.5.6.wso2v1</commons.pool.wso2.version>
        <liberty.maven.plugin.version>2.2</liberty.maven.plugin.version>
        <pax.logging.api.version>1.10.1</pax.logging.api.version>
        <org.wso2.orbit.org.apache.velocity.version>1.7.0.wso2v1</org.wso2.orbit.org.apache.velocity.version>

        <osgi.framework.imp.pkg.version.range>[1.7.0, 2.0.0)</osgi.framework.imp.pkg.version.range>
        <osgi.service.component.imp.pkg.version.range>[1.2.0, 2.0.0)</osgi.service.component.imp.pkg.version.range>
        <commons.logging.version.range>[1.2.0,2.0.0)</commons.logging.version.range>
        <commons-lang.wso2.version>2.6.0.wso2v1</commons-lang.wso2.version>

        <!--  Test dependencies -->
        <carbon.automation.version>4.4.3</carbon.automation.version>
        <carbon.automationutils.version>4.5.1</carbon.automationutils.version>
        <selenium.version>2.40.0</selenium.version>
        <testng.version>6.1.1</testng.version>
        <junit.version>4.12</junit.version>
        <org.apache.tomcat.wso2.version>7.0.52.wso2v5</org.apache.tomcat.wso2.version>
        <msf4j.version>2.6.2</msf4j.version>
        <jacoco.agent.version>0.8.4</jacoco.agent.version>
        <xml.apis.version>1.4.01</xml.apis.version>
        <emma.version>2.1.5320</emma.version>
        <apache.wink.version>1.1.3-incubating</apache.wink.version>
        <apache.ws.security.version>1.6.9</apache.ws.security.version>
        <apache.openejb.version>4.5.2</apache.openejb.version>
        <nimbus.oidc.sdk.version>6.13</nimbus.oidc.sdk.version>
        <!--Rest API test -->
        <rest.assured.version>4.1.2</rest.assured.version>
        <swagger-core-version>1.5.22</swagger-core-version>
        <swagger-request-validator.version>2.6.0</swagger-request-validator.version>

        <!--ws-trust-client-->
        <org.apache.velocity.version>1.7</org.apache.velocity.version>
        <org.xmlunit.version>2.6.3</org.xmlunit.version>

        <project.scm.id>my-scm-server</project.scm.id>

    </properties>

    <repositories>
        <!-- Before adding ANYTHING in here, please start a discussion on the dev list.
	Ideally the Axis2 build should only use Maven central (which is available
	by default) and nothing else. We had troubles with other repositories in
	the past. Therefore configuring additional repositories here should be
	considered very carefully. -->
        <repository>
            <id>wso2-nexus</id>
            <name>WSO2 internal Repository</name>
            <url>https://maven.wso2.org/nexus/content/groups/wso2-public/</url>
            <releases>
                <enabled>true</enabled>
                <updatePolicy>daily</updatePolicy>
                <checksumPolicy>ignore</checksumPolicy>
            </releases>
        </repository>

        <repository>
            <id>wso2.releases</id>
            <name>WSO2 internal Repository</name>
            <url>https://maven.wso2.org/nexus/content/repositories/releases/</url>
            <releases>
                <enabled>true</enabled>
                <updatePolicy>daily</updatePolicy>
                <checksumPolicy>ignore</checksumPolicy>
            </releases>
        </repository>

        <repository>
            <id>wso2.snapshots</id>
            <name>WSO2 Snapshot Repository</name>
            <url>https://maven.wso2.org/nexus/content/repositories/snapshots/</url>
            <snapshots>
                <enabled>true</enabled>
                <updatePolicy>daily</updatePolicy>
            </snapshots>
            <releases>
                <enabled>false</enabled>
            </releases>
        </repository>
    </repositories>

    <scm>
        <url>https://github.com/wso2/product-is.git</url>
        <developerConnection>scm:git:https://github.com/wso2/product-is.git</developerConnection>
        <connection>scm:git:https://github.com/wso2/product-is.git</connection>
        <tag>HEAD</tag>
    </scm>


</project><|MERGE_RESOLUTION|>--- conflicted
+++ resolved
@@ -2017,15 +2017,9 @@
 
         <!-- Identity Inbound Versions   -->
         <identity.inbound.auth.saml.version>5.8.9</identity.inbound.auth.saml.version>
-<<<<<<< HEAD
-        <identity.inbound.auth.oauth.version>6.4.24</identity.inbound.auth.oauth.version>
+        <identity.inbound.auth.oauth.version>6.4.25</identity.inbound.auth.oauth.version>
         <identity.inbound.auth.openid.version>5.5.1-SNAPSHOT</identity.inbound.auth.openid.version>
         <identity.inbound.auth.sts.version>5.5.5-SNAPSHOT</identity.inbound.auth.sts.version>
-=======
-        <identity.inbound.auth.oauth.version>6.4.25</identity.inbound.auth.oauth.version>
-        <identity.inbound.auth.openid.version>5.5.0</identity.inbound.auth.openid.version>
-        <identity.inbound.auth.sts.version>5.5.4</identity.inbound.auth.sts.version>
->>>>>>> f29b40e6
         <identity.inbound.provisioning.scim.version>5.6.0</identity.inbound.provisioning.scim.version>
         <identity.inbound.provisioning.scim2.version>1.5.7</identity.inbound.provisioning.scim2.version>
 
