<?xml version="1.0" encoding="utf-8"?>
<!--
  ~ Copyright (c) 2014, WSO2 LLC. (http://www.wso2.org) All Rights Reserved.
  ~
  ~ Licensed under the Apache License, Version 2.0 (the "License");
  ~ you may not use this file except in compliance with the License.
  ~ You may obtain a copy of the License at
  ~
  ~      http://www.apache.org/licenses/LICENSE-2.0
  ~
  ~ Unless required by applicable law or agreed to in writing, software
  ~ distributed under the License is distributed on an "AS IS" BASIS,
  ~ WITHOUT WARRANTIES OR CONDITIONS OF ANY KIND, either express or implied.
  ~ See the License for the specific language governing permissions and
  ~ limitations under the License.
  -->
<project xmlns="http://maven.apache.org/POM/4.0.0" xmlns:xsi="http://www.w3.org/2001/XMLSchema-instance" xsi:schemaLocation="http://maven.apache.org/POM/4.0.0 http://maven.apache.org/maven-v4_0_0.xsd">

    <parent>
        <groupId>org.wso2</groupId>
        <artifactId>wso2</artifactId>
        <version>1.2</version>
    </parent>


    <modelVersion>4.0.0</modelVersion>
    <groupId>org.wso2.is</groupId>
    <artifactId>identity-server-parent</artifactId>
    <packaging>pom</packaging>
    <description>WSO2 Identity Server</description>
    <version>6.2.0-m1-SNAPSHOT</version>
    <name>WSO2 Identity Server</name>
    <url>http://wso2.org/projects/identity</url>

    <modules>
        <module>modules/features</module>
        <module>modules/p2-profile-gen</module>
        <module>modules/callhome</module>
        <module>modules/connectors</module>
        <module>modules/api-resources</module>
        <module>modules/authenticators</module>
        <module>modules/social-authenticators</module>
        <module>modules/provisioning-connectors</module>
        <module>modules/local-authenticators</module>
        <module>modules/oauth2-grant-types</module>
        <module>modules/distribution</module>
        <module>modules/styles</module>
        <module>modules/tests-utils</module>
        <module>modules/integration</module>
    </modules>

    <licenses>
        <license>
            <name>Apache License Version 2.0</name>
            <url>http://www.apache.org/licenses/LICENSE-2.0</url>
        </license>
    </licenses>

    <organization>
        <name>WSO2</name>
        <url>http://www.wso2.org</url>
    </organization>

    <issueManagement>
        <system>JIRA</system>
        <url>http://www.wso2.org/jira/browse/IDENTITY</url>
    </issueManagement>
    <mailingLists>
        <mailingList>
            <name>Identity Server Developers</name>
            <subscribe>identity-dev-subscribe@wso2.org</subscribe>
            <unsubscribe>identity-dev-unsubscribe@wso2.org</unsubscribe>
            <post>identity-dev@wso2.org</post>
            <archive>http://wso2.org/mailarchive/identity-dev/</archive>
        </mailingList>
    </mailingLists>

    <inceptionYear>2007</inceptionYear>

    <developers>
        <developer>
            <name>Ruchith Fernando</name>
            <id>ruchith</id>
            <email>ruchith AT wso2.com</email>
            <organization>WSO2</organization>
        </developer>
        <developer>
            <name>Dimuthu Leelaratne</name>
            <id>dimuthul</id>
            <email>dimuthul AT wso2.com</email>
            <organization>WSO2</organization>
        </developer>
        <developer>
            <name>Dumindu Perera</name>
            <id>dumindu</id>
            <email>dumindu AT wso2.com</email>
            <organization>WSO2</organization>
        </developer>
        <developer>
            <name>Saminda Abeyruwan</name>
            <id>saminda</id>
            <email>saminda AT wso2.com</email>
            <organization>WSO2</organization>
        </developer>
        <developer>
            <name>Nandana Mihindukulasooriya</name>
            <id>nandana</id>
            <email>nandana AT wso2.com</email>
            <organization>WSO2</organization>
        </developer>
        <developer>
            <name>Prabath Siriwardena</name>
            <id>prabath</id>
            <email>prabath AT wso2.com</email>
            <organization>WSO2</organization>
        </developer>
        <developer>
            <name>Thilina Buddhika</name>
            <id>thilina</id>
            <email>thilinab AT wso2.com</email>
            <organization>WSO2</organization>
        </developer>
        <developer>
            <name>Amila Jayasekara</name>
            <id>amilaj</id>
            <email>amilaj AT wso2.com</email>
            <organization>WSO2</organization>
        </developer>
        <developer>
            <name>Asela Pathberiya</name>
            <id>asela</id>
            <email>asela AT wso2.com</email>
            <organization>WSO2</organization>
        </developer>
        <developer>
            <name>Hasini Gunasinghe</name>
            <id>hasini</id>
            <email>hasini AT wso2.com</email>
            <organization>WSO2</organization>
        </developer>
        <developer>
            <name>Manjula Rathnayake</name>
            <id>manjula</id>
            <email>manjular AT wso2.com</email>
            <organization>WSO2</organization>
        </developer>
        <developer>
            <name>Suresh Attanayake</name>
            <id>suresh</id>
            <email>suresh AT wso2.com</email>
            <organization>WSO2</organization>
        </developer>
        <developer>
            <name>Johann Nallathamby</name>
            <id>johann</id>
            <email>johann AT wso2.com</email>
            <organization>WSO2</organization>
        </developer>
        <developer>
            <name>Dulanja Liyanage</name>
            <id>dulanja</id>
            <email>dulanja AT wso2.com</email>
            <organization>WSO2</organization>
        </developer>
        <developer>
            <name>Ishara Karunarathna</name>
            <id>ishara</id>
            <email>isharak AT wso2.com</email>
            <organization>WSO2</organization>
        </developer>
        <developer>
            <name>Darshana Gunawardana</name>
            <id>darshana</id>
            <email>darshana AT wso2.com</email>
            <organization>WSO2</organization>
        </developer>
        <developer>
            <name>Pushpalanka Jayawardana</name>
            <id>pushpalanka</id>
            <email>lanka AT wso2.com</email>
            <organization>WSO2</organization>
        </developer>
        <developer>
            <name>Chamath Gunawardana</name>
            <id>chamath</id>
            <email>chamathg AT wso2.com</email>
            <organization>WSO2</organization>
        </developer>
        <developer>
            <name>Thanuja Jayasinghe</name>
            <id>thanuja</id>
            <email>thanuja AT wso2.com</email>
            <organization>WSO2</organization>
        </developer>
        <developer>
            <name>Isura Karunarathna</name>
            <id>isura</id>
            <email>isura AT wso2.com</email>
            <organization>WSO2</organization>
        </developer>
        <developer>
            <name>Prasad Tissera</name>
            <id>prasad</id>
            <email>prasadt AT wso2.com</email>
            <organization>WSO2</organization>
        </developer>
        <developer>
            <name>Pulasthi Mahawithana</name>
            <id>pulasthi</id>
            <email>pulasthim AT wso2.com</email>
            <organization>WSO2</organization>
        </developer>
        <developer>
            <name>Hasintha Indrajee</name>
            <id>hasintha</id>
            <email>hasintha AT wso2.com</email>
            <organization>WSO2</organization>
        </developer>
        <developer>
            <name>Gayan Gunawardana</name>
            <id>gayan</id>
            <email>gayan AT wso2.com</email>
            <organization>WSO2</organization>
        </developer>
        <developer>
            <name>Tharindu Edirisinghe</name>
            <id>tharindue</id>
            <email>tharindue AT wso2.com</email>
            <organization>WSO2</organization>
        </developer>
        <developer>
            <name>Malithi Edirisinghe</name>
            <id>malithim</id>
            <email>malithim AT wso2.com</email>
            <organization>WSO2</organization>
        </developer>
        <developer>
            <name>Godwin Shrimal</name>
            <id>godwin</id>
            <email>godwin AT wso2.com</email>
            <organization>WSO2</organization>
        </developer>
        <developer>
            <name>Omindu Rathnaweera</name>
            <id>omindu</id>
            <email>omindu AT wso2.com</email>
            <organization>WSO2</organization>
        </developer>
        <developer>
            <name>Nuwandi Wickramasinghe</name>
            <id>nuwandiw</id>
            <email>nuwandiw AT wso2.com</email>
            <organization>WSO2</organization>
        </developer>
        <developer>
            <name>Kasun Bandara</name>
            <id>kasunb</id>
            <email>kasunb AT wso2.com</email>
            <organization>WSO2</organization>
        </developer>
        <developer>
            <name>Indunil Upeksha</name>
            <id>indunil</id>
            <email>indunil AT wso2.com</email>
            <organization>WSO2</organization>
        </developer>
        <developer>
            <name>Hasanthi Dissanayake</name>
            <id>hasanthi</id>
            <email>hasanthi AT wso2.com</email>
            <organization>WSO2</organization>
        </developer>
        <developer>
            <name>Maduranga Siriwardena</name>
            <id>maduranga</id>
            <email>maduranga AT wso2.com</email>
            <organization>WSO2</organization>
        </developer>
        <developer>
            <name>Chamila Wijayarathna</name>
            <id>chamila</id>
            <email>chamila AT wso2.com</email>
            <organization>WSO2</organization>
        </developer>
        <developer>
            <name>Chanaka Jayasena</name>
            <id>chanaka</id>
            <email>chanaka AT wso2.com</email>
            <organization>WSO2</organization>
        </developer>
        <developer>
            <name>Chamara Philips</name>
            <id>chamarap</id>
            <email>chamarap AT wso2.com</email>
            <organization>WSO2</organization>
        </developer>
        <developer>
            <name>Damith Senanayake</name>
            <id>damiths</id>
            <email>damiths AT wso2.com</email>
            <organization>WSO2</organization>
        </developer>
        <developer>
            <name>Jayanga Kaushalya</name>
            <id>jayangak</id>
            <email>jayangak AT wso2.com</email>
            <organization>WSO2</organization>
        </developer>
        <developer>
            <name>Farasath Ahamed</name>
            <id>farasatha</id>
            <email>farasatha AT wso2.com</email>
            <organization>WSO2</organization>
        </developer>
        <developer>
            <name>Dharshana Kasun Warusavitharana</name>
            <id>dharshanaw</id>
            <email>dharshanaw AT wso2.com</email>
            <organization>WSO2</organization>
        </developer>
        <developer>
            <name>Ayesha Dissanayaka</name>
            <id>ayesha</id>
            <email>ayesha AT wso2.com</email>
            <organization>WSO2</organization>
        </developer>
        <developer>
            <name>Ashen Weerathunga</name>
            <id>ashen</id>
            <email>ashen AT wso2.com</email>
            <organization>WSO2</organization>
        </developer>
        <developer>
            <name>Dimuthu De Lanerolle</name>
            <id>dimuthud</id>
            <email>dimuthud AT wso2.com</email>
            <organization>WSO2</organization>
        </developer>
        <developer>
            <name>Ruwan Abeykoon</name>
            <id>ruwana</id>
            <email>ruwana AT wso2.com</email>
            <organization>WSO2</organization>
        </developer>
        <developer>
            <name>Kasun Gajasinghe</name>
            <id>kasung</id>
            <email>kasung AT wso2.com</email>
            <organization>WSO2</organization>
        </developer>
        <developer>
            <name>Dinusha Senanayaka</name>
            <id>dinusha</id>
            <email>dinusha AT wso2.com</email>
            <organization>WSO2</organization>
        </developer>
        <developer>
            <name>Lahiru Manohara</name>
            <id>lahiruma</id>
            <email>lahiruma AT wso2.com</email>
            <organization>WSO2</organization>
        </developer>
        <developer>
            <name>Rushmin Fernando</name>
            <id>rushmin</id>
            <email>rushmin AT wso2.com</email>
            <organization>WSO2</organization>
        </developer>
        <developer>
            <name>Lahiru Ekanayake</name>
            <id>lahirue</id>
            <email>lahirue AT wso2.com</email>
            <organization>WSO2</organization>
        </developer>
        <developer>
            <name>Lahiru Cooray</name>
            <id>lahiruc</id>
            <email>lahiruc AT wso2.com</email>
            <organization>WSO2</organization>
        </developer>
        <developer>
            <name>Dinali Dabarera</name>
            <id>Dinali</id>
            <email>dinali AT wso2.com</email>
            <organization>WSO2</organization>
        </developer>
        <developer>
            <name>Nilasini Thirunavukaarasu</name>
            <id>Nilasini</id>
            <email>nilasini AT wso2.com</email>
            <organization>WSO2</organization>
        </developer>
        <developer>
            <name>Sathya Bandara</name>
            <id>Sathya</id>
            <email>sathya AT wso2.com</email>
            <organization>WSO2</organization>
        </developer>
        <developer>
            <name>Supun Priyadarshana</name>
            <id>Supun</id>
            <email>supunp AT wso2.com</email>
            <organization>WSO2</organization>
        </developer>
        <developer>
            <name>Thilina Madumal</name>
            <id>Thilina</id>
            <email>thilinamad AT wso2.com</email>
            <organization>WSO2</organization>
        </developer>
        <developer>
            <name>Madawa Soysa</name>
            <id>madawas</id>
            <email>madawas AT wso2.com</email>
            <organization>WSO2</organization>
        </developer>
    </developers>


    <pluginRepositories>
        <pluginRepository>
            <id>wso2-maven2-repository</id>
            <url>https://dist.wso2.org/maven2</url>
        </pluginRepository>
        <pluginRepository>
            <id>wso2.releases</id>
            <name>WSO2 internal Repository</name>
            <url>https://maven.wso2.org/nexus/content/repositories/releases/</url>
            <releases>
                <enabled>true</enabled>
                <updatePolicy>daily</updatePolicy>
                <checksumPolicy>ignore</checksumPolicy>
            </releases>
        </pluginRepository>
        <pluginRepository>
            <id>wso2.snapshots</id>
            <name>Apache Snapshot Repository</name>
            <url>https://maven.wso2.org/nexus/content/repositories/snapshots/</url>
            <snapshots>
                <enabled>true</enabled>
                <updatePolicy>daily</updatePolicy>
            </snapshots>
            <releases>
                <enabled>false</enabled>
            </releases>
        </pluginRepository>
        <pluginRepository>
            <id>wso2-nexus</id>
            <name>WSO2 internal Repository</name>
            <url>https://maven.wso2.org/nexus/content/groups/wso2-public/</url>
            <releases>
                <enabled>true</enabled>
                <updatePolicy>daily</updatePolicy>
                <checksumPolicy>ignore</checksumPolicy>
            </releases>
        </pluginRepository>
    </pluginRepositories>

    <build>
        <plugins>
            <plugin>
                <groupId>org.apache.maven.plugins</groupId>
                <artifactId>maven-release-plugin</artifactId>
                <configuration>
                    <preparationGoals>clean install</preparationGoals>
                    <autoVersionSubmodules>true</autoVersionSubmodules>
                </configuration>
            </plugin>
            <plugin>
                <groupId>org.apache.maven.plugins</groupId>
                <artifactId>maven-deploy-plugin</artifactId>
            </plugin>
            <plugin>
                <groupId>org.apache.maven.plugins</groupId>
                <artifactId>maven-compiler-plugin</artifactId>
                <configuration>
                    <encoding>UTF-8</encoding>
                    <source>1.8</source>
                    <target>1.8</target>
                </configuration>
            </plugin>
            <plugin>
                <groupId>org.apache.maven.plugins</groupId>
                <artifactId>maven-surefire-plugin</artifactId>
                <version>2.22.1</version>
            </plugin>
            <plugin>
                <inherited>false</inherited>
                <artifactId>maven-clean-plugin</artifactId>
                <version>2.1</version>
            </plugin>
        </plugins>

        <pluginManagement>
            <plugins>
                <plugin>
                    <groupId>org.apache.felix</groupId>
                    <artifactId>maven-bundle-plugin</artifactId>
                    <version>3.2.0</version>
                    <extensions>true</extensions>
                    <configuration>
                        <obrRepository>NONE</obrRepository>
                    </configuration>
                </plugin>
                <plugin>
                    <groupId>org.apache.maven.plugins</groupId>
                    <artifactId>maven-source-plugin</artifactId>
                    <version>3.0.1</version>
                    <executions>
                        <execution>
                            <id>attach-sources</id>
                            <phase>verify</phase>
                            <goals>
                                <goal>jar-no-fork</goal>
                            </goals>
                        </execution>
                    </executions>
                </plugin>
                <plugin>
                    <groupId>org.apache.maven.plugins</groupId>
                    <artifactId>maven-project-info-reports-plugin</artifactId>
                    <version>2.4</version>
                </plugin>
                <plugin>
                    <groupId>org.apache.maven.plugins</groupId>
                    <artifactId>maven-war-plugin</artifactId>
                    <version>${maven.war.plugin.version}</version>
                </plugin>
                <plugin>
                    <groupId>org.codehaus.mojo</groupId>
                    <artifactId>build-helper-maven-plugin</artifactId>
                    <version>3.0.0</version>
                </plugin>
                <plugin>
                    <groupId>net.wasdev.wlp.maven.plugins</groupId>
                    <artifactId>liberty-maven-plugin</artifactId>
                    <version>${liberty.maven.plugin.version}</version>
                </plugin>
                <plugin>
                    <groupId>org.wso2.maven</groupId>
                    <artifactId>wso2-maven-json-merge-plugin</artifactId>
                    <version>${wso2.json.merge.plugin.version}</version>
                </plugin>
                <plugin>
                    <groupId>org.apache.maven.plugins</groupId>
                    <artifactId>maven-checkstyle-plugin</artifactId>
                    <version>${maven.checkstyle.plugin.version}</version>
                </plugin>
            </plugins>
        </pluginManagement>

    </build>

    <dependencyManagement>
        <dependencies>
            <dependency>
                <groupId>org.wso2.carbon</groupId>
                <artifactId>org.wso2.carbon.ui</artifactId>
                <version>${carbon.kernel.version}</version>
            </dependency>
            <dependency>
                <groupId>org.eclipse.equinox</groupId>
                <artifactId>org.eclipse.equinox.http.servlet</artifactId>
                <version>${equinox.http.servlet.version}</version>
            </dependency>
            <dependency>
                <groupId>org.eclipse.equinox</groupId>
                <artifactId>org.eclipse.equinox.http.helper</artifactId>
                <version>${equinox.http.helper.version}</version>
            </dependency>
            <dependency>
                <groupId>org.eclipse.equinox</groupId>
                <artifactId>org.eclipse.equinox.jsp.jasper</artifactId>
                <version>${equinox.jsp.jasper.version}</version>
            </dependency>
            <dependency>
                <groupId>org.eclipse.equinox</groupId>
                <artifactId>javax.servlet.jsp</artifactId>
                <version>${javax.servlet.jsp.version}</version>
            </dependency>
            <dependency>
                <groupId>org.eclipse.microprofile</groupId>
                <artifactId>microprofile</artifactId>
                <version>${eclipse.microprofile.version}</version>
                <type>pom</type>
            </dependency>
            <dependency>
                <groupId>net.sf.ehcache.wso2</groupId>
                <artifactId>ehcache</artifactId>
                <version>${ehcache.version}</version>
            </dependency>
            <dependency>
                <groupId>org.apache.bcel.wso2</groupId>
                <artifactId>bcel</artifactId>
                <version>${bcel.wso2.version}</version>
            </dependency>
            <dependency>
                <groupId>org.ow2.asm</groupId>
                <artifactId>asm-all</artifactId>
                <version>${asm-all.version}</version>
            </dependency>
            <dependency>
                <groupId>cglib.wso2</groupId>
                <artifactId>cglib</artifactId>
                <version>${cglib.wso2.version}</version>
            </dependency>
            <dependency>
                <groupId>com.google.gdata.wso2</groupId>
                <artifactId>gdata-core</artifactId>
                <version>${gdata.core.wso2.version}</version>
            </dependency>
            <dependency>
                <groupId>com.google.code.gson</groupId>
                <artifactId>gson</artifactId>
                <version>${google.code.gson.version}</version>
            </dependency>
            <dependency>
                <groupId>org.apache.axis2.wso2</groupId>
                <artifactId>axis2-jibx</artifactId>
                <version>${axis2.jibx.wso2.version}</version>
            </dependency>
            <dependency>
                <groupId>org.jibx.wso2</groupId>
                <artifactId>jibx</artifactId>
                <version>${jibx.wso2.version}</version>
            </dependency>
            <dependency>
                <groupId>org.apache.axis2.wso2</groupId>
                <artifactId>axis2-jaxbri</artifactId>
                <version>${axis2.jaxb.wso2.version}</version>
            </dependency>
            <dependency>
                <groupId>org.wso2.carbon</groupId>
                <artifactId>org.wso2.carbon.core</artifactId>
                <version>${carbon.kernel.version}</version>
            </dependency>
            <dependency>
                <groupId>org.wso2.carbon</groupId>
                <artifactId>org.wso2.carbon.registry.core</artifactId>
                <version>${carbon.kernel.version}</version>
            </dependency>
            <dependency>
                <groupId>org.wso2.carbon</groupId>
                <artifactId>org.wso2.carbon.user.api</artifactId>
                <version>${carbon.kernel.version}</version>
            </dependency>
            <dependency>
                <groupId>org.apache.axis2.wso2</groupId>
                <artifactId>axis2</artifactId>
                <version>${axis2.wso2.version}</version>
            </dependency>
            <dependency>
                <groupId>org.apache.ws.commons.axiom.wso2</groupId>
                <artifactId>axiom</artifactId>
                <version>${axiom.wso2.version}</version>
            </dependency>
            <dependency>
                <groupId>org.wso2.carbon.identity.framework</groupId>
                <artifactId>org.wso2.carbon.identity.core</artifactId>
                <version>${carbon.identity.framework.version}</version>
            </dependency>
            <dependency>
                <groupId>org.wso2.carbon.identity.framework</groupId>
                <artifactId>org.wso2.carbon.identity.application.common</artifactId>
                <version>${carbon.identity.framework.version}</version>
            </dependency>
            <dependency>
                <groupId>org.wso2.carbon.registry</groupId>
                <artifactId>org.wso2.carbon.registry.resource.stub</artifactId>
                <version>${carbon.registry.version}</version>
            </dependency>
            <dependency>
                <groupId>org.wso2.identity</groupId>
                <artifactId>org.wso2.identity.integration.ui.pages</artifactId>
                <version>${project.version}</version>
                <scope>test</scope>
            </dependency>
            <dependency>
                <groupId>org.wso2.carbon</groupId>
                <artifactId>org.wso2.carbon.authenticator.stub</artifactId>
                <version>${carbon.kernel.version}</version>
            </dependency>
            <dependency>
                <groupId>org.wso2.carbon.identity.inbound.auth.oauth2</groupId>
                <artifactId>org.wso2.carbon.identity.oauth</artifactId>
                <version>${identity.inbound.auth.oauth.version}</version>
            </dependency>
            <dependency>
                <groupId>org.wso2.carbon.identity.inbound.auth.oauth2</groupId>
                <artifactId>org.wso2.carbon.identity.oauth.stub</artifactId>
                <version>${identity.inbound.auth.oauth.version}</version>
            </dependency>
            <dependency>
                <groupId>junit</groupId>
                <artifactId>junit</artifactId>
                <version>${junit.version}</version>
                <scope>test</scope>
            </dependency>
            <dependency>
                <groupId>javax.servlet</groupId>
                <artifactId>servlet-api</artifactId>
                <version>${sevlet.api.version}</version>
            </dependency>
            <dependency>
                <groupId>javax.servlet</groupId>
                <artifactId>jsp-api</artifactId>
                <version>${jsp.api.version}</version>
            </dependency>
            <dependency>
                <groupId>com.google.common.wso2</groupId>
                <artifactId>google-collect</artifactId>
                <version>${google.collect.wso2.version}</version>
            </dependency>
            <dependency>
                <groupId>org.apache.oltu.oauth2</groupId>
                <artifactId>org.apache.oltu.oauth2.client</artifactId>
                <version>${oauth2.client.version}</version>
            </dependency>
            <dependency>
                <groupId>org.wso2.carbon</groupId>
                <artifactId>org.wso2.carbon.utils</artifactId>
                <version>${carbon.kernel.version}</version>
                <exclusions>
                    <exclusion>
                        <groupId>org.yaml</groupId>
                        <artifactId>snakeyaml</artifactId>
                    </exclusion>
                </exclusions>
            </dependency>
            <dependency>
                <groupId>com.googlecode.json-simple</groupId>
                <artifactId>json-simple</artifactId>
                <version>${json.simple.version}</version>
            </dependency>
            <dependency>
                <groupId>org.openid4java</groupId>
                <artifactId>openid4java-consumer</artifactId>
                <version>${openid4java.consumer.version}</version>
            </dependency>
            <dependency>
                <groupId>javax.servlet</groupId>
                <artifactId>jstl</artifactId>
                <version>${jstl.version}</version>
            </dependency>
            <dependency>
                <groupId>taglibs</groupId>
                <artifactId>standard</artifactId>
                <version>${taglibs.version}</version>
            </dependency>
            <dependency>
                <groupId>commons-lang</groupId>
                <artifactId>commons-lang</artifactId>
                <version>${commons.lang.version}</version>
            </dependency>
            <dependency>
                <groupId>org.wso2.is</groupId>
                <artifactId>org.wso2.identity.passivests.filter</artifactId>
                <version>${project.version}</version>
            </dependency>
            <dependency>
                <groupId>org.apache.ws.commons.axiom</groupId>
                <artifactId>axiom-impl</artifactId>
                <version>${axiom.impl.version}</version>
            </dependency>
            <dependency>
                <groupId>org.apache.ws.commons.axiom</groupId>
                <artifactId>axiom-api</artifactId>
                <version>${axiom.version}</version>
            </dependency>
            <dependency>
                <groupId>org.opensaml</groupId>
                <artifactId>opensaml</artifactId>
                <version>${opensaml.version}</version>
            </dependency>
            <!--OpenSAML3 dependencies-->
            <dependency>
                <groupId>org.opensaml</groupId>
                <artifactId>opensaml-core</artifactId>
                <version>${opensaml3.version}</version>
            </dependency>
            <dependency>
                <groupId>org.opensaml</groupId>
                <artifactId>opensaml-soap-api</artifactId>
                <version>${opensaml3.version}</version>
            </dependency>
            <dependency>
                <groupId>org.opensaml</groupId>
                <artifactId>opensaml-soap-impl</artifactId>
                <version>${opensaml3.version}</version>
            </dependency>
            <dependency>
                <groupId>org.opensaml</groupId>
                <artifactId>opensaml-profile-api</artifactId>
                <version>${opensaml3.version}</version>
            </dependency>
            <dependency>
                <groupId>org.opensaml</groupId>
                <artifactId>opensaml-profile-impl</artifactId>
                <version>${opensaml3.version}</version>
            </dependency>
            <dependency>
                <groupId>org.opensaml</groupId>
                <artifactId>opensaml-saml-api</artifactId>
                <version>${opensaml3.version}</version>
            </dependency>
            <dependency>
                <groupId>org.opensaml</groupId>
                <artifactId>opensaml-saml-impl</artifactId>
                <version>${opensaml3.version}</version>
            </dependency>
            <dependency>
                <groupId>org.opensaml</groupId>
                <artifactId>opensaml-messaging-api</artifactId>
                <version>${opensaml3.version}</version>
            </dependency>
            <dependency>
                <groupId>org.opensaml</groupId>
                <artifactId>opensaml-messaging-impl</artifactId>
                <version>${opensaml3.version}</version>
            </dependency>
            <dependency>
                <groupId>org.opensaml</groupId>
                <artifactId>opensaml-security-api</artifactId>
                <version>${opensaml3.version}</version>
            </dependency>
            <dependency>
                <groupId>org.opensaml</groupId>
                <artifactId>opensaml-security-impl</artifactId>
                <version>${opensaml3.version}</version>
            </dependency>
            <dependency>
                <groupId>org.opensaml</groupId>
                <artifactId>opensaml-storage-api</artifactId>
                <version>${opensaml3.version}</version>
            </dependency>
            <dependency>
                <groupId>org.opensaml</groupId>
                <artifactId>opensaml-storage-impl</artifactId>
                <version>${opensaml3.version}</version>
            </dependency>
            <dependency>
                <groupId>org.opensaml</groupId>
                <artifactId>opensaml-xacml-api</artifactId>
                <version>${opensaml3.version}</version>
            </dependency>
            <dependency>
                <groupId>org.opensaml</groupId>
                <artifactId>opensaml-xacml-impl</artifactId>
                <version>${opensaml3.version}</version>
            </dependency>
            <dependency>
                <groupId>org.opensaml</groupId>
                <artifactId>opensaml-xacml-saml-api</artifactId>
                <version>${opensaml3.version}</version>
            </dependency>
            <dependency>
                <groupId>org.opensaml</groupId>
                <artifactId>opensaml-xacml-saml-impl</artifactId>
                <version>${opensaml3.version}</version>
            </dependency>
            <dependency>
                <groupId>org.opensaml</groupId>
                <artifactId>opensaml-xmlsec-api</artifactId>
                <version>${opensaml3.version}</version>
            </dependency>
            <dependency>
                <groupId>org.opensaml</groupId>
                <artifactId>opensaml-xmlsec-impl</artifactId>
                <version>${opensaml3.version}</version>
            </dependency>
            <dependency>
                <groupId>net.shibboleth.utilities</groupId>
                <artifactId>java-support</artifactId>
                <version>${shibboleth.version}</version>
            </dependency>
            <!--End of OpenSAML3 dependencies-->
            <dependency>
                <groupId>org.wso2.orbit.joda-time</groupId>
                <artifactId>joda-time</artifactId>
                <version>${joda.wso2.version}</version>
            </dependency>
            <dependency>
                <groupId>xalan</groupId>
                <artifactId>xalan</artifactId>
                <version>${xalan.version}</version>
            </dependency>
            <dependency>
                <groupId>xalan.wso2</groupId>
                <artifactId>xalan</artifactId>
                <version>${xalan.wso2.version}</version>
            </dependency>
            <dependency>
                <groupId>xml-apis</groupId>
                <artifactId>xml-apis</artifactId>
                <version>${xml.apis.version}</version>
            </dependency>
            <dependency>
                <groupId>org.wso2.carbon.identity.agent.sso.java</groupId>
                <artifactId>org.wso2.carbon.identity.sso.agent</artifactId>
                <version>${identity.agent.sso.version}</version>
            </dependency>
            <dependency>
                <groupId>org.wso2.orbit.org.apache.neethi</groupId>
                <artifactId>neethi</artifactId>
                <version>${neethi.wso2.version}</version>
            </dependency>
            <dependency>
                <groupId>org.wso2.orbit.org.opensaml</groupId>
                <artifactId>opensaml</artifactId>
                <version>${opensaml2.wso2.version}</version>
            </dependency>
            <dependency>
                <groupId>org.wso2.carbon</groupId>
                <artifactId>org.wso2.carbon.addressing</artifactId>
                <version>${carbon.kernel.version}</version>
            </dependency>
            <dependency>
                <groupId>org.apache.rampart.wso2</groupId>
                <artifactId>rampart-core</artifactId>
                <version>${rampart.wso2.version}</version>
            </dependency>
            <dependency>
                <groupId>org.apache.rampart.wso2</groupId>
                <artifactId>rampart-policy</artifactId>
                <version>${rampart.wso2.version}</version>
            </dependency>
            <dependency>
                <groupId>org.apache.rampart.wso2</groupId>
                <artifactId>rampart-trust</artifactId>
                <version>${rampart.wso2.version}</version>
            </dependency>
            <dependency>
                <groupId>org.apache.ws.security.wso2</groupId>
                <artifactId>wss4j</artifactId>
                <version>${wss4j.wso2.version}</version>
            </dependency>
            <dependency>
                <groupId>org.apache.httpcomponents.wso2</groupId>
                <artifactId>httpcore</artifactId>
                <version>${httpcore.wso2.version}</version>
            </dependency>
            <dependency>
                <groupId>org.wso2.carbon.identity.user.ws</groupId>
                <artifactId>org.wso2.carbon.um.ws.api.stub</artifactId>
                <version>${identity.user.ws.version}</version>
            </dependency>
            <dependency>
                <groupId>org.wso2.carbon.identity.user.ws</groupId>
                <artifactId>org.wso2.carbon.um.ws.api</artifactId>
                <version>${identity.user.ws.version}</version>
            </dependency>
            <dependency>
                <groupId>org.wso2.carbon.identity</groupId>
                <artifactId>org.wso2.carbon.authenticator.stub</artifactId>
                <version>${carbon.kernel.version}</version>
            </dependency>
            <dependency>
                <groupId>org.wso2.carbon.identity.framework</groupId>
                <artifactId>org.wso2.carbon.identity.entitlement</artifactId>
                <version>${carbon.identity.framework.version}</version>
            </dependency>
            <dependency>
                <groupId>org.wso2.carbon.identity.framework</groupId>
                <artifactId>org.wso2.carbon.identity.entitlement.stub</artifactId>
                <version>${carbon.identity.framework.version}</version>
            </dependency>
            <dependency>
                <groupId>org.wso2.securevault</groupId>
                <artifactId>org.wso2.securevault</artifactId>
                <version>${securevault.wso2.version}</version>
            </dependency>
            <dependency>
                <groupId>org.apache.httpcomponents</groupId>
                <artifactId>httpclient</artifactId>
                <version>${httpclient.version}</version>
            </dependency>
            <dependency>
                <groupId>commons-httpclient</groupId>
                <artifactId>commons-httpclient</artifactId>
                <version>${commons.httpclient.version}</version>
            </dependency>
            <dependency>
                <groupId>org.wso2.is</groupId>
                <artifactId>org.wso2.identity.styles</artifactId>
                <version>${project.version}</version>
            </dependency>
            <dependency>
                <groupId>org.wso2.carbon</groupId>
                <artifactId>org.wso2.carbon.core.ui.feature</artifactId>
                <version>${carbon.kernel.version}</version>
                <type>zip</type>
            </dependency>
            <dependency>
                <groupId>org.wso2.carbon</groupId>
                <artifactId>org.wso2.carbon.core.ui.feature</artifactId>
                <version>${carbon.kernel.version}</version>
            </dependency>
            <dependency>
                <groupId>org.wso2.identity</groupId>
                <artifactId>org.wso2.stratos.identity.dashboard.ui</artifactId>
                <version>${stratos.version.221}</version>
            </dependency>
            <dependency>
                <groupId>org.testng</groupId>
                <artifactId>testng</artifactId>
                <version>${testng.version}</version>
                <scope>test</scope>
            </dependency>
            <dependency>
                <groupId>org.wso2.carbon.identity.framework</groupId>
                <artifactId>org.wso2.carbon.user.mgt.stub</artifactId>
                <version>${carbon.identity.framework.version}</version>
            </dependency>
            <dependency>
                <groupId>org.wso2.carbon.identity.inbound.auth.sts</groupId>
                <artifactId>org.wso2.carbon.identity.sts.passive.stub</artifactId>
                <version>${identity.inbound.auth.sts.version}</version>
            </dependency>
            <dependency>
                <groupId>org.wso2.carbon</groupId>
                <artifactId>SecVerifier</artifactId>
                <version>${carbon.kernel.version}</version>
                <type>aar</type>
            </dependency>
            <dependency>
                <groupId>emma</groupId>
                <artifactId>emma</artifactId>
                <version>${emma.version}</version>
            </dependency>
            <dependency>
                <groupId>org.wso2.orbit.com.h2database</groupId>
                <artifactId>h2-engine</artifactId>
                <version>${h2database.wso2.version}</version>
            </dependency>
            <dependency>
                <groupId>org.apache.rampart</groupId>
                <artifactId>rampart</artifactId>
                <type>mar</type>
                <version>${rampart.wso2.version}</version>
            </dependency>
            <dependency>
                <groupId>org.wso2.carbon.identity.framework</groupId>
                <artifactId>org.wso2.carbon.identity.application.mgt.stub</artifactId>
                <version>${carbon.identity.framework.version}</version>
                <scope>compile</scope>
            </dependency>
            <dependency>
                <groupId>org.wso2.carbon.identity.framework</groupId>
                <artifactId>org.wso2.carbon.identity.application.default.auth.sequence.mgt.stub</artifactId>
                <version>${carbon.identity.framework.version}</version>
                <scope>compile</scope>
            </dependency>
            <dependency>
                <groupId>org.wso2.carbon.identity.framework</groupId>
                <artifactId>org.wso2.carbon.identity.functions.library.mgt.stub</artifactId>
                <version>${carbon.identity.framework.version}</version>
                <scope>compile</scope>
            </dependency>
            <dependency>
                <groupId>org.wso2.carbon.identity.framework</groupId>
                <artifactId>org.wso2.carbon.idp.mgt.stub</artifactId>
                <version>${carbon.identity.framework.version}</version>
                <scope>compile</scope>
            </dependency>
            <dependency>
                <groupId>org.wso2.identity</groupId>
                <artifactId>org.wso2.identity.integration.common.clients</artifactId>
                <version>${project.version}</version>
                <scope>compile</scope>
            </dependency>
            <dependency>
                <groupId>org.wso2.identity</groupId>
                <artifactId>org.wso2.identity.integration.common.utils</artifactId>
                <version>${project.version}</version>
                <scope>compile</scope>
            </dependency>
            <dependency>
                <groupId>org.wso2.carbon.identity.inbound.provisioning.scim</groupId>
                <artifactId>org.wso2.carbon.identity.scim.common.stub</artifactId>
                <version>${identity.inbound.provisioning.scim.version}</version>
                <scope>compile</scope>
            </dependency>
            <dependency>
                <groupId>org.wso2.carbon.identity.inbound.provisioning.scim2</groupId>
                <artifactId>org.wso2.carbon.identity.scim2.common</artifactId>
                <version>${identity.inbound.provisioning.scim2.version}</version>
                <scope>compile</scope>
            </dependency>
            <dependency>
                <groupId>org.wso2.carbon.identity.framework</groupId>
                <artifactId>org.wso2.carbon.identity.user.store.configuration.stub</artifactId>
                <version>${carbon.identity.framework.version}</version>
                <scope>compile</scope>
            </dependency>
            <dependency>
                <groupId>org.wso2.carbon.identity.framework</groupId>
                <artifactId>org.wso2.carbon.identity.user.store.count.stub</artifactId>
                <version>${carbon.identity.framework.version}</version>
                <scope>compile</scope>
            </dependency>
            <dependency>
                <groupId>org.wso2.carbon</groupId>
                <artifactId>org.wso2.carbon.user.core</artifactId>
                <version>${carbon.kernel.version}</version>
                <scope>compile</scope>
            </dependency>
            <dependency>
                <groupId>org.wso2.carbon.identity.framework</groupId>
                <artifactId>org.wso2.carbon.identity.mgt</artifactId>
                <version>${carbon.identity.framework.version}</version>
            </dependency>
            <dependency>
                <groupId>org.wso2.carbon.identity.framework</groupId>
                <artifactId>org.wso2.carbon.identity.mgt.stub</artifactId>
                <version>${carbon.identity.framework.version}</version>
                <scope>compile</scope>
            </dependency>
            <dependency>
                <groupId>org.wso2.carbon.identity.framework</groupId>
                <artifactId>org.wso2.carbon.identity.template.mgt</artifactId>
                <version>${carbon.identity.framework.version}</version>
            </dependency>
            <dependency>
                <groupId>org.wso2.carbon.identity.framework</groupId>
                <artifactId>org.wso2.carbon.identity.template.mgt.ui</artifactId>
                <version>${carbon.identity.framework.version}</version>
            </dependency>
            <dependency>
                <groupId>org.wso2.carbon.identity.framework</groupId>
                <artifactId>org.wso2.carbon.identity.template.mgt.endpoint</artifactId>
                <version>${carbon.identity.framework.version}</version>
            </dependency>
            <dependency>
                <groupId>org.wso2.carbon.identity.inbound.auth.saml2</groupId>
                <artifactId>org.wso2.carbon.identity.sso.saml.stub</artifactId>
                <version>${identity.inbound.auth.saml.version}</version>
                <scope>compile</scope>
            </dependency>
            <dependency>
                <groupId>org.wso2.carbon.identity.framework</groupId>
                <artifactId>org.wso2.carbon.claim.mgt.stub</artifactId>
                <version>${carbon.identity.framework.version}</version>
                <scope>compile</scope>
            </dependency>
            <dependency>
                <groupId>org.wso2.carbon.identity.framework</groupId>
                <artifactId>org.wso2.carbon.identity.claim.metadata.mgt.stub</artifactId>
                <version>${carbon.identity.framework.version}</version>
                <scope>compile</scope>
            </dependency>
            <dependency>
                <groupId>org.wso2.carbon.identity.framework</groupId>
                <artifactId>org.wso2.carbon.identity.claim.metadata.mgt</artifactId>
                <version>${carbon.identity.framework.version}</version>
                <scope>compile</scope>
            </dependency>
            <dependency>
                <groupId>org.wso2.carbon.identity.inbound.auth.openid</groupId>
                <artifactId>org.wso2.carbon.identity.provider.openid.stub</artifactId>
                <version>${identity.inbound.auth.openid.version}</version>
                <scope>compile</scope>
            </dependency>
            <dependency>
                <groupId>org.wso2.carbon.identity.association.account</groupId>
                <artifactId>org.wso2.carbon.identity.user.account.association.stub</artifactId>
                <version>${identity.user.account.association.version}</version>
            </dependency>
            <dependency>
                <groupId>org.wso2.carbon.identity.framework</groupId>
                <artifactId>org.wso2.carbon.identity.governance.stub</artifactId>
                <version>${carbon.identity.framework.version}</version>
            </dependency>
            <dependency>
                <groupId>org.wso2.carbon.identity.governance</groupId>
                <artifactId>org.wso2.carbon.identity.recovery</artifactId>
                <version>${identity.governance.version}</version>
            </dependency>
            <dependency>
                <groupId>org.wso2.carbon.identity.governance</groupId>
                <artifactId>org.wso2.carbon.identity.recovery.stub</artifactId>
                <version>${identity.governance.version}</version>
            </dependency>
            <dependency>
                <groupId>org.wso2.carbon.deployment</groupId>
                <artifactId>org.wso2.carbon.service.mgt.stub</artifactId>
                <version>${carbon.deployment.version}</version>
                <scope>test</scope>
            </dependency>
            <dependency>
                <groupId>org.wso2.carbon.deployment</groupId>
                <artifactId>org.wso2.carbon.webapp.mgt.stub</artifactId>
                <version>${carbon.deployment.version}</version>
                <scope>test</scope>
            </dependency>
            <dependency>
                <groupId>org.wso2.carbon.automation</groupId>
                <artifactId>org.wso2.carbon.automation.test.utils</artifactId>
                <version>${carbon.automation.version}</version>
            </dependency>
            <dependency>
                <groupId>org.wso2.carbon.automation</groupId>
                <artifactId>org.wso2.carbon.automation.engine</artifactId>
                <version>${carbon.automation.version}</version>
            </dependency>
            <dependency>
                <groupId>org.wso2.carbon.automation</groupId>
                <artifactId>org.wso2.carbon.automation.extensions</artifactId>
                <version>${carbon.automation.version}</version>
                <exclusions>
                    <exclusion>
                        <groupId>com.saucelabs.selenium</groupId> <!-- Exclude Project-E from Project-B -->
                        <artifactId>sauce-ondemand-driver</artifactId>
                    </exclusion>
                    <exclusion>
                        <groupId>com.saucelabs.selenium</groupId> <!-- Exclude Project-E from Project-B -->
                        <artifactId>selenium-client-factory</artifactId>
                    </exclusion>
                </exclusions>
            </dependency>
            <dependency>
                <groupId>org.wso2.carbon.automationutils</groupId>
                <artifactId>org.wso2.carbon.integration.common.extensions</artifactId>
                <version>${carbon.automationutils.version}</version>
            </dependency>
            <dependency>
                <groupId>org.wso2.carbon.automationutils</groupId>
                <artifactId>org.wso2.carbon.integration.common.utils</artifactId>
                <version>${carbon.automationutils.version}</version>
            </dependency>
            <dependency>
                <groupId>org.wso2.carbon.automationutils</groupId>
                <artifactId>org.wso2.carbon.integration.common.admin.client</artifactId>
                <version>${carbon.automationutils.version}</version>
            </dependency>
            <dependency>
                <groupId>org.wso2.is</groupId>
                <artifactId>org.wso2.identity.integration.common.clients</artifactId>
                <version>${project.version}</version>
                <scope>compile</scope>
            </dependency>
            <dependency>
                <groupId>org.wso2.is</groupId>
                <artifactId>org.wso2.identity.integration.common.utils</artifactId>
                <version>${project.version}</version>
                <scope>compile</scope>
            </dependency>
            <dependency>
                <groupId>org.wso2.charon</groupId>
                <artifactId>org.wso2.charon.core</artifactId>
                <version>${charon.orbit.version}</version>
            </dependency>
            <dependency>
                <groupId>org.apache.wink</groupId>
                <artifactId>wink-client</artifactId>
                <version>${apache.wink.version}</version>
            </dependency>
            <dependency>
                <groupId>org.apache.ws.security</groupId>
                <artifactId>wss4j</artifactId>
                <version>${apache.ws.security.version}</version>
            </dependency>
            <dependency>
                <groupId>commons-collections</groupId>
                <artifactId>commons-collections</artifactId>
                <version>${commons-collections.version}</version>
            </dependency>
            <dependency>
                <groupId>org.slf4j</groupId>
                <artifactId>slf4j-simple</artifactId>
                <version>${slf4j.version}</version>
            </dependency>

            <dependency>
                <groupId>org.slf4j</groupId>
                <artifactId>slf4j-log4j12</artifactId>
                <version>${slf4j.version}</version>
            </dependency>
            <dependency>
                <groupId>org.apache.openejb</groupId>
                <artifactId>openejb-core</artifactId>
                <version>${apache.openejb.version}</version>
                <scope>test</scope>
            </dependency>
            <dependency>
                <groupId>org.wso2.orbit.org.apache.httpcomponents</groupId>
                <artifactId>httpclient</artifactId>
                <version>${orbit.version.commons.httpclient}</version>
            </dependency>
            <dependency>
                <groupId>org.apache.axis2.wso2</groupId>
                <artifactId>axis2-client</artifactId>
                <version>${axis2.client.version}</version>
            </dependency>
            <dependency>
                <groupId>org.wso2.orbit.com.nimbusds</groupId>
                <artifactId>nimbus-jose-jwt</artifactId>
                <version>${nimbusds.version}</version>
            </dependency>
            <dependency>
                <groupId>com.nimbusds</groupId>
                <artifactId>oauth2-oidc-sdk</artifactId>
                <version>${nimbus.oidc.sdk.version}</version>
            </dependency>
            <dependency>
                <groupId>org.wso2.orbit.commons-codec</groupId>
                <artifactId>commons-codec</artifactId>
                <version>${commons-codec.version}</version>
            </dependency>
            <dependency>
                <groupId>org.wso2.carbon.identity.framework</groupId>
                <artifactId>org.wso2.carbon.identity.user.registration.stub</artifactId>
                <version>${carbon.identity.framework.version}</version>
            </dependency>
            <dependency>
                <groupId>org.wso2.carbon.identity.framework</groupId>
                <artifactId>org.wso2.carbon.identity.user.profile.stub</artifactId>
                <version>${carbon.identity.framework.version}</version>
            </dependency>
            <dependency>
                <groupId>org.wso2.carbon.identity.fetch.remote</groupId>
                <artifactId>org.wso2.carbon.identity.remotefetch.common</artifactId>
                <version>${org.wso2.carbon.identity.remotefetch.version}</version>
            </dependency>
            <dependency>
                <groupId>org.wso2.carbon.identity.fetch.remote</groupId>
                <artifactId>org.wso2.carbon.identity.remotefetch.core</artifactId>
                <version>${org.wso2.carbon.identity.remotefetch.version}</version>
            </dependency>
            <dependency>
                <groupId>org.wso2.carbon.identity.fetch.remote</groupId>
                <artifactId>org.wso2.carbon.identity.remotefetch.core.ui</artifactId>
                <version>${org.wso2.carbon.identity.remotefetch.version}</version>
            </dependency>
            <dependency>
                <groupId>org.wso2.carbon.identity.fetch.remote</groupId>
                <artifactId>org.wso2.carbon.identity.remotefetch.feature</artifactId>
                <version>${org.wso2.carbon.identity.remotefetch.version}</version>
            </dependency>
            <dependency>
                <groupId>org.eclipse.jgit</groupId>
                <artifactId>org.eclipse.jgit</artifactId>
                <version>${org.jgit.version}</version>
            </dependency>
            <dependency>
                <groupId>com.googlecode.javaewah</groupId>
                <artifactId>JavaEWAH</artifactId>
                <version>${javaewah.version}</version>
            </dependency>
            <dependency>
                <groupId>org.wso2.is</groupId>
                <artifactId>org.wso2.carbon.identity.test.integration.service.stubs</artifactId>
                <version>${project.version}</version>
            </dependency>
            <dependency>
                <groupId>org.wso2.carbon.identity.framework</groupId>
                <artifactId>org.wso2.carbon.identity.workflow.mgt.stub</artifactId>
                <version>${carbon.identity.framework.version}</version>
            </dependency>
            <dependency>
                <groupId>org.wso2.carbon.identity.framework</groupId>
                <artifactId>org.wso2.carbon.security.mgt.stub</artifactId>
                <version>${carbon.identity.framework.version}</version>
            </dependency>
            <dependency>
                <groupId>org.wso2.carbon.identity.workflow.impl.bps</groupId>
                <artifactId>org.wso2.carbon.identity.workflow.impl.stub</artifactId>
                <version>${identity.workflow.impl.bps.version}</version>
            </dependency>
            <dependency>
                <groupId>org.jacoco</groupId>
                <artifactId>org.jacoco.agent</artifactId>
                <version>${jacoco.agent.version}</version>
            </dependency>
            <dependency>
                <groupId>org.wso2.carbon</groupId>
                <artifactId>org.wso2.carbon.core.services</artifactId>
                <version>${carbon.kernel.version}</version>
            </dependency>
            <dependency>
                <groupId>org.apache.tomcat.wso2</groupId>
                <artifactId>tomcat</artifactId>
                <version>${org.apache.tomcat.wso2.version}</version>
            </dependency>
            <dependency>
                <groupId>org.opensaml</groupId>
                <artifactId>xmltooling</artifactId>
                <version>${xmltooling.version}</version>
            </dependency>
            <dependency>
                <groupId>org.opensaml</groupId>
                <artifactId>openws</artifactId>
                <version>${openws.version}</version>
            </dependency>
            <dependency>
                <groupId>org.wso2.carbon.identity.framework</groupId>
                <artifactId>org.wso2.carbon.identity.application.mgt</artifactId>
                <version>${carbon.identity.framework.version}</version>
            </dependency>
            <dependency>
                <groupId>org.wso2.carbon.identity.framework</groupId>
                <artifactId>org.wso2.carbon.identity.functions.library.mgt</artifactId>
                <version>${carbon.identity.framework.version}</version>
            </dependency>
            <dependency>
                <groupId>org.wso2.carbon.identity.framework</groupId>
                <artifactId>org.wso2.carbon.identity.user.functionality.mgt</artifactId>
                <version>${carbon.identity.framework.version}</version>
            </dependency>
            <dependency>
                <groupId>xerces</groupId>
                <artifactId>xercesImpl</artifactId>
                <version>${xercesImpl.version}</version>
            </dependency>
            <dependency>
                <groupId>org.wso2.carbon.identity.framework</groupId>
                <artifactId>org.wso2.carbon.identity.workflow.mgt</artifactId>
                <version>${carbon.identity.framework.version}</version>
            </dependency>
            <dependency>
                <groupId>org.wso2.carbon.identity.workflow.impl.bps</groupId>
                <artifactId>org.wso2.carbon.identity.workflow.impl</artifactId>
                <version>${identity.workflow.impl.bps.version}</version>
            </dependency>
            <dependency>
                <groupId>org.wso2.carbon.identity.framework</groupId>
                <artifactId>org.wso2.carbon.identity.application.authentication.framework</artifactId>
                <version>${carbon.identity.framework.version}</version>
            </dependency>
            <dependency>
                <groupId>org.wso2.carbon.identity.framework</groupId>
                <artifactId>org.wso2.carbon.user.mgt.common</artifactId>
                <version>${carbon.identity.framework.version}</version>
            </dependency>
            <dependency>
                <groupId>org.wso2.carbon.identity.framework</groupId>
                <artifactId>org.wso2.carbon.identity.role.mgt.core</artifactId>
                <version>${carbon.identity.framework.version}</version>
            </dependency>
            <dependency>
                <groupId>org.wso2.carbon.identity.framework</groupId>
                <artifactId>org.wso2.carbon.identity.secret.mgt.core</artifactId>
                <version>${carbon.identity.framework.version}</version>
            </dependency>
            <dependency>
                <groupId>org.wso2.carbon.identity.saml.common</groupId>
                <artifactId>org.wso2.carbon.identity.saml.common.util</artifactId>
                <version>${saml.common.util.version}</version>
            </dependency>
            <dependency>
                <groupId>commons-codec</groupId>
                <artifactId>commons-codec</artifactId>
                <version>${commons.codec.version}</version>
            </dependency>
            <dependency>
                <groupId>org.apache.ws.commons.schema.wso2</groupId>
                <artifactId>XmlSchema</artifactId>
                <version>${XmlSchema.version}</version>
            </dependency>
            <dependency>
                <groupId>wsdl4j.wso2</groupId>
                <artifactId>wsdl4j</artifactId>
                <version>${wsdl4j.version}</version>
            </dependency>
            <dependency>
                <groupId>org.wso2.carbon.analytics-common</groupId>
                <artifactId>org.wso2.carbon.databridge.commons</artifactId>
                <scope>test</scope>
                <version>${carbon.analytics-common.version}</version>
            </dependency>
            <dependency>
                <groupId>org.wso2.carbon.analytics-common</groupId>
                <artifactId>org.wso2.carbon.databridge.core</artifactId>
                <scope>test</scope>
                <version>${carbon.analytics-common.version}</version>
            </dependency>
            <dependency>
                <groupId>org.wso2.carbon.analytics-common</groupId>
                <artifactId>org.wso2.carbon.databridge.receiver.thrift</artifactId>
                <scope>test</scope>
                <version>${carbon.analytics-common.version}</version>
            </dependency>
            <dependency>
                <groupId>org.wso2.carbon.multitenancy</groupId>
                <artifactId>org.wso2.carbon.tenant.mgt.stub</artifactId>
                <version>${carbon.multitenancy.version}</version>
            </dependency>
            <dependency>
                <groupId>commons-pool.wso2</groupId>
                <artifactId>commons-pool</artifactId>
                <version>${commons.pool.wso2.version}</version>
            </dependency>

            <!-- Outbound Authenticators -->
            <dependency>
                <groupId>org.wso2.carbon.identity.outbound.auth.oidc</groupId>
                <artifactId>org.wso2.carbon.identity.application.authenticator.oidc</artifactId>
                <version>${identity.outbound.auth.oidc.version}</version>
            </dependency>
            <dependency>
                <groupId>org.wso2.carbon.identity.outbound.auth.oauth2</groupId>
                <artifactId>org.wso2.carbon.identity.application.authenticator.oauth2</artifactId>
                <version>${identity.outbound.auth.oauth2.version}</version>
            </dependency>
            <dependency>
                <groupId>org.wso2.carbon.identity.outbound.auth.sts.passive</groupId>
                <artifactId>org.wso2.carbon.identity.application.authenticator.passive.sts</artifactId>
                <version>${identity.outbound.auth.passive.sts.version}</version>
            </dependency>
            <dependency>
                <groupId>org.wso2.carbon.identity.outbound.auth.saml2</groupId>
                <artifactId>org.wso2.carbon.identity.application.authenticator.samlsso</artifactId>
                <version>${identity.outbound.auth.samlsso.version}</version>
            </dependency>

            <!-- Social Authenticators -->
            <dependency>
                <groupId>org.wso2.carbon.identity.outbound.auth.facebook</groupId>
                <artifactId>org.wso2.carbon.identity.application.authenticator.facebook</artifactId>
                <version>${social.authenticator.facebook.version}</version>
            </dependency>
            <dependency>
                <groupId>org.wso2.carbon.identity.outbound.auth.google</groupId>
                <artifactId>org.wso2.carbon.identity.application.authenticator.google</artifactId>
                <version>${social.authenticator.google.version}</version>
            </dependency>
            <dependency>
                <groupId>org.wso2.carbon.identity.outbound.auth.live</groupId>
                <artifactId>org.wso2.carbon.identity.application.authenticator.live</artifactId>
                <version>${social.authenticator.windowslive.version}</version>
            </dependency>
            <dependency>
                <groupId>org.wso2.carbon.identity.outbound.auth.apple</groupId>
                <artifactId>org.wso2.carbon.identity.application.authenticator.apple</artifactId>
                <version>${social.authenticator.apple.version}</version>
            </dependency>

            <!-- Provisioning Connectors -->
            <dependency>
                <groupId>org.wso2.carbon.identity.outbound.provisioning.google</groupId>
                <artifactId>org.wso2.carbon.identity.provisioning.connector.google</artifactId>
                <version>${provisioning.connector.google.version}</version>
            </dependency>
            <dependency>
                <groupId>org.wso2.carbon.identity.outbound.provisioning.salesforce</groupId>
                <artifactId>org.wso2.carbon.identity.provisioning.connector.salesforce</artifactId>
                <version>${provisioning.connector.salesforce.version}</version>
            </dependency>
            <dependency>
                <groupId>org.wso2.carbon.identity.outbound.provisioning.scim</groupId>
                <artifactId>org.wso2.carbon.identity.provisioning.connector.scim</artifactId>
                <version>${provisioning.connector.scim.version}</version>
            </dependency>
            <dependency>
                <groupId>org.wso2.carbon.identity.outbound.provisioning.scim2</groupId>
                <artifactId>org.wso2.carbon.identity.provisioning.connector.scim2</artifactId>
                <version>${provisioning.connector.scim2.version}</version>
            </dependency>

            <!-- Local Authenticators -->
            <dependency>
                <groupId>org.wso2.carbon.identity.application.auth.basic</groupId>
                <artifactId>org.wso2.carbon.identity.application.authenticator.basicauth</artifactId>
                <version>${identity.local.auth.basicauth.version}</version>
            </dependency>
            <dependency>
                <groupId>org.wso2.carbon.identity.local.auth.iwa</groupId>
                <artifactId>org.wso2.carbon.identity.application.authenticator.iwa</artifactId>
                <version>${identity.local.auth.iwa.version}</version>
            </dependency>
            <dependency>
                <groupId>org.wso2.carbon.identity.local.auth.fido</groupId>
                <artifactId>org.wso2.carbon.identity.application.authenticator.fido</artifactId>
                <version>${identity.local.auth.fido.version}</version>
            </dependency>
            <dependency>
                <groupId>org.wso2.carbon.identity.local.auth.fido</groupId>
                <artifactId>org.wso2.carbon.identity.application.authenticator.fido2</artifactId>
                <version>${identity.local.auth.fido.version}</version>
            </dependency>
            <dependency>
                <groupId>org.wso2.carbon.identity.local.auth.fido</groupId>
                <artifactId>org.wso2.carbon.identity.application.authenticator.fido2.server.feature</artifactId>
                <version>${identity.local.auth.fido.version}</version>
            </dependency>
            <dependency>
                <groupId>org.wso2.carbon.identity.application.auth.basic</groupId>
                <artifactId>org.wso2.carbon.identity.application.authenticator.basicauth.jwt</artifactId>
                <version>${identity.local.auth.basicauth.version}</version>
            </dependency>
            <dependency>
                <groupId>org.wso2.carbon.identity.application.auth.basic</groupId>
                <artifactId>org.wso2.carbon.identity.application.authentication.handler.identifier</artifactId>
                <version>${identity.local.auth.basicauth.version}</version>
            </dependency>
            <dependency>
                <groupId>org.wso2.carbon.identity.application.auth.basic</groupId>
                <artifactId>org.wso2.carbon.identity.application.authentication.handler.session</artifactId>
                <version>${identity.local.auth.basicauth.version}</version>
            </dependency>
            <dependency>
                <groupId>org.wso2.carbon.extension.identity.oauth.addons</groupId>
                <artifactId>org.wso2.carbon.identity.oauth2.token.handler.clientauth.mutualtls</artifactId>
                <version>${identity.oauth.addons.version}</version>
            </dependency>

            <!-- Local Authentication API Connector -->
            <dependency>
                <groupId>org.wso2.carbon.identity.local.auth.api</groupId>
                <artifactId>org.wso2.carbon.identity.local.auth.api.core</artifactId>
                <version>${identity.local.auth.api.version}</version>
            </dependency>

            <!-- OAuth2 Grant Type extensions -->
            <dependency>
                <groupId>org.wso2.carbon.extension.identity.oauth2.grantType.jwt</groupId>
                <artifactId>org.wso2.carbon.identity.oauth2.grant.jwt</artifactId>
                <version>${identity.oauth2.jwt.bearer.grant.version}</version>
            </dependency>

            <!--Conditional authenticator functions-->
            <dependency>
                <groupId>org.wso2.carbon.identity.conditional.auth.functions</groupId>
                <artifactId>org.wso2.carbon.identity.conditional.auth.functions.user</artifactId>
                <version>${conditional.authentication.functions.version}</version>
            </dependency>
            <dependency>
                <groupId>org.wso2.carbon.identity.conditional.auth.functions</groupId>
                <artifactId>org.wso2.carbon.identity.conditional.auth.functions.notification</artifactId>
                <version>${conditional.authentication.functions.version}</version>
            </dependency>
            <dependency>
                <groupId>org.wso2.carbon.identity.conditional.auth.functions</groupId>
                <artifactId>org.wso2.carbon.identity.conditional.auth.functions.cookie</artifactId>
                <version>${conditional.authentication.functions.version}</version>
            </dependency>
            <dependency>
                <groupId>org.wso2.carbon.identity.conditional.auth.functions</groupId>
                <artifactId>org.wso2.carbon.identity.conditional.auth.functions.analytics</artifactId>
                <version>${conditional.authentication.functions.version}</version>
            </dependency>
            <dependency>
                <groupId>org.wso2.carbon.identity.conditional.auth.functions</groupId>
                <artifactId>org.wso2.carbon.identity.conditional.auth.functions.choreo</artifactId>
                <version>${conditional.authentication.functions.version}</version>
            </dependency>
            <!-- Other Connectors packed with IS -->
            <dependency>
                <groupId>org.wso2.carbon.extension.identity.authenticator.outbound.emailotp</groupId>
                <artifactId>org.wso2.carbon.identity.authenticator.emailotp</artifactId>
                <version>${authenticator.emailotp.version}</version>
            </dependency>
            <dependency>
                <groupId>org.wso2.carbon.extension.identity.authenticator.outbound.smsotp</groupId>
                <artifactId>org.wso2.carbon.extension.identity.authenticator.smsotp.connector</artifactId>
                <version>${authenticator.smsotp.version}</version>
            </dependency>
            <dependency>
                <groupId>org.wso2.carbon.identity.local.auth.magiclink</groupId>
                <artifactId>org.wso2.carbon.identity.application.authenticator.magiclink</artifactId>
                <version>${authenticator.magiclink.version}</version>
            </dependency>
            <dependency>
                <groupId>org.wso2.carbon.identity.local.auth.magiclink</groupId>
                <artifactId>org.wso2.carbon.identity.local.auth.magiclink.server.feature</artifactId>
                <version>${authenticator.magiclink.version}</version>
            </dependency>
            <dependency>
                <groupId>org.wso2.carbon.extension.identity.authenticator.outbound.twitter</groupId>
                <artifactId>org.wso2.carbon.extension.identity.authenticator.twitter.connector</artifactId>
                <version>${authenticator.twitter.version}</version>
            </dependency>
            <dependency>
                <groupId>org.wso2.carbon.extension.identity.authenticator.outbound.office365</groupId>
                <artifactId>org.wso2.carbon.extension.identity.authenticator.office3620connector</artifactId>
                <version>${authenticator.office365.version}</version>
            </dependency>
            <dependency>
                <groupId>org.wso2.carbon.extension.identity.authenticator.outbound.totp</groupId>
                <artifactId>org.wso2.carbon.extension.identity.authenticator.totp.connector</artifactId>
                <version>${authenticator.totp.version}</version>
            </dependency>
            <dependency>
                <groupId>org.wso2.carbon.extension.identity.authenticator.outbound.backupcode</groupId>
                <artifactId>org.wso2.carbon.extension.identity.authenticator.backupcode.connector</artifactId>
                <version>${authenticator.backupcode.version}</version>
            </dependency>
            <dependency>
                <groupId>org.wso2.carbon.extension.identity.authenticator.outbound.x509Certificate</groupId>
                <artifactId>org.wso2.carbon.extension.identity.authenticator.x509Certificate.connector</artifactId>
                <version>${authenticator.x509.version}</version>
            </dependency>

            <!--Hash providers-->
            <dependency>
                <groupId>org.wso2.carbon.identity.hash.provider.pbkdf2</groupId>
                <artifactId>org.wso2.carbon.identity.hash.provider.pbkdf2.server.feature</artifactId>
                <version>${hashprovider.pbkdf2.version}</version>
            </dependency>

            <!-- API server and API user common dependencies -->
            <dependency>
                <groupId>org.wso2.carbon.identity.server.api</groupId>
                <artifactId>org.wso2.carbon.identity.api.server.common</artifactId>
                <version>${identity.server.api.version}</version>
            </dependency>
            <dependency>
                <groupId>org.wso2.carbon.identity.user.api</groupId>
                <artifactId>org.wso2.carbon.identity.api.user.common</artifactId>
                <version>${identity.user.api.version}</version>
            </dependency>

            <!--
                Dependencies from this point is used in p2 profile gen, added here to get them updated along with
                versions plugin (version plugin only reads the dependencies in dependencyManagement,
                and dependencies section)
            -->
            <dependency>
                <groupId>org.wso2.carbon.healthcheck</groupId>
                <artifactId>org.wso2.carbon.healthcheck.server.feature</artifactId>
                <version>${carbon.healthcheck.version}</version>
            </dependency>
            <dependency>
                <groupId>org.wso2.carbon.identity.carbon.auth.saml2</groupId>
                <artifactId>org.wso2.carbon.identity.authenticator.saml2.sso.feature</artifactId>
                <version>${identity.carbon.auth.saml2.version}</version>
                <type>zip</type>
            </dependency>
            <dependency>
                <groupId>org.wso2.carbon.identity.local.auth.requestpath.basic</groupId>
                <artifactId>org.wso2.carbon.identity.application.authenticator.requestpath.basicauth.server.feature
                </artifactId>
                <version>${identity.outbound.auth.requestpath.basicauth.version}</version>
            </dependency>
            <dependency>
                <groupId>org.wso2.carbon.identity.carbon.auth.mutualssl</groupId>
                <artifactId>org.wso2.carbon.identity.authenticator.mutualssl.feature</artifactId>
                <version>${identity.carbon.auth.mutual.ssl.version}</version>
            </dependency>
            <dependency>
                <groupId>org.wso2.carbon.identity.workflow.user</groupId>
                <artifactId>org.wso2.carbon.user.mgt.workflow.feature</artifactId>
                <version>${identity.user.workflow.version}</version>
            </dependency>
            <dependency>
                <groupId>org.wso2.carbon.identity.userstore.remote</groupId>
                <artifactId>org.wso2.carbon.identity.user.store.remote.feature</artifactId>
                <version>${identity.userstore.remote.version}</version>
            </dependency>
            <dependency>
                <groupId>org.wso2.carbon.identity.carbon.auth.iwa</groupId>
                <artifactId>org.wso2.carbon.identity.authenticator.iwa.feature</artifactId>
                <version>${identity.carbon.auth.iwa.version}</version>
            </dependency>
            <dependency>
                <groupId>org.wso2.carbon.identity.workflow.template.multisteps</groupId>
                <artifactId>org.wso2.carbon.identity.workflow.template.server.feature</artifactId>
                <version>${identity.workflow.template.multisteps.version}</version>
            </dependency>
            <dependency>
                <groupId>org.wso2.carbon.identity.local.auth.requestpath.oauth</groupId>
                <artifactId>org.wso2.carbon.identity.application.authenticator.requestpath.oauth.server.feature
                </artifactId>
                <version>${identity.outbound.auth.requestpath.oauth.version}</version>
            </dependency>
            <dependency>
                <groupId>org.wso2.carbon.identity.tool.validator.sso.saml2</groupId>
                <artifactId>org.wso2.carbon.identity.tools.saml.validator.feature</artifactId>
                <version>${identity.tool.samlsso.validator.version}</version>
            </dependency>
            <dependency>
                <groupId>org.wso2.carbon.identity.datapublisher.authentication</groupId>
                <artifactId>org.wso2.carbon.identity.data.publisher.application.authentication.server.feature
                </artifactId>
                <version>${identity.data.publisher.authentication.version}</version>
            </dependency>
            <dependency>
                <groupId>org.wso2.carbon.identity.data.publisher.oauth</groupId>
                <artifactId>org.wso2.carbon.identity.data.publisher.oauth.server.feature</artifactId>
                <version>${identity.data.publisher.oauth.version}</version>
            </dependency>
            <dependency>
                <groupId>org.wso2.carbon.identity.data.publisher.audit</groupId>
                <artifactId>org.wso2.carbon.identity.data.publisher.audit.user.operation.server.feature</artifactId>
                <version>${identity.data.publisher.audit.version}</version>
            </dependency>
            <dependency>
                <groupId>org.wso2.carbon.identity.auth.rest</groupId>
                <artifactId>org.wso2.carbon.identity.auth.server.feature</artifactId>
                <version>${identity.carbon.auth.rest.version}</version>
            </dependency>
            <dependency>
                <groupId>org.wso2.carbon.identity.auth.rest</groupId>
                <artifactId>org.wso2.carbon.identity.cors.server.feature</artifactId>
                <version>${identity.carbon.auth.rest.version}</version>
            </dependency>
            <dependency>
                <groupId>org.wso2.carbon.identity.event.handler.accountlock</groupId>
                <artifactId>org.wso2.carbon.identity.handler.event.account.lock.feature</artifactId>
                <version>${identity.event.handler.account.lock.version}</version>
            </dependency>
            <dependency>
                <groupId>org.wso2.carbon.identity.event.handler.notification</groupId>
                <artifactId>org.wso2.carbon.email.mgt.feature</artifactId>
                <version>${identity.event.handler.notification.version}</version>
            </dependency>
            <dependency>
                <groupId>org.wso2.carbon.identity.metadata.saml2</groupId>
                <artifactId>org.wso2.carbon.identity.idp.metadata.saml2.server.feature</artifactId>
                <version>${identity.metadata.saml.version}</version>
            </dependency>
            <dependency>
                <groupId>org.wso2.carbon.identity.saml.common</groupId>
                <artifactId>org.wso2.carbon.identity.saml.common.util.feature</artifactId>
                <version>${saml.common.util.version}</version>
            </dependency>
            <dependency>
                <groupId>org.wso2.identity.apps</groupId>
                <artifactId>org.wso2.identity.apps.feature</artifactId>
                <version>${identity.apps.version}</version>
            </dependency>
            <dependency>
                <groupId>org.wso2.identity.apps</groupId>
                <artifactId>org.wso2.identity.apps.authentication.portal.server.feature</artifactId>
                <version>${identity.apps.version}</version>
            </dependency>
            <dependency>
                <groupId>org.wso2.identity.apps</groupId>
                <artifactId>org.wso2.identity.apps.recovery.portal.server.feature</artifactId>
                <version>${identity.apps.version}</version>
            </dependency>

            <dependency>
                <groupId>org.wso2.carbon.identity.application.authz.xacml</groupId>
                <artifactId>org.wso2.carbon.identity.application.authz.xacml.server.feature</artifactId>
                <version>${identity.app.authz.xacml.version}</version>
            </dependency>
            <dependency>
                <groupId>org.wso2.carbon.extension.identity.oauth.addons</groupId>
                <artifactId>org.wso2.carbon.identity.oauth2.validators.xacml.server.feature</artifactId>
                <version>${identity.oauth.addons.version}</version>
            </dependency>
            <dependency>
                <groupId>org.wso2.carbon.identity.outbound.auth.oauth2</groupId>
                <artifactId>org.wso2.carbon.identity.outbound.auth.oauth2.server.feature</artifactId>
                <version>${identity.outbound.auth.oauth2.version}</version>
            </dependency>
            <dependency>
                <groupId>org.apache.felix</groupId>
                <artifactId>org.apache.felix.scr.ds-annotations</artifactId>
                <version>${ds-annotations.version}</version>
            </dependency>
            <dependency>
                <groupId>org.wso2.carbon.consent.mgt</groupId>
                <artifactId>org.wso2.carbon.consent.mgt.feature</artifactId>
                <version>${carbon.consent.mgt.version}</version>
            </dependency>
            <dependency>
                <groupId>org.wso2.carbon.identity.framework</groupId>
                <artifactId>org.wso2.carbon.identity.consent.mgt</artifactId>
                <version>${carbon.identity.framework.version}</version>
            </dependency>
            <dependency>
                <groupId>org.wso2.carbon.utils</groupId>
                <artifactId>org.wso2.carbon.database.utils</artifactId>
                <version>${carbon.database.utils.version}</version>
            </dependency>
            <dependency>
                <groupId>org.wso2.carbon.registry</groupId>
                <artifactId>org.wso2.carbon.registry.properties.stub</artifactId>
                <version>${carbon.registry.version}</version>
            </dependency>
            <dependency>
                <groupId>org.wso2.carbon.extension.identity.x509certificate</groupId>
                <artifactId>org.wso2.carbon.extension.identity.x509Certificate.validation.server.feature</artifactId>
                <version>${org.wso2.carbon.extension.identity.x509certificate.version}</version>
            </dependency>
            <dependency>
                <groupId>org.wso2.carbon.identity.conditional.auth.functions</groupId>
                <artifactId>org.wso2.carbon.identity.conditional.auth.functions.server.feature</artifactId>
                <version>${conditional.authentication.functions.version}</version>
            </dependency>
            <dependency>
                <groupId>org.wso2.carbon.identity.framework</groupId>
                <artifactId>org.wso2.carbon.identity.template.mgt.server.feature</artifactId>
                <version>${carbon.identity.framework.version}</version>
            </dependency>
            <dependency>
                <groupId>org.wso2.carbon.identity.framework</groupId>
                <artifactId>org.wso2.carbon.identity.template.mgt.feature</artifactId>
                <version>${carbon.identity.framework.version}</version>
            </dependency>
            <dependency>
                <groupId>org.wso2.carbon.identity.framework</groupId>
                <artifactId>org.wso2.carbon.identity.cors.mgt.server.feature</artifactId>
                <version>${carbon.identity.framework.version}</version>
            </dependency>
            <dependency>
                <groupId>org.wso2.carbon.identity.framework</groupId>
                <artifactId>org.wso2.carbon.identity.user.functionality.mgt.feature</artifactId>
                <version>${carbon.identity.framework.version}</version>
            </dependency>
            <dependency>
                <groupId>org.wso2.carbon.identity.framework</groupId>
                <artifactId>org.wso2.carbon.identity.multi.attribute.login.mgt.server.feature</artifactId>
                <version>${carbon.identity.framework.version}</version>
            </dependency>
            <dependency>
                <groupId>org.wso2.carbon.identity.framework</groupId>
                <artifactId>org.wso2.carbon.identity.unique.claim.mgt.server.feature</artifactId>
                <version>${carbon.identity.framework.version}</version>
            </dependency>
            <dependency>
                <groupId>org.wso2.carbon.identity.framework</groupId>
                <artifactId>org.wso2.carbon.identity.userstore.configuration.server.feature</artifactId>
                <version>${carbon.identity.framework.version}</version>
            </dependency>
            <dependency>
                <groupId>org.wso2.carbon.identity.governance</groupId>
                <artifactId>org.wso2.carbon.identity.multi.attribute.login.service.server.feature</artifactId>
                <version>${identity.governance.version}</version>
            </dependency>
            <dependency>
                <groupId>org.wso2.carbon.identity.framework</groupId>
                <artifactId>org.wso2.carbon.identity.central.log.mgt</artifactId>
                <version>${carbon.identity.framework.version}</version>
            </dependency>
            <dependency>
                <groupId>org.wso2.carbon.identity.branding.preference.management</groupId>
                <artifactId>org.wso2.carbon.identity.branding.preference.management.core</artifactId>
                <version>${identity.branding.preference.management.version}</version>
            </dependency>
            <dependency>
                <groupId>org.wso2.carbon.identity.framework</groupId>
                <artifactId>org.wso2.carbon.identity.input.validation.mgt</artifactId>
                <version>${carbon.identity.framework.version}</version>
            </dependency>
            <dependency>
                <groupId>org.wso2.carbon.identity.framework</groupId>
                <artifactId>org.wso2.carbon.identity.input.validation.mgt.server.feature</artifactId>
                <version>${carbon.identity.framework.version}</version>
            </dependency>
            <dependency>
                <groupId>org.wso2.carbon.identity.organization.management</groupId>
                <artifactId>org.wso2.carbon.identity.organization.management.server.feature</artifactId>
                <version>${identity.org.mgt.version}</version>
            </dependency>
            <dependency>
                <groupId>org.wso2.carbon.identity.organization.management.core</groupId>
                <artifactId>org.wso2.carbon.identity.organization.management.core.server.feature</artifactId>
                <version>${identity.org.mgt.core.version}</version>
            </dependency>
            <dependency>
                <groupId>org.wso2.carbon.identity.outbound.provisioning.scim2</groupId>
                <artifactId>org.wso2.carbon.identity.provisioning.connector.scim2.server.feature</artifactId>
                <version>${provisioning.connector.scim2.version}</version>
            </dependency>
            <dependency>
                <groupId>org.wso2.msf4j</groupId>
                <artifactId>msf4j-core</artifactId>
                <version>${msf4j.version}</version>
            </dependency>
            <dependency>
                <groupId>org.wso2.msf4j</groupId>
                <artifactId>msf4j-microservice</artifactId>
                <version>${msf4j.version}</version>
            </dependency>
            <dependency>
                <groupId>org.apache.velocity</groupId>
                <artifactId>velocity</artifactId>
                <version>${org.apache.velocity.version}</version>
            </dependency>
            <dependency>
                <groupId>io.rest-assured</groupId>
                <artifactId>rest-assured</artifactId>
                <version>${rest.assured.version}</version>
                <scope>test</scope>
            </dependency>
            <dependency>
                <groupId>io.rest-assured</groupId>
                <artifactId>json-path</artifactId>
                <version>${rest.assured.version}</version>
                <scope>test</scope>
            </dependency>
            <dependency>
                <groupId>io.rest-assured</groupId>
                <artifactId>xml-path</artifactId>
                <version>${rest.assured.version}</version>
                <scope>test</scope>
            </dependency>
            <dependency>
                <groupId>io.rest-assured</groupId>
                <artifactId>rest-assured-all</artifactId>
                <version>${rest.assured.version}</version>
                <scope>test</scope>
            </dependency>
            <dependency>
                <groupId>io.swagger</groupId>
                <artifactId>swagger-annotations</artifactId>
                <version>${swagger-core-version}</version>
                <scope>test</scope>
            </dependency>
            <dependency>
                <groupId>com.atlassian.oai</groupId>
                <artifactId>swagger-request-validator-restassured</artifactId>
                <version>${swagger-request-validator.version}</version>
                <scope>test</scope>
            </dependency>
            <dependency>
                <groupId>org.xmlunit</groupId>
                <artifactId>xmlunit-core</artifactId>
                <version>${org.xmlunit.version}</version>
                <scope>test</scope>
            </dependency>
            <dependency>
                <groupId>org.wso2.identity.apps</groupId>
                <artifactId>identity-apps-cypress-tests</artifactId>
                <version>${identity.apps.version}</version>
            </dependency>
            <dependency>
                <groupId>org.codehaus.jackson</groupId>
                <artifactId>jackson-core-asl</artifactId>
                <version>${jackson-core-asl.version}</version>
                <scope>compile</scope>
            </dependency>
            <dependency>
                <groupId>com.fasterxml.jackson.core</groupId>
                <artifactId>jackson-core</artifactId>
                <version>${com.fasterxml.jackson.version}</version>
            </dependency>
            <dependency>
                <groupId>com.fasterxml.jackson.core</groupId>
                <artifactId>jackson-annotations</artifactId>
                <version>${com.fasterxml.jackson.version}</version>
            </dependency>
            <dependency>
                <groupId>com.fasterxml.jackson.core</groupId>
                <artifactId>jackson-databind</artifactId>
                <version>${com.fasterxml.jackson.databind.version}</version>
            </dependency>
            <dependency>
                <groupId>org.apache.log4j.wso2</groupId>
                <artifactId>log4j</artifactId>
                <version>${org.apache.log4j.wso2.version}</version>
                <exclusions>
                    <exclusion>
                        <groupId>log4j</groupId>
                        <artifactId>log4j</artifactId>
                    </exclusion>
                </exclusions>
            </dependency>
            <!-- Pax Logging -->
            <dependency>
                <groupId>org.wso2.org.ops4j.pax.logging</groupId>
                <artifactId>pax-logging-api</artifactId>
                <version>${pax.logging.api.version}</version>
            </dependency>
            <dependency>
                <groupId>org.apache.logging.log4j</groupId>
                <artifactId>log4j-jul</artifactId>
                <version>${org.apache.logging.log4j.version}</version>
                <scope>test</scope>
            </dependency>
            <dependency>
                <groupId>org.apache.logging.log4j</groupId>
                <artifactId>log4j-core</artifactId>
                <version>${org.apache.logging.log4j.version}</version>
                <scope>test</scope>
            </dependency>
            <dependency>
                <groupId>commons-logging</groupId>
                <artifactId>commons-logging</artifactId>
                <version>1.2</version>
                <scope>test</scope>
            </dependency>
            <dependency>
                <groupId>commons-lang.wso2</groupId>
                <artifactId>commons-lang</artifactId>
                <version>${commons-lang.wso2.version}</version>
                <scope>test</scope>
            </dependency>
            <dependency>
                <groupId>org.wso2.is</groupId>
                <artifactId>org.wso2.carbon.identity.test.integration.service</artifactId>
                <version>${project.version}</version>
            </dependency>
            <dependency>
                <groupId>org.apache.directory.server</groupId>
                <artifactId>apacheds-core-constants</artifactId>
                <version>${apacheds.core.version}</version>
                <scope>test</scope>
            </dependency>
            <dependency>
                <groupId>org.apache.directory.server</groupId>
                <artifactId>apacheds-core</artifactId>
                <version>${apacheds.core.version}</version>
                <scope>test</scope>
            </dependency>
            <dependency>
                <groupId>org.apache.directory.server</groupId>
                <artifactId>apacheds-core-api</artifactId>
                <version>${apacheds.core.version}</version>
                <scope>test</scope>
            </dependency>
            <dependency>
                <groupId>org.apache.directory.server</groupId>
                <artifactId>apacheds-jdbm-partition</artifactId>
                <version>${apacheds.core.version}</version>
                <scope>test</scope>
            </dependency>
            <dependency>
                <groupId>org.apache.directory.server</groupId>
                <artifactId>apacheds-ldif-partition</artifactId>
                <version>${apacheds.core.version}</version>
                <scope>test</scope>
            </dependency>
            <dependency>
                <groupId>org.apache.directory.server</groupId>
                <artifactId>apacheds-protocol-ldap</artifactId>
                <version>${apacheds.core.version}</version>
                <scope>test</scope>
            </dependency>
            <dependency>
                <groupId>org.apache.directory.server</groupId>
                <artifactId>apacheds-protocol-shared</artifactId>
                <version>${apacheds.core.version}</version>
                <scope>test</scope>
            </dependency>
            <dependency>
                <groupId>org.apache.directory.server</groupId>
                <artifactId>apacheds-xdbm-partition</artifactId>
                <version>${apacheds.core.version}</version>
                <scope>test</scope>
            </dependency>
            <dependency>
                <groupId>org.apache.directory.api</groupId>
                <artifactId>api-all</artifactId>
                <version>${apacheds.api.version}</version>
                <scope>test</scope>
            </dependency>
        </dependencies>
    </dependencyManagement>

    <profiles>
        <profile>
            <id>Sign-Artifacts</id>
            <activation>
                <property>
                    <name>sign</name>
                </property>
            </activation>
            <build>
                <plugins>
                    <plugin>
                        <groupId>org.apache.maven.plugins</groupId>
                        <artifactId>maven-gpg-plugin</artifactId>
                        <version>1.0-alpha-3</version>
                        <executions>
                            <execution>
                                <id>sign-artifacts</id>
                                <phase>verify</phase>
                                <goals>
                                    <goal>sign</goal>
                                </goals>
                            </execution>
                        </executions>
                    </plugin>
                </plugins>
            </build>
        </profile>
        <profile>
            <id>wso2-release</id>
            <build>
                <plugins>
                    <plugin>
                        <groupId>org.apache.maven.plugins</groupId>
                        <artifactId>maven-javadoc-plugin</artifactId>
                        <version>2.10.1</version>
                        <executions>
                            <execution>
                                <id>attach-javadocs</id>
                                <goals>
                                    <goal>jar</goal>
                                </goals>
                                <configuration> <!-- add this to disable checking -->
                                    <additionalparam>-Xdoclint:none</additionalparam>
                                    <source>8</source>
                                </configuration>
                            </execution>
                        </executions>
                    </plugin>
                </plugins>
            </build>
        </profile>

    </profiles>

    <properties>

        <!--Carbon Identity Framework Version-->
        <carbon.identity.framework.version>5.25.112</carbon.identity.framework.version>
        <carbon.identity.framework.version.range>[5.14.67, 6.0.0]</carbon.identity.framework.version.range>

        <!--SAML Common Utils Version-->
        <saml.common.util.version>1.3.0</saml.common.util.version>
        <saml.common.util.version.range>[1.0.0,2.0.0)</saml.common.util.version.range>

        <!--Carbon Consent Version-->
        <carbon.consent.mgt.version>2.5.2</carbon.consent.mgt.version>

        <!--Identity Governance Version-->
        <identity.governance.version>1.8.21</identity.governance.version>

        <!--Identity Carbon Versions-->
        <identity.carbon.auth.saml2.version>5.8.4</identity.carbon.auth.saml2.version>
        <identity.carbon.auth.mutual.ssl.version>5.5.0</identity.carbon.auth.mutual.ssl.version>
        <identity.carbon.auth.iwa.version>5.5.0</identity.carbon.auth.iwa.version>
        <identity.carbon.auth.rest.version>1.8.12</identity.carbon.auth.rest.version>


        <!-- Identity Inbound Versions   -->
        <identity.inbound.auth.saml.version>5.11.6</identity.inbound.auth.saml.version>
        <identity.inbound.auth.oauth.version>6.11.27</identity.inbound.auth.oauth.version>
        <identity.inbound.auth.openid.version>5.9.0</identity.inbound.auth.openid.version>
        <identity.inbound.auth.sts.version>5.10.4</identity.inbound.auth.sts.version>
        <identity.inbound.provisioning.scim.version>5.7.1</identity.inbound.provisioning.scim.version>
        <identity.inbound.provisioning.scim2.version>3.4.9</identity.inbound.provisioning.scim2.version>

        <!-- Identity workflow Versions -->
        <identity.user.workflow.version>5.6.0</identity.user.workflow.version>
        <identity.workflow.impl.bps.version>5.5.4</identity.workflow.impl.bps.version>
        <identity.workflow.template.multisteps.version>5.5.0</identity.workflow.template.multisteps.version>


        <!-- Identity User Versions -->
        <identity.user.account.association.version>5.5.1</identity.user.account.association.version>
        <identity.user.ws.version>5.7.2</identity.user.ws.version>

        <!-- Identity Userstore Versions -->
        <identity.userstore.remote.version>5.2.5</identity.userstore.remote.version>

        <!-- Identity Data Publisher Versions -->
        <identity.data.publisher.authentication.version>5.6.3</identity.data.publisher.authentication.version>
        <identity.data.publisher.oauth.version>1.6.3</identity.data.publisher.oauth.version>
        <identity.data.publisher.audit.version>1.4.1</identity.data.publisher.audit.version>

        <!-- Identity Event Handler Versions -->
        <identity.event.handler.account.lock.version>1.8.7</identity.event.handler.account.lock.version>
        <identity.event.handler.notification.version>1.7.8</identity.event.handler.notification.version>

        <!--<identity.agent.entitlement.proxy.version>5.1.1</identity.agent.entitlement.proxy.version>-->
        <!--<identity.carbon.auth.signedjwt.version>5.1.1</identity.carbon.auth.signedjwt.version>-->
        <!--<identity.userstore.cassandra.version>5.1.1</identity.userstore.cassandra.version>-->
        <!--<identity.agent-entitlement-filter.version>5.1.1</identity.agent-entitlement-filter.version>-->
        <org.wso2.carbon.identity.remotefetch.version>0.8.3</org.wso2.carbon.identity.remotefetch.version>

        <!-- CallHome version -->
        <callhome.version>4.5.x_1.0.14</callhome.version>

        <!-- Authenticator Versions -->
        <identity.outbound.auth.oidc.version>5.11.6</identity.outbound.auth.oidc.version>
        <identity.outbound.auth.oauth2.version>1.0.8</identity.outbound.auth.oauth2.version>
        <identity.outbound.auth.passive.sts.version>5.5.0</identity.outbound.auth.passive.sts.version>
        <identity.outbound.auth.samlsso.version>5.8.2</identity.outbound.auth.samlsso.version>
        <identity.outbound.auth.requestpath.basicauth.version>5.5.3</identity.outbound.auth.requestpath.basicauth.version>
        <identity.outbound.auth.requestpath.oauth.version>5.5.3</identity.outbound.auth.requestpath.oauth.version>

        <!-- Social Authenticator Versions -->
        <social.authenticator.facebook.version>5.2.1</social.authenticator.facebook.version>
        <social.authenticator.google.version>5.2.7</social.authenticator.google.version>
        <social.authenticator.windowslive.version>5.2.1</social.authenticator.windowslive.version>
        <social.authenticator.apple.version>1.0.0</social.authenticator.apple.version>

        <!-- Provisioning connector Versions -->
        <provisioning.connector.google.version>5.2.2</provisioning.connector.google.version>
        <provisioning.connector.salesforce.version>5.2.0</provisioning.connector.salesforce.version>
        <provisioning.connector.scim.version>5.3.0</provisioning.connector.scim.version>
        <provisioning.connector.scim2.version>2.0.1</provisioning.connector.scim2.version>

        <!-- Local Authenticator Versions -->
        <identity.local.auth.basicauth.version>6.7.10</identity.local.auth.basicauth.version>
        <identity.local.auth.fido.version>5.3.30</identity.local.auth.fido.version>
        <identity.local.auth.iwa.version>5.4.1</identity.local.auth.iwa.version>

        <!-- Local Authentication API Connector Version -->
        <identity.local.auth.api.version>2.5.6</identity.local.auth.api.version>

        <!-- OAuth2 Grant Type extensions -->
        <identity.oauth2.jwt.bearer.grant.version>2.2.0</identity.oauth2.jwt.bearer.grant.version>

        <!--SAML Metadata-->
        <identity.metadata.saml.version>1.7.2</identity.metadata.saml.version>

        <!-- Connector Versions -->
        <authenticator.totp.version>3.3.6</authenticator.totp.version>
        <authenticator.backupcode.version>0.0.12</authenticator.backupcode.version>
        <authenticator.office365.version>2.1.1</authenticator.office365.version>
        <authenticator.smsotp.version>3.3.8</authenticator.smsotp.version>
        <authenticator.magiclink.version>1.1.5</authenticator.magiclink.version>
        <authenticator.emailotp.version>4.1.5</authenticator.emailotp.version>
        <authenticator.twitter.version>1.1.0</authenticator.twitter.version>
        <authenticator.x509.version>3.1.8</authenticator.x509.version>
        <identity.extension.utils>1.0.8</identity.extension.utils>

        <identity.org.mgt.version>1.3.27</identity.org.mgt.version>
        <identity.org.mgt.core.version>1.0.35</identity.org.mgt.core.version>

        <!-- Hash Provider Versions-->
        <hashprovider.pbkdf2.version>0.1.4</hashprovider.pbkdf2.version>

        <!-- Identity Branding Preference Management Versions -->
        <identity.branding.preference.management.version>1.0.4</identity.branding.preference.management.version>

        <!-- Identity REST API feature -->
        <identity.api.dispatcher.version>2.0.13</identity.api.dispatcher.version>
        <identity.user.api.version>1.3.9</identity.user.api.version>
        <identity.server.api.version>1.2.32</identity.server.api.version>

        <identity.agent.sso.version>5.5.9</identity.agent.sso.version>
        <identity.tool.samlsso.validator.version>5.5.1</identity.tool.samlsso.validator.version>
        <identity.app.authz.xacml.version>2.3.1</identity.app.authz.xacml.version>
        <identity.oauth.addons.version>2.4.19</identity.oauth.addons.version>
        <org.wso2.carbon.extension.identity.x509certificate.version>1.1.0</org.wso2.carbon.extension.identity.x509certificate.version>
        <conditional.authentication.functions.version>1.2.20</conditional.authentication.functions.version>

        <!-- Identity Portal Versions -->
<<<<<<< HEAD
        <identity.apps.version>1.6.216-SNAPSHOT</identity.apps.version>
=======
        <identity.apps.version>1.6.227</identity.apps.version>
>>>>>>> 11b90624

        <!-- Charon -->
        <charon.version>3.4.1</charon.version>

        <!-- Carbon Kernel -->
        <carbon.kernel.version>4.9.1-m1</carbon.kernel.version>

        <!-- Carbon Repo Versions -->
        <carbon.deployment.version>4.12.20</carbon.deployment.version>
        <carbon.commons.version>4.10.0</carbon.commons.version>
        <carbon.registry.version>4.8.12</carbon.registry.version>
        <carbon.multitenancy.version>4.11.0</carbon.multitenancy.version>
        <carbon.metrics.version>1.3.12</carbon.metrics.version>
        <carbon.business-process.version>4.5.60</carbon.business-process.version>
        <carbon.analytics-common.version>5.2.50</carbon.analytics-common.version>
        <carbon.dashboards.version>2.0.27</carbon.dashboards.version>
        <carbon.database.utils.version>2.1.5</carbon.database.utils.version>
        <carbon.healthcheck.version>1.3.0</carbon.healthcheck.version>

        <!-- Common tool Versions -->
        <cipher-tool.version>1.1.19</cipher-tool.version>
        <securevault.wso2.version>1.1.7</securevault.wso2.version>

        <!-- Feature dependency Versions -->
        <stratos.version.221>2.2.1</stratos.version.221>
        <ehcache.version>1.5.0.wso2v3</ehcache.version>
        <bcel.wso2.version>5.2.0.wso2v1</bcel.wso2.version>
        <asm-all.version>5.2</asm-all.version>
        <cglib.wso2.version>2.2.wso2v1</cglib.wso2.version>
        <jibx.wso2.version>1.2.1.wso2v1</jibx.wso2.version>
        <axis2.jibx.wso2.version>1.6.1.wso2v11</axis2.jibx.wso2.version>
        <axis2.jaxb.wso2.version>${axis2.wso2.version}</axis2.jaxb.wso2.version>
        <axis2-transports.version>2.0.0-wso2v42</axis2-transports.version>
        <h2database.wso2.version>2.1.210.wso2v1</h2database.wso2.version>
        <slf4j.version>1.7.28</slf4j.version>

        <!-- UI styles dependency versions -->
        <equinox.http.servlet.version>2.2.2</equinox.http.servlet.version>
        <equinox.http.helper.version>1.0.0</equinox.http.helper.version>
        <equinox.jsp.jasper.version>1.0.1.R33x_v20070816</equinox.jsp.jasper.version>
        <javax.servlet.jsp.version>2.0.0.v200706191603</javax.servlet.jsp.version>

        <!-- Distribution dependencies ends here -->

        <!-- Build dependency Versions -->
        <wso2.json.merge.plugin.version>5.2.5</wso2.json.merge.plugin.version>
        <carbon.p2.plugin.version>5.1.2</carbon.p2.plugin.version>
        <ds-annotations.version>1.2.10</ds-annotations.version>
        <maven.war.plugin.version>3.2.0</maven.war.plugin.version>
        <maven.checkstyle.plugin.version>3.1.1</maven.checkstyle.plugin.version>

        <!-- Sample dependency Versions -->
        <samples.is.version>4.3.8</samples.is.version>
        <sevlet.api.version>2.5</sevlet.api.version>
        <jsp.api.version>2.0</jsp.api.version>
        <neethi.wso2.version>2.0.4.wso2v5</neethi.wso2.version>
        <axiom.impl.version>1.2.12</axiom.impl.version>
        <axiom.version>1.2.11-wso2v6</axiom.version>
        <gdata.core.wso2.version>1.47.0.wso2v1</gdata.core.wso2.version>
        <json.simple.version>1.1.1</json.simple.version>
        <openid4java.consumer.version>1.0.0</openid4java.consumer.version>
        <opensaml.version>2.6.6</opensaml.version>
        <opensaml2.wso2.version>2.6.6.wso2v3</opensaml2.wso2.version>
        <opensaml3.version>3.3.1</opensaml3.version>
        <shibboleth.version>7.3.0</shibboleth.version>
        <joda.wso2.version>2.9.4.wso2v1</joda.wso2.version>
        <wss4j.wso2.version>1.6.0-wso2v6</wss4j.wso2.version>
        <openws.version>1.5.4</openws.version>
        <xalan.version>2.7.2</xalan.version>
        <xalan.wso2.version>2.7.0.wso2v1</xalan.wso2.version>
        <rampart.wso2.version>1.6.1-wso2v43</rampart.wso2.version>
        <orbit.version.commons.httpclient>4.5.13.wso2v1</orbit.version.commons.httpclient>
        <httpcore.wso2.version>4.4.15.wso2v1</httpcore.wso2.version>
        <httpclient.version>4.5.13</httpclient.version>
        <commons.httpclient.version>3.1</commons.httpclient.version>
        <jstl.version>1.1.2</jstl.version>
        <taglibs.version>1.1.2</taglibs.version>
        <google.collect.wso2.version>1.0.0.wso2v2</google.collect.wso2.version>
        <google.code.gson.version>2.9.0</google.code.gson.version>
        <oauth2.client.version>1.0.0</oauth2.client.version>
        <axiom.wso2.version>1.2.11-wso2v16</axiom.wso2.version>
        <commons.lang.version>2.6</commons.lang.version>
        <charon.orbit.version>2.1.8</charon.orbit.version>
        <commons-collections.version>3.2.2</commons-collections.version>
        <axis2.client.version>${axis2.wso2.version}</axis2.client.version>
        <axis2.wso2.version>1.6.1-wso2v42</axis2.wso2.version>
        <nimbusds.version>7.3.0.wso2v1</nimbusds.version>
        <commons-codec.version>1.14.0.wso2v1</commons-codec.version>
        <eclipse.microprofile.version>1.2</eclipse.microprofile.version>
        <xmltooling.version>1.3.1</xmltooling.version>
        <xercesImpl.version>2.12.2</xercesImpl.version>
        <commons.codec.version>1.8</commons.codec.version>
        <XmlSchema.version>1.4.7-wso2v5</XmlSchema.version>
        <wsdl4j.version>1.6.2.wso2v2</wsdl4j.version>
        <commons.pool.wso2.version>1.5.6.wso2v1</commons.pool.wso2.version>
        <liberty.maven.plugin.version>2.2</liberty.maven.plugin.version>
        <pax.logging.api.version>2.1.0-wso2v4</pax.logging.api.version>
        <org.wso2.orbit.org.apache.velocity.version>1.7.0.wso2v1</org.wso2.orbit.org.apache.velocity.version>

        <osgi.framework.imp.pkg.version.range>[1.7.0, 2.0.0)</osgi.framework.imp.pkg.version.range>
        <osgi.service.component.imp.pkg.version.range>[1.2.0, 2.0.0)</osgi.service.component.imp.pkg.version.range>
        <commons.logging.version.range>[1.2.0,2.0.0)</commons.logging.version.range>
        <commons-lang.wso2.version>2.6.0.wso2v1</commons-lang.wso2.version>

        <!--  Test dependencies -->
        <carbon.automation.version>4.4.3</carbon.automation.version>
        <carbon.automationutils.version>4.5.4</carbon.automationutils.version>
        <selenium.version>2.40.0</selenium.version>
        <testng.version>6.1.1</testng.version>
        <junit.version>4.13.1</junit.version>
        <org.apache.tomcat.wso2.version>7.0.52.wso2v5</org.apache.tomcat.wso2.version>
        <msf4j.version>2.6.2</msf4j.version>
        <jacoco.agent.version>0.8.4</jacoco.agent.version>
        <xml.apis.version>1.4.01</xml.apis.version>
        <emma.version>2.1.5320</emma.version>
        <apache.wink.version>1.1.3-incubating</apache.wink.version>
        <apache.ws.security.version>1.6.9</apache.ws.security.version>
        <apache.openejb.version>4.5.2</apache.openejb.version>
        <nimbus.oidc.sdk.version>6.13</nimbus.oidc.sdk.version>
        <apacheds.core.version>2.0.0.AM26</apacheds.core.version>
        <apacheds.api.version>2.0.0.AM4</apacheds.api.version>
        <!--Rest API test -->
        <rest.assured.version>5.0.0</rest.assured.version>
        <swagger-core-version>1.5.22</swagger-core-version>
        <swagger-request-validator.version>2.6.0</swagger-request-validator.version>
        <!--UI Cypress test -->
        <com.fasterxml.jackson.version>2.13.2</com.fasterxml.jackson.version>
        <com.fasterxml.jackson.databind.version>2.13.4.2</com.fasterxml.jackson.databind.version>
        <jackson-core-asl.version>1.9.13</jackson-core-asl.version>
        <!--ws-trust-client-->
        <org.apache.velocity.version>1.7</org.apache.velocity.version>
        <org.xmlunit.version>2.6.3</org.xmlunit.version>
        <org.apache.logging.log4j.version>2.17.1</org.apache.logging.log4j.version>
        <org.apache.log4j.wso2.version>1.2.17.wso2v1</org.apache.log4j.wso2.version>

        <project.scm.id>my-scm-server</project.scm.id>

    </properties>

    <repositories>
        <!-- Before adding ANYTHING in here, please start a discussion on the dev list.
	Ideally the Axis2 build should only use Maven central (which is available
	by default) and nothing else. We had troubles with other repositories in
	the past. Therefore configuring additional repositories here should be
	considered very carefully. -->
        <repository>
            <id>wso2-nexus</id>
            <name>WSO2 internal Repository</name>
            <url>https://maven.wso2.org/nexus/content/groups/wso2-public/</url>
            <releases>
                <enabled>true</enabled>
                <updatePolicy>daily</updatePolicy>
                <checksumPolicy>ignore</checksumPolicy>
            </releases>
        </repository>

        <repository>
            <id>wso2.releases</id>
            <name>WSO2 internal Repository</name>
            <url>https://maven.wso2.org/nexus/content/repositories/releases/</url>
            <releases>
                <enabled>true</enabled>
                <updatePolicy>daily</updatePolicy>
                <checksumPolicy>ignore</checksumPolicy>
            </releases>
        </repository>

        <repository>
            <id>wso2.snapshots</id>
            <name>WSO2 Snapshot Repository</name>
            <url>https://maven.wso2.org/nexus/content/repositories/snapshots/</url>
            <snapshots>
                <enabled>true</enabled>
                <updatePolicy>daily</updatePolicy>
            </snapshots>
            <releases>
                <enabled>false</enabled>
            </releases>
        </repository>
    </repositories>

    <scm>
        <url>https://github.com/wso2/product-is.git</url>
        <developerConnection>scm:git:https://github.com/wso2/product-is.git</developerConnection>
        <connection>scm:git:https://github.com/wso2/product-is.git</connection>
        <tag>HEAD</tag>
    </scm>


</project><|MERGE_RESOLUTION|>--- conflicted
+++ resolved
@@ -2323,11 +2323,7 @@
         <conditional.authentication.functions.version>1.2.20</conditional.authentication.functions.version>
 
         <!-- Identity Portal Versions -->
-<<<<<<< HEAD
         <identity.apps.version>1.6.216-SNAPSHOT</identity.apps.version>
-=======
-        <identity.apps.version>1.6.227</identity.apps.version>
->>>>>>> 11b90624
 
         <!-- Charon -->
         <charon.version>3.4.1</charon.version>
