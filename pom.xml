<?xml version="1.0" encoding="utf-8"?>
<!--
  ~ Copyright (c) 2014, WSO2 LLC. (http://www.wso2.org) All Rights Reserved.
  ~
  ~ Licensed under the Apache License, Version 2.0 (the "License");
  ~ you may not use this file except in compliance with the License.
  ~ You may obtain a copy of the License at
  ~
  ~      http://www.apache.org/licenses/LICENSE-2.0
  ~
  ~ Unless required by applicable law or agreed to in writing, software
  ~ distributed under the License is distributed on an "AS IS" BASIS,
  ~ WITHOUT WARRANTIES OR CONDITIONS OF ANY KIND, either express or implied.
  ~ See the License for the specific language governing permissions and
  ~ limitations under the License.
  -->
<project xmlns="http://maven.apache.org/POM/4.0.0" xmlns:xsi="http://www.w3.org/2001/XMLSchema-instance" xsi:schemaLocation="http://maven.apache.org/POM/4.0.0 http://maven.apache.org/maven-v4_0_0.xsd">

    <parent>
        <groupId>org.wso2</groupId>
        <artifactId>wso2</artifactId>
        <version>1.2</version>
    </parent>


    <modelVersion>4.0.0</modelVersion>
    <groupId>org.wso2.is</groupId>
    <artifactId>identity-server-parent</artifactId>
    <packaging>pom</packaging>
    <description>WSO2 Identity Server</description>
    <version>6.2.0-m5-SNAPSHOT</version>
    <name>WSO2 Identity Server</name>
    <url>http://wso2.org/projects/identity</url>

    <modules>
        <module>modules/features</module>
        <module>modules/p2-profile-gen</module>
        <module>modules/callhome</module>
        <module>modules/connectors</module>
        <module>modules/api-resources</module>
        <module>modules/authenticators</module>
        <module>modules/social-authenticators</module>
        <module>modules/provisioning-connectors</module>
        <module>modules/local-authenticators</module>
        <module>modules/oauth2-grant-types</module>
        <module>modules/distribution</module>
        <module>modules/styles</module>
        <module>modules/tests-utils</module>
        <module>modules/integration</module>
    </modules>

    <licenses>
        <license>
            <name>Apache License Version 2.0</name>
            <url>http://www.apache.org/licenses/LICENSE-2.0</url>
        </license>
    </licenses>

    <organization>
        <name>WSO2</name>
        <url>http://www.wso2.org</url>
    </organization>

    <issueManagement>
        <system>JIRA</system>
        <url>http://www.wso2.org/jira/browse/IDENTITY</url>
    </issueManagement>
    <mailingLists>
        <mailingList>
            <name>Identity Server Developers</name>
            <subscribe>identity-dev-subscribe@wso2.org</subscribe>
            <unsubscribe>identity-dev-unsubscribe@wso2.org</unsubscribe>
            <post>identity-dev@wso2.org</post>
            <archive>http://wso2.org/mailarchive/identity-dev/</archive>
        </mailingList>
    </mailingLists>

    <inceptionYear>2007</inceptionYear>

    <developers>
        <developer>
            <name>Ruchith Fernando</name>
            <id>ruchith</id>
            <email>ruchith AT wso2.com</email>
            <organization>WSO2</organization>
        </developer>
        <developer>
            <name>Dimuthu Leelaratne</name>
            <id>dimuthul</id>
            <email>dimuthul AT wso2.com</email>
            <organization>WSO2</organization>
        </developer>
        <developer>
            <name>Dumindu Perera</name>
            <id>dumindu</id>
            <email>dumindu AT wso2.com</email>
            <organization>WSO2</organization>
        </developer>
        <developer>
            <name>Saminda Abeyruwan</name>
            <id>saminda</id>
            <email>saminda AT wso2.com</email>
            <organization>WSO2</organization>
        </developer>
        <developer>
            <name>Nandana Mihindukulasooriya</name>
            <id>nandana</id>
            <email>nandana AT wso2.com</email>
            <organization>WSO2</organization>
        </developer>
        <developer>
            <name>Prabath Siriwardena</name>
            <id>prabath</id>
            <email>prabath AT wso2.com</email>
            <organization>WSO2</organization>
        </developer>
        <developer>
            <name>Thilina Buddhika</name>
            <id>thilina</id>
            <email>thilinab AT wso2.com</email>
            <organization>WSO2</organization>
        </developer>
        <developer>
            <name>Amila Jayasekara</name>
            <id>amilaj</id>
            <email>amilaj AT wso2.com</email>
            <organization>WSO2</organization>
        </developer>
        <developer>
            <name>Asela Pathberiya</name>
            <id>asela</id>
            <email>asela AT wso2.com</email>
            <organization>WSO2</organization>
        </developer>
        <developer>
            <name>Hasini Gunasinghe</name>
            <id>hasini</id>
            <email>hasini AT wso2.com</email>
            <organization>WSO2</organization>
        </developer>
        <developer>
            <name>Manjula Rathnayake</name>
            <id>manjula</id>
            <email>manjular AT wso2.com</email>
            <organization>WSO2</organization>
        </developer>
        <developer>
            <name>Suresh Attanayake</name>
            <id>suresh</id>
            <email>suresh AT wso2.com</email>
            <organization>WSO2</organization>
        </developer>
        <developer>
            <name>Johann Nallathamby</name>
            <id>johann</id>
            <email>johann AT wso2.com</email>
            <organization>WSO2</organization>
        </developer>
        <developer>
            <name>Dulanja Liyanage</name>
            <id>dulanja</id>
            <email>dulanja AT wso2.com</email>
            <organization>WSO2</organization>
        </developer>
        <developer>
            <name>Ishara Karunarathna</name>
            <id>ishara</id>
            <email>isharak AT wso2.com</email>
            <organization>WSO2</organization>
        </developer>
        <developer>
            <name>Darshana Gunawardana</name>
            <id>darshana</id>
            <email>darshana AT wso2.com</email>
            <organization>WSO2</organization>
        </developer>
        <developer>
            <name>Pushpalanka Jayawardana</name>
            <id>pushpalanka</id>
            <email>lanka AT wso2.com</email>
            <organization>WSO2</organization>
        </developer>
        <developer>
            <name>Chamath Gunawardana</name>
            <id>chamath</id>
            <email>chamathg AT wso2.com</email>
            <organization>WSO2</organization>
        </developer>
        <developer>
            <name>Thanuja Jayasinghe</name>
            <id>thanuja</id>
            <email>thanuja AT wso2.com</email>
            <organization>WSO2</organization>
        </developer>
        <developer>
            <name>Isura Karunarathna</name>
            <id>isura</id>
            <email>isura AT wso2.com</email>
            <organization>WSO2</organization>
        </developer>
        <developer>
            <name>Prasad Tissera</name>
            <id>prasad</id>
            <email>prasadt AT wso2.com</email>
            <organization>WSO2</organization>
        </developer>
        <developer>
            <name>Pulasthi Mahawithana</name>
            <id>pulasthi</id>
            <email>pulasthim AT wso2.com</email>
            <organization>WSO2</organization>
        </developer>
        <developer>
            <name>Hasintha Indrajee</name>
            <id>hasintha</id>
            <email>hasintha AT wso2.com</email>
            <organization>WSO2</organization>
        </developer>
        <developer>
            <name>Gayan Gunawardana</name>
            <id>gayan</id>
            <email>gayan AT wso2.com</email>
            <organization>WSO2</organization>
        </developer>
        <developer>
            <name>Tharindu Edirisinghe</name>
            <id>tharindue</id>
            <email>tharindue AT wso2.com</email>
            <organization>WSO2</organization>
        </developer>
        <developer>
            <name>Malithi Edirisinghe</name>
            <id>malithim</id>
            <email>malithim AT wso2.com</email>
            <organization>WSO2</organization>
        </developer>
        <developer>
            <name>Godwin Shrimal</name>
            <id>godwin</id>
            <email>godwin AT wso2.com</email>
            <organization>WSO2</organization>
        </developer>
        <developer>
            <name>Omindu Rathnaweera</name>
            <id>omindu</id>
            <email>omindu AT wso2.com</email>
            <organization>WSO2</organization>
        </developer>
        <developer>
            <name>Nuwandi Wickramasinghe</name>
            <id>nuwandiw</id>
            <email>nuwandiw AT wso2.com</email>
            <organization>WSO2</organization>
        </developer>
        <developer>
            <name>Kasun Bandara</name>
            <id>kasunb</id>
            <email>kasunb AT wso2.com</email>
            <organization>WSO2</organization>
        </developer>
        <developer>
            <name>Indunil Upeksha</name>
            <id>indunil</id>
            <email>indunil AT wso2.com</email>
            <organization>WSO2</organization>
        </developer>
        <developer>
            <name>Hasanthi Dissanayake</name>
            <id>hasanthi</id>
            <email>hasanthi AT wso2.com</email>
            <organization>WSO2</organization>
        </developer>
        <developer>
            <name>Maduranga Siriwardena</name>
            <id>maduranga</id>
            <email>maduranga AT wso2.com</email>
            <organization>WSO2</organization>
        </developer>
        <developer>
            <name>Chamila Wijayarathna</name>
            <id>chamila</id>
            <email>chamila AT wso2.com</email>
            <organization>WSO2</organization>
        </developer>
        <developer>
            <name>Chanaka Jayasena</name>
            <id>chanaka</id>
            <email>chanaka AT wso2.com</email>
            <organization>WSO2</organization>
        </developer>
        <developer>
            <name>Chamara Philips</name>
            <id>chamarap</id>
            <email>chamarap AT wso2.com</email>
            <organization>WSO2</organization>
        </developer>
        <developer>
            <name>Damith Senanayake</name>
            <id>damiths</id>
            <email>damiths AT wso2.com</email>
            <organization>WSO2</organization>
        </developer>
        <developer>
            <name>Jayanga Kaushalya</name>
            <id>jayangak</id>
            <email>jayangak AT wso2.com</email>
            <organization>WSO2</organization>
        </developer>
        <developer>
            <name>Farasath Ahamed</name>
            <id>farasatha</id>
            <email>farasatha AT wso2.com</email>
            <organization>WSO2</organization>
        </developer>
        <developer>
            <name>Dharshana Kasun Warusavitharana</name>
            <id>dharshanaw</id>
            <email>dharshanaw AT wso2.com</email>
            <organization>WSO2</organization>
        </developer>
        <developer>
            <name>Ayesha Dissanayaka</name>
            <id>ayesha</id>
            <email>ayesha AT wso2.com</email>
            <organization>WSO2</organization>
        </developer>
        <developer>
            <name>Ashen Weerathunga</name>
            <id>ashen</id>
            <email>ashen AT wso2.com</email>
            <organization>WSO2</organization>
        </developer>
        <developer>
            <name>Dimuthu De Lanerolle</name>
            <id>dimuthud</id>
            <email>dimuthud AT wso2.com</email>
            <organization>WSO2</organization>
        </developer>
        <developer>
            <name>Ruwan Abeykoon</name>
            <id>ruwana</id>
            <email>ruwana AT wso2.com</email>
            <organization>WSO2</organization>
        </developer>
        <developer>
            <name>Kasun Gajasinghe</name>
            <id>kasung</id>
            <email>kasung AT wso2.com</email>
            <organization>WSO2</organization>
        </developer>
        <developer>
            <name>Dinusha Senanayaka</name>
            <id>dinusha</id>
            <email>dinusha AT wso2.com</email>
            <organization>WSO2</organization>
        </developer>
        <developer>
            <name>Lahiru Manohara</name>
            <id>lahiruma</id>
            <email>lahiruma AT wso2.com</email>
            <organization>WSO2</organization>
        </developer>
        <developer>
            <name>Rushmin Fernando</name>
            <id>rushmin</id>
            <email>rushmin AT wso2.com</email>
            <organization>WSO2</organization>
        </developer>
        <developer>
            <name>Lahiru Ekanayake</name>
            <id>lahirue</id>
            <email>lahirue AT wso2.com</email>
            <organization>WSO2</organization>
        </developer>
        <developer>
            <name>Lahiru Cooray</name>
            <id>lahiruc</id>
            <email>lahiruc AT wso2.com</email>
            <organization>WSO2</organization>
        </developer>
        <developer>
            <name>Dinali Dabarera</name>
            <id>Dinali</id>
            <email>dinali AT wso2.com</email>
            <organization>WSO2</organization>
        </developer>
        <developer>
            <name>Nilasini Thirunavukaarasu</name>
            <id>Nilasini</id>
            <email>nilasini AT wso2.com</email>
            <organization>WSO2</organization>
        </developer>
        <developer>
            <name>Sathya Bandara</name>
            <id>Sathya</id>
            <email>sathya AT wso2.com</email>
            <organization>WSO2</organization>
        </developer>
        <developer>
            <name>Supun Priyadarshana</name>
            <id>Supun</id>
            <email>supunp AT wso2.com</email>
            <organization>WSO2</organization>
        </developer>
        <developer>
            <name>Thilina Madumal</name>
            <id>Thilina</id>
            <email>thilinamad AT wso2.com</email>
            <organization>WSO2</organization>
        </developer>
        <developer>
            <name>Madawa Soysa</name>
            <id>madawas</id>
            <email>madawas AT wso2.com</email>
            <organization>WSO2</organization>
        </developer>
    </developers>


    <pluginRepositories>
        <pluginRepository>
            <id>wso2-maven2-repository</id>
            <url>https://dist.wso2.org/maven2</url>
        </pluginRepository>
        <pluginRepository>
            <id>wso2.releases</id>
            <name>WSO2 internal Repository</name>
            <url>https://maven.wso2.org/nexus/content/repositories/releases/</url>
            <releases>
                <enabled>true</enabled>
                <updatePolicy>daily</updatePolicy>
                <checksumPolicy>ignore</checksumPolicy>
            </releases>
        </pluginRepository>
        <pluginRepository>
            <id>wso2.snapshots</id>
            <name>Apache Snapshot Repository</name>
            <url>https://maven.wso2.org/nexus/content/repositories/snapshots/</url>
            <snapshots>
                <enabled>true</enabled>
                <updatePolicy>daily</updatePolicy>
            </snapshots>
            <releases>
                <enabled>false</enabled>
            </releases>
        </pluginRepository>
        <pluginRepository>
            <id>wso2-nexus</id>
            <name>WSO2 internal Repository</name>
            <url>https://maven.wso2.org/nexus/content/groups/wso2-public/</url>
            <releases>
                <enabled>true</enabled>
                <updatePolicy>daily</updatePolicy>
                <checksumPolicy>ignore</checksumPolicy>
            </releases>
        </pluginRepository>
    </pluginRepositories>

    <build>
        <plugins>
            <plugin>
                <groupId>org.apache.maven.plugins</groupId>
                <artifactId>maven-release-plugin</artifactId>
                <configuration>
                    <preparationGoals>clean install</preparationGoals>
                    <autoVersionSubmodules>true</autoVersionSubmodules>
                </configuration>
            </plugin>
            <plugin>
                <groupId>org.apache.maven.plugins</groupId>
                <artifactId>maven-deploy-plugin</artifactId>
            </plugin>
            <plugin>
                <groupId>org.apache.maven.plugins</groupId>
                <artifactId>maven-compiler-plugin</artifactId>
                <configuration>
                    <encoding>UTF-8</encoding>
                    <source>1.8</source>
                    <target>1.8</target>
                </configuration>
            </plugin>
            <plugin>
                <groupId>org.apache.maven.plugins</groupId>
                <artifactId>maven-surefire-plugin</artifactId>
                <version>2.22.1</version>
            </plugin>
            <plugin>
                <inherited>false</inherited>
                <artifactId>maven-clean-plugin</artifactId>
                <version>2.1</version>
            </plugin>
        </plugins>

        <pluginManagement>
            <plugins>
                <plugin>
                    <groupId>org.apache.felix</groupId>
                    <artifactId>maven-bundle-plugin</artifactId>
                    <version>3.2.0</version>
                    <extensions>true</extensions>
                    <configuration>
                        <obrRepository>NONE</obrRepository>
                    </configuration>
                </plugin>
                <plugin>
                    <groupId>org.apache.maven.plugins</groupId>
                    <artifactId>maven-source-plugin</artifactId>
                    <version>3.0.1</version>
                    <executions>
                        <execution>
                            <id>attach-sources</id>
                            <phase>verify</phase>
                            <goals>
                                <goal>jar-no-fork</goal>
                            </goals>
                        </execution>
                    </executions>
                </plugin>
                <plugin>
                    <groupId>org.apache.maven.plugins</groupId>
                    <artifactId>maven-project-info-reports-plugin</artifactId>
                    <version>2.4</version>
                </plugin>
                <plugin>
                    <groupId>org.apache.maven.plugins</groupId>
                    <artifactId>maven-war-plugin</artifactId>
                    <version>${maven.war.plugin.version}</version>
                </plugin>
                <plugin>
                    <groupId>org.codehaus.mojo</groupId>
                    <artifactId>build-helper-maven-plugin</artifactId>
                    <version>3.0.0</version>
                </plugin>
                <plugin>
                    <groupId>net.wasdev.wlp.maven.plugins</groupId>
                    <artifactId>liberty-maven-plugin</artifactId>
                    <version>${liberty.maven.plugin.version}</version>
                </plugin>
                <plugin>
                    <groupId>org.wso2.maven</groupId>
                    <artifactId>wso2-maven-json-merge-plugin</artifactId>
                    <version>${wso2.json.merge.plugin.version}</version>
                </plugin>
                <plugin>
                    <groupId>org.apache.maven.plugins</groupId>
                    <artifactId>maven-checkstyle-plugin</artifactId>
                    <version>${maven.checkstyle.plugin.version}</version>
                </plugin>
            </plugins>
        </pluginManagement>

    </build>

    <dependencyManagement>
        <dependencies>
            <dependency>
                <groupId>org.wso2.carbon</groupId>
                <artifactId>org.wso2.carbon.ui</artifactId>
                <version>${carbon.kernel.version}</version>
            </dependency>
            <dependency>
                <groupId>org.eclipse.equinox</groupId>
                <artifactId>org.eclipse.equinox.http.servlet</artifactId>
                <version>${equinox.http.servlet.version}</version>
            </dependency>
            <dependency>
                <groupId>org.eclipse.equinox</groupId>
                <artifactId>org.eclipse.equinox.http.helper</artifactId>
                <version>${equinox.http.helper.version}</version>
            </dependency>
            <dependency>
                <groupId>org.eclipse.equinox</groupId>
                <artifactId>org.eclipse.equinox.jsp.jasper</artifactId>
                <version>${equinox.jsp.jasper.version}</version>
            </dependency>
            <dependency>
                <groupId>org.eclipse.equinox</groupId>
                <artifactId>javax.servlet.jsp</artifactId>
                <version>${javax.servlet.jsp.version}</version>
            </dependency>
            <dependency>
                <groupId>org.eclipse.microprofile</groupId>
                <artifactId>microprofile</artifactId>
                <version>${eclipse.microprofile.version}</version>
                <type>pom</type>
            </dependency>
            <dependency>
                <groupId>net.sf.ehcache.wso2</groupId>
                <artifactId>ehcache</artifactId>
                <version>${ehcache.version}</version>
            </dependency>
            <dependency>
                <groupId>org.apache.bcel.wso2</groupId>
                <artifactId>bcel</artifactId>
                <version>${bcel.wso2.version}</version>
            </dependency>
            <dependency>
                <groupId>org.ow2.asm</groupId>
                <artifactId>asm-all</artifactId>
                <version>${asm-all.version}</version>
            </dependency>
            <dependency>
                <groupId>cglib.wso2</groupId>
                <artifactId>cglib</artifactId>
                <version>${cglib.wso2.version}</version>
            </dependency>
            <dependency>
                <groupId>com.google.gdata.wso2</groupId>
                <artifactId>gdata-core</artifactId>
                <version>${gdata.core.wso2.version}</version>
            </dependency>
            <dependency>
                <groupId>com.google.code.gson</groupId>
                <artifactId>gson</artifactId>
                <version>${google.code.gson.version}</version>
            </dependency>
            <dependency>
                <groupId>org.apache.axis2.wso2</groupId>
                <artifactId>axis2-jibx</artifactId>
                <version>${axis2.jibx.wso2.version}</version>
            </dependency>
            <dependency>
                <groupId>org.jibx.wso2</groupId>
                <artifactId>jibx</artifactId>
                <version>${jibx.wso2.version}</version>
            </dependency>
            <dependency>
                <groupId>org.apache.axis2.wso2</groupId>
                <artifactId>axis2-jaxbri</artifactId>
                <version>${axis2.jaxb.wso2.version}</version>
            </dependency>
            <dependency>
                <groupId>org.wso2.carbon</groupId>
                <artifactId>org.wso2.carbon.core</artifactId>
                <version>${carbon.kernel.version}</version>
            </dependency>
            <dependency>
                <groupId>org.wso2.carbon</groupId>
                <artifactId>org.wso2.carbon.registry.core</artifactId>
                <version>${carbon.kernel.version}</version>
            </dependency>
            <dependency>
                <groupId>org.wso2.carbon</groupId>
                <artifactId>org.wso2.carbon.user.api</artifactId>
                <version>${carbon.kernel.version}</version>
            </dependency>
            <dependency>
                <groupId>org.apache.axis2.wso2</groupId>
                <artifactId>axis2</artifactId>
                <version>${axis2.wso2.version}</version>
            </dependency>
            <dependency>
                <groupId>org.apache.ws.commons.axiom.wso2</groupId>
                <artifactId>axiom</artifactId>
                <version>${axiom.wso2.version}</version>
            </dependency>
            <dependency>
                <groupId>org.wso2.carbon.identity.framework</groupId>
                <artifactId>org.wso2.carbon.identity.core</artifactId>
                <version>${carbon.identity.framework.version}</version>
            </dependency>
            <dependency>
                <groupId>org.wso2.carbon.identity.framework</groupId>
                <artifactId>org.wso2.carbon.identity.application.common</artifactId>
                <version>${carbon.identity.framework.version}</version>
            </dependency>
            <dependency>
                <groupId>org.wso2.carbon.registry</groupId>
                <artifactId>org.wso2.carbon.registry.resource.stub</artifactId>
                <version>${carbon.registry.version}</version>
            </dependency>
            <dependency>
                <groupId>org.wso2.identity</groupId>
                <artifactId>org.wso2.identity.integration.ui.pages</artifactId>
                <version>${project.version}</version>
                <scope>test</scope>
            </dependency>
            <dependency>
                <groupId>org.wso2.carbon</groupId>
                <artifactId>org.wso2.carbon.authenticator.stub</artifactId>
                <version>${carbon.kernel.version}</version>
            </dependency>
            <dependency>
                <groupId>org.wso2.carbon.identity.inbound.auth.oauth2</groupId>
                <artifactId>org.wso2.carbon.identity.oauth</artifactId>
                <version>${identity.inbound.auth.oauth.version}</version>
            </dependency>
            <dependency>
                <groupId>org.wso2.carbon.identity.inbound.auth.oauth2</groupId>
                <artifactId>org.wso2.carbon.identity.oauth.stub</artifactId>
                <version>${identity.inbound.auth.oauth.version}</version>
            </dependency>
            <dependency>
                <groupId>junit</groupId>
                <artifactId>junit</artifactId>
                <version>${junit.version}</version>
                <scope>test</scope>
            </dependency>
            <dependency>
                <groupId>javax.servlet</groupId>
                <artifactId>servlet-api</artifactId>
                <version>${sevlet.api.version}</version>
            </dependency>
            <dependency>
                <groupId>javax.servlet</groupId>
                <artifactId>jsp-api</artifactId>
                <version>${jsp.api.version}</version>
            </dependency>
            <dependency>
                <groupId>com.google.common.wso2</groupId>
                <artifactId>google-collect</artifactId>
                <version>${google.collect.wso2.version}</version>
            </dependency>
            <dependency>
                <groupId>org.apache.oltu.oauth2</groupId>
                <artifactId>org.apache.oltu.oauth2.client</artifactId>
                <version>${oauth2.client.version}</version>
            </dependency>
            <dependency>
                <groupId>org.wso2.carbon</groupId>
                <artifactId>org.wso2.carbon.utils</artifactId>
                <version>${carbon.kernel.version}</version>
                <exclusions>
                    <exclusion>
                        <groupId>org.yaml</groupId>
                        <artifactId>snakeyaml</artifactId>
                    </exclusion>
                </exclusions>
            </dependency>
            <dependency>
                <groupId>com.googlecode.json-simple</groupId>
                <artifactId>json-simple</artifactId>
                <version>${json.simple.version}</version>
            </dependency>
            <dependency>
                <groupId>org.openid4java</groupId>
                <artifactId>openid4java-consumer</artifactId>
                <version>${openid4java.consumer.version}</version>
            </dependency>
            <dependency>
                <groupId>javax.servlet</groupId>
                <artifactId>jstl</artifactId>
                <version>${jstl.version}</version>
            </dependency>
            <dependency>
                <groupId>taglibs</groupId>
                <artifactId>standard</artifactId>
                <version>${taglibs.version}</version>
            </dependency>
            <dependency>
                <groupId>commons-lang</groupId>
                <artifactId>commons-lang</artifactId>
                <version>${commons.lang.version}</version>
            </dependency>
            <dependency>
                <groupId>org.wso2.is</groupId>
                <artifactId>org.wso2.identity.passivests.filter</artifactId>
                <version>${project.version}</version>
            </dependency>
            <dependency>
                <groupId>org.apache.ws.commons.axiom</groupId>
                <artifactId>axiom-impl</artifactId>
                <version>${axiom.impl.version}</version>
            </dependency>
            <dependency>
                <groupId>org.apache.ws.commons.axiom</groupId>
                <artifactId>axiom-api</artifactId>
                <version>${axiom.version}</version>
            </dependency>
            <dependency>
                <groupId>org.opensaml</groupId>
                <artifactId>opensaml</artifactId>
                <version>${opensaml.version}</version>
            </dependency>
            <!--OpenSAML3 dependencies-->
            <dependency>
                <groupId>org.opensaml</groupId>
                <artifactId>opensaml-core</artifactId>
                <version>${opensaml3.version}</version>
            </dependency>
            <dependency>
                <groupId>org.opensaml</groupId>
                <artifactId>opensaml-soap-api</artifactId>
                <version>${opensaml3.version}</version>
            </dependency>
            <dependency>
                <groupId>org.opensaml</groupId>
                <artifactId>opensaml-soap-impl</artifactId>
                <version>${opensaml3.version}</version>
            </dependency>
            <dependency>
                <groupId>org.opensaml</groupId>
                <artifactId>opensaml-profile-api</artifactId>
                <version>${opensaml3.version}</version>
            </dependency>
            <dependency>
                <groupId>org.opensaml</groupId>
                <artifactId>opensaml-profile-impl</artifactId>
                <version>${opensaml3.version}</version>
            </dependency>
            <dependency>
                <groupId>org.opensaml</groupId>
                <artifactId>opensaml-saml-api</artifactId>
                <version>${opensaml3.version}</version>
            </dependency>
            <dependency>
                <groupId>org.opensaml</groupId>
                <artifactId>opensaml-saml-impl</artifactId>
                <version>${opensaml3.version}</version>
            </dependency>
            <dependency>
                <groupId>org.opensaml</groupId>
                <artifactId>opensaml-messaging-api</artifactId>
                <version>${opensaml3.version}</version>
            </dependency>
            <dependency>
                <groupId>org.opensaml</groupId>
                <artifactId>opensaml-messaging-impl</artifactId>
                <version>${opensaml3.version}</version>
            </dependency>
            <dependency>
                <groupId>org.opensaml</groupId>
                <artifactId>opensaml-security-api</artifactId>
                <version>${opensaml3.version}</version>
            </dependency>
            <dependency>
                <groupId>org.opensaml</groupId>
                <artifactId>opensaml-security-impl</artifactId>
                <version>${opensaml3.version}</version>
            </dependency>
            <dependency>
                <groupId>org.opensaml</groupId>
                <artifactId>opensaml-storage-api</artifactId>
                <version>${opensaml3.version}</version>
            </dependency>
            <dependency>
                <groupId>org.opensaml</groupId>
                <artifactId>opensaml-storage-impl</artifactId>
                <version>${opensaml3.version}</version>
            </dependency>
            <dependency>
                <groupId>org.opensaml</groupId>
                <artifactId>opensaml-xacml-api</artifactId>
                <version>${opensaml3.version}</version>
            </dependency>
            <dependency>
                <groupId>org.opensaml</groupId>
                <artifactId>opensaml-xacml-impl</artifactId>
                <version>${opensaml3.version}</version>
            </dependency>
            <dependency>
                <groupId>org.opensaml</groupId>
                <artifactId>opensaml-xacml-saml-api</artifactId>
                <version>${opensaml3.version}</version>
            </dependency>
            <dependency>
                <groupId>org.opensaml</groupId>
                <artifactId>opensaml-xacml-saml-impl</artifactId>
                <version>${opensaml3.version}</version>
            </dependency>
            <dependency>
                <groupId>org.opensaml</groupId>
                <artifactId>opensaml-xmlsec-api</artifactId>
                <version>${opensaml3.version}</version>
            </dependency>
            <dependency>
                <groupId>org.opensaml</groupId>
                <artifactId>opensaml-xmlsec-impl</artifactId>
                <version>${opensaml3.version}</version>
            </dependency>
            <dependency>
                <groupId>net.shibboleth.utilities</groupId>
                <artifactId>java-support</artifactId>
                <version>${shibboleth.version}</version>
            </dependency>
            <!--End of OpenSAML3 dependencies-->
            <dependency>
                <groupId>org.wso2.orbit.joda-time</groupId>
                <artifactId>joda-time</artifactId>
                <version>${joda.wso2.version}</version>
            </dependency>
            <dependency>
                <groupId>xalan</groupId>
                <artifactId>xalan</artifactId>
                <version>${xalan.version}</version>
            </dependency>
            <dependency>
                <groupId>xalan.wso2</groupId>
                <artifactId>xalan</artifactId>
                <version>${xalan.wso2.version}</version>
            </dependency>
            <dependency>
                <groupId>xml-apis</groupId>
                <artifactId>xml-apis</artifactId>
                <version>${xml.apis.version}</version>
            </dependency>
            <dependency>
                <groupId>org.wso2.carbon.identity.agent.sso.java</groupId>
                <artifactId>org.wso2.carbon.identity.sso.agent</artifactId>
                <version>${identity.agent.sso.version}</version>
            </dependency>
            <dependency>
                <groupId>org.wso2.orbit.org.apache.neethi</groupId>
                <artifactId>neethi</artifactId>
                <version>${neethi.wso2.version}</version>
            </dependency>
            <dependency>
                <groupId>org.wso2.orbit.org.opensaml</groupId>
                <artifactId>opensaml</artifactId>
                <version>${opensaml2.wso2.version}</version>
            </dependency>
            <dependency>
                <groupId>org.wso2.carbon</groupId>
                <artifactId>org.wso2.carbon.addressing</artifactId>
                <version>${carbon.kernel.version}</version>
            </dependency>
            <dependency>
                <groupId>org.apache.rampart.wso2</groupId>
                <artifactId>rampart-core</artifactId>
                <version>${rampart.wso2.version}</version>
            </dependency>
            <dependency>
                <groupId>org.apache.rampart.wso2</groupId>
                <artifactId>rampart-policy</artifactId>
                <version>${rampart.wso2.version}</version>
            </dependency>
            <dependency>
                <groupId>org.apache.rampart.wso2</groupId>
                <artifactId>rampart-trust</artifactId>
                <version>${rampart.wso2.version}</version>
            </dependency>
            <dependency>
                <groupId>org.apache.ws.security.wso2</groupId>
                <artifactId>wss4j</artifactId>
                <version>${wss4j.wso2.version}</version>
            </dependency>
            <dependency>
                <groupId>org.apache.httpcomponents.wso2</groupId>
                <artifactId>httpcore</artifactId>
                <version>${httpcore.wso2.version}</version>
            </dependency>
            <dependency>
                <groupId>org.wso2.carbon.identity.user.ws</groupId>
                <artifactId>org.wso2.carbon.um.ws.api.stub</artifactId>
                <version>${identity.user.ws.version}</version>
            </dependency>
            <dependency>
                <groupId>org.wso2.carbon.identity.user.ws</groupId>
                <artifactId>org.wso2.carbon.um.ws.api</artifactId>
                <version>${identity.user.ws.version}</version>
            </dependency>
            <dependency>
                <groupId>org.wso2.carbon.identity</groupId>
                <artifactId>org.wso2.carbon.authenticator.stub</artifactId>
                <version>${carbon.kernel.version}</version>
            </dependency>
            <dependency>
                <groupId>org.wso2.carbon.identity.framework</groupId>
                <artifactId>org.wso2.carbon.identity.entitlement</artifactId>
                <version>${carbon.identity.framework.version}</version>
            </dependency>
            <dependency>
                <groupId>org.wso2.carbon.identity.framework</groupId>
                <artifactId>org.wso2.carbon.identity.entitlement.stub</artifactId>
                <version>${carbon.identity.framework.version}</version>
            </dependency>
            <dependency>
                <groupId>org.wso2.securevault</groupId>
                <artifactId>org.wso2.securevault</artifactId>
                <version>${securevault.wso2.version}</version>
            </dependency>
            <dependency>
                <groupId>org.apache.httpcomponents</groupId>
                <artifactId>httpclient</artifactId>
                <version>${httpclient.version}</version>
            </dependency>
            <dependency>
                <groupId>commons-httpclient</groupId>
                <artifactId>commons-httpclient</artifactId>
                <version>${commons.httpclient.version}</version>
            </dependency>
            <dependency>
                <groupId>org.wso2.is</groupId>
                <artifactId>org.wso2.identity.styles</artifactId>
                <version>${project.version}</version>
            </dependency>
            <dependency>
                <groupId>org.wso2.carbon</groupId>
                <artifactId>org.wso2.carbon.core.ui.feature</artifactId>
                <version>${carbon.kernel.version}</version>
                <type>zip</type>
            </dependency>
            <dependency>
                <groupId>org.wso2.carbon</groupId>
                <artifactId>org.wso2.carbon.core.ui.feature</artifactId>
                <version>${carbon.kernel.version}</version>
            </dependency>
            <dependency>
                <groupId>org.wso2.identity</groupId>
                <artifactId>org.wso2.stratos.identity.dashboard.ui</artifactId>
                <version>${stratos.version.221}</version>
            </dependency>
            <dependency>
                <groupId>org.testng</groupId>
                <artifactId>testng</artifactId>
                <version>${testng.version}</version>
                <scope>test</scope>
            </dependency>
            <dependency>
                <groupId>org.wso2.carbon.identity.framework</groupId>
                <artifactId>org.wso2.carbon.user.mgt.stub</artifactId>
                <version>${carbon.identity.framework.version}</version>
            </dependency>
            <dependency>
                <groupId>org.wso2.carbon.identity.inbound.auth.sts</groupId>
                <artifactId>org.wso2.carbon.identity.sts.passive.stub</artifactId>
                <version>${identity.inbound.auth.sts.version}</version>
            </dependency>
            <dependency>
                <groupId>org.wso2.carbon</groupId>
                <artifactId>SecVerifier</artifactId>
                <version>${carbon.kernel.version}</version>
                <type>aar</type>
            </dependency>
            <dependency>
                <groupId>emma</groupId>
                <artifactId>emma</artifactId>
                <version>${emma.version}</version>
            </dependency>
            <dependency>
                <groupId>org.wso2.orbit.com.h2database</groupId>
                <artifactId>h2-engine</artifactId>
                <version>${h2database.wso2.version}</version>
            </dependency>
            <dependency>
                <groupId>org.apache.rampart</groupId>
                <artifactId>rampart</artifactId>
                <type>mar</type>
                <version>${rampart.wso2.version}</version>
            </dependency>
            <dependency>
                <groupId>org.wso2.carbon.identity.framework</groupId>
                <artifactId>org.wso2.carbon.identity.application.mgt.stub</artifactId>
                <version>${carbon.identity.framework.version}</version>
                <scope>compile</scope>
            </dependency>
            <dependency>
                <groupId>org.wso2.carbon.identity.framework</groupId>
                <artifactId>org.wso2.carbon.identity.application.default.auth.sequence.mgt.stub</artifactId>
                <version>${carbon.identity.framework.version}</version>
                <scope>compile</scope>
            </dependency>
            <dependency>
                <groupId>org.wso2.carbon.identity.framework</groupId>
                <artifactId>org.wso2.carbon.identity.functions.library.mgt.stub</artifactId>
                <version>${carbon.identity.framework.version}</version>
                <scope>compile</scope>
            </dependency>
            <dependency>
                <groupId>org.wso2.carbon.identity.framework</groupId>
                <artifactId>org.wso2.carbon.idp.mgt.stub</artifactId>
                <version>${carbon.identity.framework.version}</version>
                <scope>compile</scope>
            </dependency>
            <dependency>
                <groupId>org.wso2.identity</groupId>
                <artifactId>org.wso2.identity.integration.common.clients</artifactId>
                <version>${project.version}</version>
                <scope>compile</scope>
            </dependency>
            <dependency>
                <groupId>org.wso2.identity</groupId>
                <artifactId>org.wso2.identity.integration.common.utils</artifactId>
                <version>${project.version}</version>
                <scope>compile</scope>
            </dependency>
            <dependency>
                <groupId>org.wso2.carbon.identity.inbound.provisioning.scim</groupId>
                <artifactId>org.wso2.carbon.identity.scim.common.stub</artifactId>
                <version>${identity.inbound.provisioning.scim.version}</version>
                <scope>compile</scope>
            </dependency>
            <dependency>
                <groupId>org.wso2.carbon.identity.inbound.provisioning.scim2</groupId>
                <artifactId>org.wso2.carbon.identity.scim2.common</artifactId>
                <version>${identity.inbound.provisioning.scim2.version}</version>
                <scope>compile</scope>
            </dependency>
            <dependency>
                <groupId>org.wso2.carbon.identity.framework</groupId>
                <artifactId>org.wso2.carbon.identity.user.store.configuration.stub</artifactId>
                <version>${carbon.identity.framework.version}</version>
                <scope>compile</scope>
            </dependency>
            <dependency>
                <groupId>org.wso2.carbon.identity.framework</groupId>
                <artifactId>org.wso2.carbon.identity.user.store.count.stub</artifactId>
                <version>${carbon.identity.framework.version}</version>
                <scope>compile</scope>
            </dependency>
            <dependency>
                <groupId>org.wso2.carbon</groupId>
                <artifactId>org.wso2.carbon.user.core</artifactId>
                <version>${carbon.kernel.version}</version>
                <scope>compile</scope>
            </dependency>
            <dependency>
                <groupId>org.wso2.carbon.identity.framework</groupId>
                <artifactId>org.wso2.carbon.identity.mgt</artifactId>
                <version>${carbon.identity.framework.version}</version>
            </dependency>
            <dependency>
                <groupId>org.wso2.carbon.identity.framework</groupId>
                <artifactId>org.wso2.carbon.identity.mgt.stub</artifactId>
                <version>${carbon.identity.framework.version}</version>
                <scope>compile</scope>
            </dependency>
            <dependency>
                <groupId>org.wso2.carbon.identity.framework</groupId>
                <artifactId>org.wso2.carbon.identity.template.mgt</artifactId>
                <version>${carbon.identity.framework.version}</version>
            </dependency>
            <dependency>
                <groupId>org.wso2.carbon.identity.framework</groupId>
                <artifactId>org.wso2.carbon.identity.template.mgt.ui</artifactId>
                <version>${carbon.identity.framework.version}</version>
            </dependency>
            <dependency>
                <groupId>org.wso2.carbon.identity.framework</groupId>
                <artifactId>org.wso2.carbon.identity.template.mgt.endpoint</artifactId>
                <version>${carbon.identity.framework.version}</version>
            </dependency>
            <dependency>
                <groupId>org.wso2.carbon.identity.inbound.auth.saml2</groupId>
                <artifactId>org.wso2.carbon.identity.sso.saml.stub</artifactId>
                <version>${identity.inbound.auth.saml.version}</version>
                <scope>compile</scope>
            </dependency>
            <dependency>
                <groupId>org.wso2.carbon.identity.framework</groupId>
                <artifactId>org.wso2.carbon.claim.mgt.stub</artifactId>
                <version>${carbon.identity.framework.version}</version>
                <scope>compile</scope>
            </dependency>
            <dependency>
                <groupId>org.wso2.carbon.identity.framework</groupId>
                <artifactId>org.wso2.carbon.identity.claim.metadata.mgt.stub</artifactId>
                <version>${carbon.identity.framework.version}</version>
                <scope>compile</scope>
            </dependency>
            <dependency>
                <groupId>org.wso2.carbon.identity.framework</groupId>
                <artifactId>org.wso2.carbon.identity.claim.metadata.mgt</artifactId>
                <version>${carbon.identity.framework.version}</version>
                <scope>compile</scope>
            </dependency>
            <dependency>
                <groupId>org.wso2.carbon.identity.inbound.auth.openid</groupId>
                <artifactId>org.wso2.carbon.identity.provider.openid.stub</artifactId>
                <version>${identity.inbound.auth.openid.version}</version>
                <scope>compile</scope>
            </dependency>
            <dependency>
                <groupId>org.wso2.carbon.identity.association.account</groupId>
                <artifactId>org.wso2.carbon.identity.user.account.association.stub</artifactId>
                <version>${identity.user.account.association.version}</version>
            </dependency>
            <dependency>
                <groupId>org.wso2.carbon.identity.framework</groupId>
                <artifactId>org.wso2.carbon.identity.governance.stub</artifactId>
                <version>${carbon.identity.framework.version}</version>
            </dependency>
            <dependency>
                <groupId>org.wso2.carbon.identity.governance</groupId>
                <artifactId>org.wso2.carbon.identity.recovery</artifactId>
                <version>${identity.governance.version}</version>
            </dependency>
            <dependency>
                <groupId>org.wso2.carbon.identity.governance</groupId>
                <artifactId>org.wso2.carbon.identity.recovery.stub</artifactId>
                <version>${identity.governance.version}</version>
            </dependency>
            <dependency>
                <groupId>org.wso2.carbon.deployment</groupId>
                <artifactId>org.wso2.carbon.service.mgt.stub</artifactId>
                <version>${carbon.deployment.version}</version>
                <scope>test</scope>
            </dependency>
            <dependency>
                <groupId>org.wso2.carbon.deployment</groupId>
                <artifactId>org.wso2.carbon.webapp.mgt.stub</artifactId>
                <version>${carbon.deployment.version}</version>
                <scope>test</scope>
            </dependency>
            <dependency>
                <groupId>org.wso2.carbon.automation</groupId>
                <artifactId>org.wso2.carbon.automation.test.utils</artifactId>
                <version>${carbon.automation.version}</version>
            </dependency>
            <dependency>
                <groupId>org.wso2.carbon.automation</groupId>
                <artifactId>org.wso2.carbon.automation.engine</artifactId>
                <version>${carbon.automation.version}</version>
            </dependency>
            <dependency>
                <groupId>org.wso2.carbon.automation</groupId>
                <artifactId>org.wso2.carbon.automation.extensions</artifactId>
                <version>${carbon.automation.version}</version>
                <exclusions>
                    <exclusion>
                        <groupId>com.saucelabs.selenium</groupId> <!-- Exclude Project-E from Project-B -->
                        <artifactId>sauce-ondemand-driver</artifactId>
                    </exclusion>
                    <exclusion>
                        <groupId>com.saucelabs.selenium</groupId> <!-- Exclude Project-E from Project-B -->
                        <artifactId>selenium-client-factory</artifactId>
                    </exclusion>
                </exclusions>
            </dependency>
            <dependency>
                <groupId>org.wso2.carbon.automationutils</groupId>
                <artifactId>org.wso2.carbon.integration.common.extensions</artifactId>
                <version>${carbon.automationutils.version}</version>
            </dependency>
            <dependency>
                <groupId>org.wso2.carbon.automationutils</groupId>
                <artifactId>org.wso2.carbon.integration.common.utils</artifactId>
                <version>${carbon.automationutils.version}</version>
            </dependency>
            <dependency>
                <groupId>org.wso2.carbon.automationutils</groupId>
                <artifactId>org.wso2.carbon.integration.common.admin.client</artifactId>
                <version>${carbon.automationutils.version}</version>
            </dependency>
            <dependency>
                <groupId>org.wso2.is</groupId>
                <artifactId>org.wso2.identity.integration.common.clients</artifactId>
                <version>${project.version}</version>
                <scope>compile</scope>
            </dependency>
            <dependency>
                <groupId>org.wso2.is</groupId>
                <artifactId>org.wso2.identity.integration.common.utils</artifactId>
                <version>${project.version}</version>
                <scope>compile</scope>
            </dependency>
            <dependency>
                <groupId>org.wso2.charon</groupId>
                <artifactId>org.wso2.charon.core</artifactId>
                <version>${charon.orbit.version}</version>
            </dependency>
            <dependency>
                <groupId>org.apache.wink</groupId>
                <artifactId>wink-client</artifactId>
                <version>${apache.wink.version}</version>
            </dependency>
            <dependency>
                <groupId>org.apache.ws.security</groupId>
                <artifactId>wss4j</artifactId>
                <version>${apache.ws.security.version}</version>
            </dependency>
            <dependency>
                <groupId>commons-collections</groupId>
                <artifactId>commons-collections</artifactId>
                <version>${commons-collections.version}</version>
            </dependency>
            <dependency>
                <groupId>org.slf4j</groupId>
                <artifactId>slf4j-simple</artifactId>
                <version>${slf4j.version}</version>
            </dependency>

            <dependency>
                <groupId>org.slf4j</groupId>
                <artifactId>slf4j-log4j12</artifactId>
                <version>${slf4j.version}</version>
            </dependency>
            <dependency>
                <groupId>org.apache.openejb</groupId>
                <artifactId>openejb-core</artifactId>
                <version>${apache.openejb.version}</version>
                <scope>test</scope>
            </dependency>
            <dependency>
                <groupId>org.wso2.orbit.org.apache.httpcomponents</groupId>
                <artifactId>httpclient</artifactId>
                <version>${orbit.version.commons.httpclient}</version>
            </dependency>
            <dependency>
                <groupId>org.apache.axis2.wso2</groupId>
                <artifactId>axis2-client</artifactId>
                <version>${axis2.client.version}</version>
            </dependency>
            <dependency>
                <groupId>org.wso2.orbit.com.nimbusds</groupId>
                <artifactId>nimbus-jose-jwt</artifactId>
                <version>${nimbusds.version}</version>
            </dependency>
            <dependency>
                <groupId>com.nimbusds</groupId>
                <artifactId>oauth2-oidc-sdk</artifactId>
                <version>${nimbus.oidc.sdk.version}</version>
            </dependency>
            <dependency>
                <groupId>org.wso2.orbit.commons-codec</groupId>
                <artifactId>commons-codec</artifactId>
                <version>${commons-codec.version}</version>
            </dependency>
            <dependency>
                <groupId>org.wso2.carbon.identity.framework</groupId>
                <artifactId>org.wso2.carbon.identity.user.registration.stub</artifactId>
                <version>${carbon.identity.framework.version}</version>
            </dependency>
            <dependency>
                <groupId>org.wso2.carbon.identity.framework</groupId>
                <artifactId>org.wso2.carbon.identity.user.profile.stub</artifactId>
                <version>${carbon.identity.framework.version}</version>
            </dependency>
            <dependency>
                <groupId>org.wso2.carbon.identity.fetch.remote</groupId>
                <artifactId>org.wso2.carbon.identity.remotefetch.common</artifactId>
                <version>${org.wso2.carbon.identity.remotefetch.version}</version>
            </dependency>
            <dependency>
                <groupId>org.wso2.carbon.identity.fetch.remote</groupId>
                <artifactId>org.wso2.carbon.identity.remotefetch.core</artifactId>
                <version>${org.wso2.carbon.identity.remotefetch.version}</version>
            </dependency>
            <dependency>
                <groupId>org.wso2.carbon.identity.fetch.remote</groupId>
                <artifactId>org.wso2.carbon.identity.remotefetch.core.ui</artifactId>
                <version>${org.wso2.carbon.identity.remotefetch.version}</version>
            </dependency>
            <dependency>
                <groupId>org.wso2.carbon.identity.fetch.remote</groupId>
                <artifactId>org.wso2.carbon.identity.remotefetch.feature</artifactId>
                <version>${org.wso2.carbon.identity.remotefetch.version}</version>
            </dependency>
            <dependency>
                <groupId>org.eclipse.jgit</groupId>
                <artifactId>org.eclipse.jgit</artifactId>
                <version>${org.jgit.version}</version>
            </dependency>
            <dependency>
                <groupId>com.googlecode.javaewah</groupId>
                <artifactId>JavaEWAH</artifactId>
                <version>${javaewah.version}</version>
            </dependency>
            <dependency>
                <groupId>org.wso2.is</groupId>
                <artifactId>org.wso2.carbon.identity.test.integration.service.stubs</artifactId>
                <version>${project.version}</version>
            </dependency>
            <dependency>
                <groupId>org.wso2.carbon.identity.framework</groupId>
                <artifactId>org.wso2.carbon.identity.workflow.mgt.stub</artifactId>
                <version>${carbon.identity.framework.version}</version>
            </dependency>
            <dependency>
                <groupId>org.wso2.carbon.identity.framework</groupId>
                <artifactId>org.wso2.carbon.security.mgt.stub</artifactId>
                <version>${carbon.identity.framework.version}</version>
            </dependency>
            <dependency>
                <groupId>org.wso2.carbon.identity.workflow.impl.bps</groupId>
                <artifactId>org.wso2.carbon.identity.workflow.impl.stub</artifactId>
                <version>${identity.workflow.impl.bps.version}</version>
            </dependency>
            <dependency>
                <groupId>org.jacoco</groupId>
                <artifactId>org.jacoco.agent</artifactId>
                <version>${jacoco.agent.version}</version>
            </dependency>
            <dependency>
                <groupId>org.wso2.carbon</groupId>
                <artifactId>org.wso2.carbon.core.services</artifactId>
                <version>${carbon.kernel.version}</version>
            </dependency>
            <dependency>
                <groupId>org.apache.tomcat.wso2</groupId>
                <artifactId>tomcat</artifactId>
                <version>${org.apache.tomcat.wso2.version}</version>
            </dependency>
            <dependency>
                <groupId>org.opensaml</groupId>
                <artifactId>xmltooling</artifactId>
                <version>${xmltooling.version}</version>
            </dependency>
            <dependency>
                <groupId>org.opensaml</groupId>
                <artifactId>openws</artifactId>
                <version>${openws.version}</version>
            </dependency>
            <dependency>
                <groupId>org.wso2.carbon.identity.framework</groupId>
                <artifactId>org.wso2.carbon.identity.application.mgt</artifactId>
                <version>${carbon.identity.framework.version}</version>
            </dependency>
            <dependency>
                <groupId>org.wso2.carbon.identity.framework</groupId>
                <artifactId>org.wso2.carbon.identity.functions.library.mgt</artifactId>
                <version>${carbon.identity.framework.version}</version>
            </dependency>
            <dependency>
                <groupId>org.wso2.carbon.identity.framework</groupId>
                <artifactId>org.wso2.carbon.identity.user.functionality.mgt</artifactId>
                <version>${carbon.identity.framework.version}</version>
            </dependency>
            <dependency>
                <groupId>xerces</groupId>
                <artifactId>xercesImpl</artifactId>
                <version>${xercesImpl.version}</version>
            </dependency>
            <dependency>
                <groupId>org.wso2.carbon.identity.framework</groupId>
                <artifactId>org.wso2.carbon.identity.workflow.mgt</artifactId>
                <version>${carbon.identity.framework.version}</version>
            </dependency>
            <dependency>
                <groupId>org.wso2.carbon.identity.workflow.impl.bps</groupId>
                <artifactId>org.wso2.carbon.identity.workflow.impl</artifactId>
                <version>${identity.workflow.impl.bps.version}</version>
            </dependency>
            <dependency>
                <groupId>org.wso2.carbon.identity.framework</groupId>
                <artifactId>org.wso2.carbon.identity.application.authentication.framework</artifactId>
                <version>${carbon.identity.framework.version}</version>
            </dependency>
            <dependency>
                <groupId>org.wso2.carbon.identity.framework</groupId>
                <artifactId>org.wso2.carbon.user.mgt.common</artifactId>
                <version>${carbon.identity.framework.version}</version>
            </dependency>
            <dependency>
                <groupId>org.wso2.carbon.identity.framework</groupId>
                <artifactId>org.wso2.carbon.identity.role.mgt.core</artifactId>
                <version>${carbon.identity.framework.version}</version>
            </dependency>
            <dependency>
                <groupId>org.wso2.carbon.identity.framework</groupId>
                <artifactId>org.wso2.carbon.identity.secret.mgt.core</artifactId>
                <version>${carbon.identity.framework.version}</version>
            </dependency>
            <dependency>
                <groupId>org.wso2.carbon.identity.saml.common</groupId>
                <artifactId>org.wso2.carbon.identity.saml.common.util</artifactId>
                <version>${saml.common.util.version}</version>
            </dependency>
            <dependency>
                <groupId>commons-codec</groupId>
                <artifactId>commons-codec</artifactId>
                <version>${commons.codec.version}</version>
            </dependency>
            <dependency>
                <groupId>org.apache.ws.commons.schema.wso2</groupId>
                <artifactId>XmlSchema</artifactId>
                <version>${XmlSchema.version}</version>
            </dependency>
            <dependency>
                <groupId>wsdl4j.wso2</groupId>
                <artifactId>wsdl4j</artifactId>
                <version>${wsdl4j.version}</version>
            </dependency>
            <dependency>
                <groupId>org.wso2.carbon.analytics-common</groupId>
                <artifactId>org.wso2.carbon.databridge.commons</artifactId>
                <scope>test</scope>
                <version>${carbon.analytics-common.version}</version>
            </dependency>
            <dependency>
                <groupId>org.wso2.carbon.analytics-common</groupId>
                <artifactId>org.wso2.carbon.databridge.core</artifactId>
                <scope>test</scope>
                <version>${carbon.analytics-common.version}</version>
            </dependency>
            <dependency>
                <groupId>org.wso2.carbon.analytics-common</groupId>
                <artifactId>org.wso2.carbon.databridge.receiver.thrift</artifactId>
                <scope>test</scope>
                <version>${carbon.analytics-common.version}</version>
            </dependency>
            <dependency>
                <groupId>org.wso2.carbon.multitenancy</groupId>
                <artifactId>org.wso2.carbon.tenant.mgt.stub</artifactId>
                <version>${carbon.multitenancy.version}</version>
            </dependency>
            <dependency>
                <groupId>commons-pool.wso2</groupId>
                <artifactId>commons-pool</artifactId>
                <version>${commons.pool.wso2.version}</version>
            </dependency>

            <!-- Outbound Authenticators -->
            <dependency>
                <groupId>org.wso2.carbon.identity.outbound.auth.oidc</groupId>
                <artifactId>org.wso2.carbon.identity.application.authenticator.oidc</artifactId>
                <version>${identity.outbound.auth.oidc.version}</version>
            </dependency>
            <dependency>
                <groupId>org.wso2.carbon.identity.outbound.auth.oauth2</groupId>
                <artifactId>org.wso2.carbon.identity.application.authenticator.oauth2</artifactId>
                <version>${identity.outbound.auth.oauth2.version}</version>
            </dependency>
            <dependency>
                <groupId>org.wso2.carbon.identity.outbound.auth.sts.passive</groupId>
                <artifactId>org.wso2.carbon.identity.application.authenticator.passive.sts</artifactId>
                <version>${identity.outbound.auth.passive.sts.version}</version>
            </dependency>
            <dependency>
                <groupId>org.wso2.carbon.identity.outbound.auth.saml2</groupId>
                <artifactId>org.wso2.carbon.identity.application.authenticator.samlsso</artifactId>
                <version>${identity.outbound.auth.samlsso.version}</version>
            </dependency>

            <!-- Social Authenticators -->
            <dependency>
                <groupId>org.wso2.carbon.identity.outbound.auth.facebook</groupId>
                <artifactId>org.wso2.carbon.identity.application.authenticator.facebook</artifactId>
                <version>${social.authenticator.facebook.version}</version>
            </dependency>
            <dependency>
                <groupId>org.wso2.carbon.identity.outbound.auth.google</groupId>
                <artifactId>org.wso2.carbon.identity.application.authenticator.google</artifactId>
                <version>${social.authenticator.google.version}</version>
            </dependency>
            <dependency>
                <groupId>org.wso2.carbon.identity.outbound.auth.live</groupId>
                <artifactId>org.wso2.carbon.identity.application.authenticator.live</artifactId>
                <version>${social.authenticator.windowslive.version}</version>
            </dependency>
            <dependency>
                <groupId>org.wso2.carbon.identity.outbound.auth.apple</groupId>
                <artifactId>org.wso2.carbon.identity.application.authenticator.apple</artifactId>
                <version>${social.authenticator.apple.version}</version>
            </dependency>

            <!-- Provisioning Connectors -->
            <dependency>
                <groupId>org.wso2.carbon.identity.outbound.provisioning.google</groupId>
                <artifactId>org.wso2.carbon.identity.provisioning.connector.google</artifactId>
                <version>${provisioning.connector.google.version}</version>
            </dependency>
            <dependency>
                <groupId>org.wso2.carbon.identity.outbound.provisioning.salesforce</groupId>
                <artifactId>org.wso2.carbon.identity.provisioning.connector.salesforce</artifactId>
                <version>${provisioning.connector.salesforce.version}</version>
            </dependency>
            <dependency>
                <groupId>org.wso2.carbon.identity.outbound.provisioning.scim</groupId>
                <artifactId>org.wso2.carbon.identity.provisioning.connector.scim</artifactId>
                <version>${provisioning.connector.scim.version}</version>
            </dependency>
            <dependency>
                <groupId>org.wso2.carbon.identity.outbound.provisioning.scim2</groupId>
                <artifactId>org.wso2.carbon.identity.provisioning.connector.scim2</artifactId>
                <version>${provisioning.connector.scim2.version}</version>
            </dependency>

            <!-- Local Authenticators -->
            <dependency>
                <groupId>org.wso2.carbon.identity.application.auth.basic</groupId>
                <artifactId>org.wso2.carbon.identity.application.authenticator.basicauth</artifactId>
                <version>${identity.local.auth.basicauth.version}</version>
            </dependency>
            <dependency>
                <groupId>org.wso2.carbon.identity.local.auth.iwa</groupId>
                <artifactId>org.wso2.carbon.identity.application.authenticator.iwa</artifactId>
                <version>${identity.local.auth.iwa.version}</version>
            </dependency>
            <dependency>
                <groupId>org.wso2.carbon.identity.local.auth.fido</groupId>
                <artifactId>org.wso2.carbon.identity.application.authenticator.fido</artifactId>
                <version>${identity.local.auth.fido.version}</version>
            </dependency>
            <dependency>
                <groupId>org.wso2.carbon.identity.local.auth.fido</groupId>
                <artifactId>org.wso2.carbon.identity.application.authenticator.fido2</artifactId>
                <version>${identity.local.auth.fido.version}</version>
            </dependency>
            <dependency>
                <groupId>org.wso2.carbon.identity.local.auth.fido</groupId>
                <artifactId>org.wso2.carbon.identity.application.authenticator.fido2.server.feature</artifactId>
                <version>${identity.local.auth.fido.version}</version>
            </dependency>
            <dependency>
                <groupId>org.wso2.carbon.identity.application.auth.basic</groupId>
                <artifactId>org.wso2.carbon.identity.application.authenticator.basicauth.jwt</artifactId>
                <version>${identity.local.auth.basicauth.version}</version>
            </dependency>
            <dependency>
                <groupId>org.wso2.carbon.identity.application.auth.basic</groupId>
                <artifactId>org.wso2.carbon.identity.application.authentication.handler.identifier</artifactId>
                <version>${identity.local.auth.basicauth.version}</version>
            </dependency>
            <dependency>
                <groupId>org.wso2.carbon.identity.application.auth.basic</groupId>
                <artifactId>org.wso2.carbon.identity.application.authentication.handler.session</artifactId>
                <version>${identity.local.auth.basicauth.version}</version>
            </dependency>
            <dependency>
                <groupId>org.wso2.carbon.extension.identity.oauth.addons</groupId>
                <artifactId>org.wso2.carbon.identity.oauth2.token.handler.clientauth.mutualtls</artifactId>
                <version>${identity.oauth.addons.version}</version>
            </dependency>

            <!-- Local Authentication API Connector -->
            <dependency>
                <groupId>org.wso2.carbon.identity.local.auth.api</groupId>
                <artifactId>org.wso2.carbon.identity.local.auth.api.core</artifactId>
                <version>${identity.local.auth.api.version}</version>
            </dependency>

            <!-- OAuth2 Grant Type extensions -->
            <dependency>
                <groupId>org.wso2.carbon.extension.identity.oauth2.grantType.jwt</groupId>
                <artifactId>org.wso2.carbon.identity.oauth2.grant.jwt</artifactId>
                <version>${identity.oauth2.jwt.bearer.grant.version}</version>
            </dependency>

            <!--Conditional authenticator functions-->
            <dependency>
                <groupId>org.wso2.carbon.identity.conditional.auth.functions</groupId>
                <artifactId>org.wso2.carbon.identity.conditional.auth.functions.user</artifactId>
                <version>${conditional.authentication.functions.version}</version>
            </dependency>
            <dependency>
                <groupId>org.wso2.carbon.identity.conditional.auth.functions</groupId>
                <artifactId>org.wso2.carbon.identity.conditional.auth.functions.notification</artifactId>
                <version>${conditional.authentication.functions.version}</version>
            </dependency>
            <dependency>
                <groupId>org.wso2.carbon.identity.conditional.auth.functions</groupId>
                <artifactId>org.wso2.carbon.identity.conditional.auth.functions.cookie</artifactId>
                <version>${conditional.authentication.functions.version}</version>
            </dependency>
            <dependency>
                <groupId>org.wso2.carbon.identity.conditional.auth.functions</groupId>
                <artifactId>org.wso2.carbon.identity.conditional.auth.functions.analytics</artifactId>
                <version>${conditional.authentication.functions.version}</version>
            </dependency>
            <dependency>
                <groupId>org.wso2.carbon.identity.conditional.auth.functions</groupId>
                <artifactId>org.wso2.carbon.identity.conditional.auth.functions.choreo</artifactId>
                <version>${conditional.authentication.functions.version}</version>
            </dependency>
            <!-- Other Connectors packed with IS -->
            <dependency>
                <groupId>org.wso2.carbon.extension.identity.authenticator.outbound.emailotp</groupId>
                <artifactId>org.wso2.carbon.identity.authenticator.emailotp</artifactId>
                <version>${authenticator.emailotp.version}</version>
            </dependency>
            <dependency>
                <groupId>org.wso2.carbon.extension.identity.authenticator.outbound.smsotp</groupId>
                <artifactId>org.wso2.carbon.extension.identity.authenticator.smsotp.connector</artifactId>
                <version>${authenticator.smsotp.version}</version>
            </dependency>
            <dependency>
                <groupId>org.wso2.carbon.identity.local.auth.magiclink</groupId>
                <artifactId>org.wso2.carbon.identity.application.authenticator.magiclink</artifactId>
                <version>${authenticator.magiclink.version}</version>
            </dependency>
            <dependency>
                <groupId>org.wso2.carbon.identity.local.auth.magiclink</groupId>
                <artifactId>org.wso2.carbon.identity.local.auth.magiclink.server.feature</artifactId>
                <version>${authenticator.magiclink.version}</version>
            </dependency>
            <dependency>
                <groupId>org.wso2.carbon.extension.identity.authenticator.outbound.twitter</groupId>
                <artifactId>org.wso2.carbon.extension.identity.authenticator.twitter.connector</artifactId>
                <version>${authenticator.twitter.version}</version>
            </dependency>
            <dependency>
                <groupId>org.wso2.carbon.extension.identity.authenticator.outbound.office365</groupId>
                <artifactId>org.wso2.carbon.extension.identity.authenticator.office3620connector</artifactId>
                <version>${authenticator.office365.version}</version>
            </dependency>
            <dependency>
                <groupId>org.wso2.carbon.extension.identity.authenticator.outbound.totp</groupId>
                <artifactId>org.wso2.carbon.extension.identity.authenticator.totp.connector</artifactId>
                <version>${authenticator.totp.version}</version>
            </dependency>
            <dependency>
                <groupId>org.wso2.carbon.extension.identity.authenticator.outbound.backupcode</groupId>
                <artifactId>org.wso2.carbon.extension.identity.authenticator.backupcode.connector</artifactId>
                <version>${authenticator.backupcode.version}</version>
            </dependency>
            <dependency>
                <groupId>org.wso2.carbon.extension.identity.authenticator.outbound.x509Certificate</groupId>
                <artifactId>org.wso2.carbon.extension.identity.authenticator.x509Certificate.connector</artifactId>
                <version>${authenticator.x509.version}</version>
            </dependency>

            <!--Hash providers-->
            <dependency>
                <groupId>org.wso2.carbon.identity.hash.provider.pbkdf2</groupId>
                <artifactId>org.wso2.carbon.identity.hash.provider.pbkdf2.server.feature</artifactId>
                <version>${hashprovider.pbkdf2.version}</version>
            </dependency>

            <!-- API server and API user common dependencies -->
            <dependency>
                <groupId>org.wso2.carbon.identity.server.api</groupId>
                <artifactId>org.wso2.carbon.identity.api.server.common</artifactId>
                <version>${identity.server.api.version}</version>
            </dependency>
            <dependency>
                <groupId>org.wso2.carbon.identity.user.api</groupId>
                <artifactId>org.wso2.carbon.identity.api.user.common</artifactId>
                <version>${identity.user.api.version}</version>
            </dependency>

            <!--
                Dependencies from this point is used in p2 profile gen, added here to get them updated along with
                versions plugin (version plugin only reads the dependencies in dependencyManagement,
                and dependencies section)
            -->
            <dependency>
                <groupId>org.wso2.carbon.healthcheck</groupId>
                <artifactId>org.wso2.carbon.healthcheck.server.feature</artifactId>
                <version>${carbon.healthcheck.version}</version>
            </dependency>
            <dependency>
                <groupId>org.wso2.carbon.identity.carbon.auth.saml2</groupId>
                <artifactId>org.wso2.carbon.identity.authenticator.saml2.sso.feature</artifactId>
                <version>${identity.carbon.auth.saml2.version}</version>
                <type>zip</type>
            </dependency>
            <dependency>
                <groupId>org.wso2.carbon.identity.local.auth.requestpath.basic</groupId>
                <artifactId>org.wso2.carbon.identity.application.authenticator.requestpath.basicauth.server.feature
                </artifactId>
                <version>${identity.outbound.auth.requestpath.basicauth.version}</version>
            </dependency>
            <dependency>
                <groupId>org.wso2.carbon.identity.carbon.auth.mutualssl</groupId>
                <artifactId>org.wso2.carbon.identity.authenticator.mutualssl.feature</artifactId>
                <version>${identity.carbon.auth.mutual.ssl.version}</version>
            </dependency>
            <dependency>
                <groupId>org.wso2.carbon.identity.workflow.user</groupId>
                <artifactId>org.wso2.carbon.user.mgt.workflow.feature</artifactId>
                <version>${identity.user.workflow.version}</version>
            </dependency>
            <dependency>
                <groupId>org.wso2.carbon.identity.userstore.remote</groupId>
                <artifactId>org.wso2.carbon.identity.user.store.remote.feature</artifactId>
                <version>${identity.userstore.remote.version}</version>
            </dependency>
            <dependency>
                <groupId>org.wso2.carbon.identity.carbon.auth.iwa</groupId>
                <artifactId>org.wso2.carbon.identity.authenticator.iwa.feature</artifactId>
                <version>${identity.carbon.auth.iwa.version}</version>
            </dependency>
            <dependency>
                <groupId>org.wso2.carbon.identity.workflow.template.multisteps</groupId>
                <artifactId>org.wso2.carbon.identity.workflow.template.server.feature</artifactId>
                <version>${identity.workflow.template.multisteps.version}</version>
            </dependency>
            <dependency>
                <groupId>org.wso2.carbon.identity.local.auth.requestpath.oauth</groupId>
                <artifactId>org.wso2.carbon.identity.application.authenticator.requestpath.oauth.server.feature
                </artifactId>
                <version>${identity.outbound.auth.requestpath.oauth.version}</version>
            </dependency>
            <dependency>
                <groupId>org.wso2.carbon.identity.tool.validator.sso.saml2</groupId>
                <artifactId>org.wso2.carbon.identity.tools.saml.validator.feature</artifactId>
                <version>${identity.tool.samlsso.validator.version}</version>
            </dependency>
            <dependency>
                <groupId>org.wso2.carbon.identity.datapublisher.authentication</groupId>
                <artifactId>org.wso2.carbon.identity.data.publisher.application.authentication.server.feature
                </artifactId>
                <version>${identity.data.publisher.authentication.version}</version>
            </dependency>
            <dependency>
                <groupId>org.wso2.carbon.identity.data.publisher.oauth</groupId>
                <artifactId>org.wso2.carbon.identity.data.publisher.oauth.server.feature</artifactId>
                <version>${identity.data.publisher.oauth.version}</version>
            </dependency>
            <dependency>
                <groupId>org.wso2.carbon.identity.data.publisher.audit</groupId>
                <artifactId>org.wso2.carbon.identity.data.publisher.audit.user.operation.server.feature</artifactId>
                <version>${identity.data.publisher.audit.version}</version>
            </dependency>
            <dependency>
                <groupId>org.wso2.carbon.identity.auth.rest</groupId>
                <artifactId>org.wso2.carbon.identity.auth.server.feature</artifactId>
                <version>${identity.carbon.auth.rest.version}</version>
            </dependency>
            <dependency>
                <groupId>org.wso2.carbon.identity.auth.rest</groupId>
                <artifactId>org.wso2.carbon.identity.cors.server.feature</artifactId>
                <version>${identity.carbon.auth.rest.version}</version>
            </dependency>
            <dependency>
                <groupId>org.wso2.carbon.identity.event.handler.accountlock</groupId>
                <artifactId>org.wso2.carbon.identity.handler.event.account.lock.feature</artifactId>
                <version>${identity.event.handler.account.lock.version}</version>
            </dependency>
            <dependency>
                <groupId>org.wso2.carbon.identity.event.handler.notification</groupId>
                <artifactId>org.wso2.carbon.email.mgt.feature</artifactId>
                <version>${identity.event.handler.notification.version}</version>
            </dependency>
            <dependency>
                <groupId>org.wso2.carbon.identity.metadata.saml2</groupId>
                <artifactId>org.wso2.carbon.identity.idp.metadata.saml2.server.feature</artifactId>
                <version>${identity.metadata.saml.version}</version>
            </dependency>
            <dependency>
                <groupId>org.wso2.carbon.identity.saml.common</groupId>
                <artifactId>org.wso2.carbon.identity.saml.common.util.feature</artifactId>
                <version>${saml.common.util.version}</version>
            </dependency>
            <dependency>
                <groupId>org.wso2.identity.apps</groupId>
                <artifactId>org.wso2.identity.apps.feature</artifactId>
                <version>${identity.apps.version}</version>
            </dependency>
            <dependency>
                <groupId>org.wso2.identity.apps</groupId>
                <artifactId>org.wso2.identity.apps.authentication.portal.server.feature</artifactId>
                <version>${identity.apps.version}</version>
            </dependency>
            <dependency>
                <groupId>org.wso2.identity.apps</groupId>
                <artifactId>org.wso2.identity.apps.recovery.portal.server.feature</artifactId>
                <version>${identity.apps.version}</version>
            </dependency>

            <dependency>
                <groupId>org.wso2.carbon.identity.application.authz.xacml</groupId>
                <artifactId>org.wso2.carbon.identity.application.authz.xacml.server.feature</artifactId>
                <version>${identity.app.authz.xacml.version}</version>
            </dependency>
            <dependency>
                <groupId>org.wso2.carbon.extension.identity.oauth.addons</groupId>
                <artifactId>org.wso2.carbon.identity.oauth2.validators.xacml.server.feature</artifactId>
                <version>${identity.oauth.addons.version}</version>
            </dependency>
            <dependency>
                <groupId>org.wso2.carbon.identity.outbound.auth.oauth2</groupId>
                <artifactId>org.wso2.carbon.identity.outbound.auth.oauth2.server.feature</artifactId>
                <version>${identity.outbound.auth.oauth2.version}</version>
            </dependency>
            <dependency>
                <groupId>org.apache.felix</groupId>
                <artifactId>org.apache.felix.scr.ds-annotations</artifactId>
                <version>${ds-annotations.version}</version>
            </dependency>
            <dependency>
                <groupId>org.wso2.carbon.consent.mgt</groupId>
                <artifactId>org.wso2.carbon.consent.mgt.feature</artifactId>
                <version>${carbon.consent.mgt.version}</version>
            </dependency>
            <dependency>
                <groupId>org.wso2.carbon.identity.framework</groupId>
                <artifactId>org.wso2.carbon.identity.consent.mgt</artifactId>
                <version>${carbon.identity.framework.version}</version>
            </dependency>
            <dependency>
                <groupId>org.wso2.carbon.utils</groupId>
                <artifactId>org.wso2.carbon.database.utils</artifactId>
                <version>${carbon.database.utils.version}</version>
            </dependency>
            <dependency>
                <groupId>org.wso2.carbon.registry</groupId>
                <artifactId>org.wso2.carbon.registry.properties.stub</artifactId>
                <version>${carbon.registry.version}</version>
            </dependency>
            <dependency>
                <groupId>org.wso2.carbon.extension.identity.x509certificate</groupId>
                <artifactId>org.wso2.carbon.extension.identity.x509Certificate.validation.server.feature</artifactId>
                <version>${org.wso2.carbon.extension.identity.x509certificate.version}</version>
            </dependency>
            <dependency>
                <groupId>org.wso2.carbon.identity.conditional.auth.functions</groupId>
                <artifactId>org.wso2.carbon.identity.conditional.auth.functions.server.feature</artifactId>
                <version>${conditional.authentication.functions.version}</version>
            </dependency>
            <dependency>
                <groupId>org.wso2.carbon.identity.framework</groupId>
                <artifactId>org.wso2.carbon.identity.template.mgt.server.feature</artifactId>
                <version>${carbon.identity.framework.version}</version>
            </dependency>
            <dependency>
                <groupId>org.wso2.carbon.identity.framework</groupId>
                <artifactId>org.wso2.carbon.identity.template.mgt.feature</artifactId>
                <version>${carbon.identity.framework.version}</version>
            </dependency>
            <dependency>
                <groupId>org.wso2.carbon.identity.framework</groupId>
                <artifactId>org.wso2.carbon.identity.cors.mgt.server.feature</artifactId>
                <version>${carbon.identity.framework.version}</version>
            </dependency>
            <dependency>
                <groupId>org.wso2.carbon.identity.framework</groupId>
                <artifactId>org.wso2.carbon.identity.user.functionality.mgt.feature</artifactId>
                <version>${carbon.identity.framework.version}</version>
            </dependency>
            <dependency>
                <groupId>org.wso2.carbon.identity.framework</groupId>
                <artifactId>org.wso2.carbon.identity.multi.attribute.login.mgt.server.feature</artifactId>
                <version>${carbon.identity.framework.version}</version>
            </dependency>
            <dependency>
                <groupId>org.wso2.carbon.identity.framework</groupId>
                <artifactId>org.wso2.carbon.identity.unique.claim.mgt.server.feature</artifactId>
                <version>${carbon.identity.framework.version}</version>
            </dependency>
            <dependency>
                <groupId>org.wso2.carbon.identity.framework</groupId>
                <artifactId>org.wso2.carbon.identity.userstore.configuration.server.feature</artifactId>
                <version>${carbon.identity.framework.version}</version>
            </dependency>
            <dependency>
                <groupId>org.wso2.carbon.identity.governance</groupId>
                <artifactId>org.wso2.carbon.identity.multi.attribute.login.service.server.feature</artifactId>
                <version>${identity.governance.version}</version>
            </dependency>
            <dependency>
                <groupId>org.wso2.carbon.identity.framework</groupId>
                <artifactId>org.wso2.carbon.identity.central.log.mgt</artifactId>
                <version>${carbon.identity.framework.version}</version>
            </dependency>
            <dependency>
                <groupId>org.wso2.carbon.identity.branding.preference.management</groupId>
                <artifactId>org.wso2.carbon.identity.branding.preference.management.core</artifactId>
                <version>${identity.branding.preference.management.version}</version>
            </dependency>
            <dependency>
                <groupId>org.wso2.carbon.identity.framework</groupId>
                <artifactId>org.wso2.carbon.identity.input.validation.mgt</artifactId>
                <version>${carbon.identity.framework.version}</version>
            </dependency>
            <dependency>
                <groupId>org.wso2.carbon.identity.framework</groupId>
                <artifactId>org.wso2.carbon.identity.input.validation.mgt.server.feature</artifactId>
                <version>${carbon.identity.framework.version}</version>
            </dependency>
            <dependency>
                <groupId>org.wso2.carbon.identity.framework</groupId>
                <artifactId>org.wso2.carbon.identity.consent.server.configs.mgt</artifactId>
                <version>${carbon.identity.framework.version}</version>
            </dependency>
            <dependency>
                <groupId>org.wso2.carbon.identity.framework</groupId>
                <artifactId>org.wso2.carbon.identity.consent.server.configs.mgt.server.feature</artifactId>
                <version>${carbon.identity.framework.version}</version>
            </dependency>
            <dependency>
                <groupId>org.wso2.carbon.identity.organization.management</groupId>
                <artifactId>org.wso2.carbon.identity.organization.management.server.feature</artifactId>
                <version>${identity.org.mgt.version}</version>
            </dependency>
            <dependency>
                <groupId>org.wso2.carbon.identity.organization.management.core</groupId>
                <artifactId>org.wso2.carbon.identity.organization.management.core.server.feature</artifactId>
                <version>${identity.org.mgt.core.version}</version>
            </dependency>
            <dependency>
                <groupId>org.wso2.carbon.identity.outbound.provisioning.scim2</groupId>
                <artifactId>org.wso2.carbon.identity.provisioning.connector.scim2.server.feature</artifactId>
                <version>${provisioning.connector.scim2.version}</version>
            </dependency>
            <dependency>
                <groupId>org.wso2.msf4j</groupId>
                <artifactId>msf4j-core</artifactId>
                <version>${msf4j.version}</version>
            </dependency>
            <dependency>
                <groupId>org.wso2.msf4j</groupId>
                <artifactId>msf4j-microservice</artifactId>
                <version>${msf4j.version}</version>
            </dependency>
            <dependency>
                <groupId>org.apache.velocity</groupId>
                <artifactId>velocity</artifactId>
                <version>${org.apache.velocity.version}</version>
            </dependency>
            <dependency>
                <groupId>io.rest-assured</groupId>
                <artifactId>rest-assured</artifactId>
                <version>${rest.assured.version}</version>
                <scope>test</scope>
            </dependency>
            <dependency>
                <groupId>io.rest-assured</groupId>
                <artifactId>json-path</artifactId>
                <version>${rest.assured.version}</version>
                <scope>test</scope>
            </dependency>
            <dependency>
                <groupId>io.rest-assured</groupId>
                <artifactId>xml-path</artifactId>
                <version>${rest.assured.version}</version>
                <scope>test</scope>
            </dependency>
            <dependency>
                <groupId>io.rest-assured</groupId>
                <artifactId>rest-assured-all</artifactId>
                <version>${rest.assured.version}</version>
                <scope>test</scope>
            </dependency>
            <dependency>
                <groupId>io.swagger</groupId>
                <artifactId>swagger-annotations</artifactId>
                <version>${swagger-core-version}</version>
                <scope>test</scope>
            </dependency>
            <dependency>
                <groupId>com.atlassian.oai</groupId>
                <artifactId>swagger-request-validator-restassured</artifactId>
                <version>${swagger-request-validator.version}</version>
                <scope>test</scope>
            </dependency>
            <dependency>
                <groupId>org.xmlunit</groupId>
                <artifactId>xmlunit-core</artifactId>
                <version>${org.xmlunit.version}</version>
                <scope>test</scope>
            </dependency>
            <dependency>
                <groupId>org.wso2.identity.apps</groupId>
                <artifactId>identity-apps-cypress-tests</artifactId>
                <version>${identity.apps.version}</version>
            </dependency>
            <dependency>
                <groupId>org.codehaus.jackson</groupId>
                <artifactId>jackson-core-asl</artifactId>
                <version>${jackson-core-asl.version}</version>
                <scope>compile</scope>
            </dependency>
            <dependency>
                <groupId>com.fasterxml.jackson.core</groupId>
                <artifactId>jackson-core</artifactId>
                <version>${com.fasterxml.jackson.version}</version>
            </dependency>
            <dependency>
                <groupId>com.fasterxml.jackson.core</groupId>
                <artifactId>jackson-annotations</artifactId>
                <version>${com.fasterxml.jackson.version}</version>
            </dependency>
            <dependency>
                <groupId>com.fasterxml.jackson.core</groupId>
                <artifactId>jackson-databind</artifactId>
                <version>${com.fasterxml.jackson.databind.version}</version>
            </dependency>
            <dependency>
                <groupId>org.apache.log4j.wso2</groupId>
                <artifactId>log4j</artifactId>
                <version>${org.apache.log4j.wso2.version}</version>
                <exclusions>
                    <exclusion>
                        <groupId>log4j</groupId>
                        <artifactId>log4j</artifactId>
                    </exclusion>
                </exclusions>
            </dependency>
            <!-- Pax Logging -->
            <dependency>
                <groupId>org.wso2.org.ops4j.pax.logging</groupId>
                <artifactId>pax-logging-api</artifactId>
                <version>${pax.logging.api.version}</version>
            </dependency>
            <dependency>
                <groupId>org.apache.logging.log4j</groupId>
                <artifactId>log4j-jul</artifactId>
                <version>${org.apache.logging.log4j.version}</version>
                <scope>test</scope>
            </dependency>
            <dependency>
                <groupId>org.apache.logging.log4j</groupId>
                <artifactId>log4j-core</artifactId>
                <version>${org.apache.logging.log4j.version}</version>
                <scope>test</scope>
            </dependency>
            <dependency>
                <groupId>commons-logging</groupId>
                <artifactId>commons-logging</artifactId>
                <version>1.2</version>
                <scope>test</scope>
            </dependency>
            <dependency>
                <groupId>commons-lang.wso2</groupId>
                <artifactId>commons-lang</artifactId>
                <version>${commons-lang.wso2.version}</version>
                <scope>test</scope>
            </dependency>
            <dependency>
                <groupId>org.wso2.is</groupId>
                <artifactId>org.wso2.carbon.identity.test.integration.service</artifactId>
                <version>${project.version}</version>
            </dependency>
            <dependency>
                <groupId>org.apache.directory.server</groupId>
                <artifactId>apacheds-core-constants</artifactId>
                <version>${apacheds.core.version}</version>
                <scope>test</scope>
            </dependency>
            <dependency>
                <groupId>org.apache.directory.server</groupId>
                <artifactId>apacheds-core</artifactId>
                <version>${apacheds.core.version}</version>
                <scope>test</scope>
            </dependency>
            <dependency>
                <groupId>org.apache.directory.server</groupId>
                <artifactId>apacheds-core-api</artifactId>
                <version>${apacheds.core.version}</version>
                <scope>test</scope>
            </dependency>
            <dependency>
                <groupId>org.apache.directory.server</groupId>
                <artifactId>apacheds-jdbm-partition</artifactId>
                <version>${apacheds.core.version}</version>
                <scope>test</scope>
            </dependency>
            <dependency>
                <groupId>org.apache.directory.server</groupId>
                <artifactId>apacheds-ldif-partition</artifactId>
                <version>${apacheds.core.version}</version>
                <scope>test</scope>
            </dependency>
            <dependency>
                <groupId>org.apache.directory.server</groupId>
                <artifactId>apacheds-protocol-ldap</artifactId>
                <version>${apacheds.core.version}</version>
                <scope>test</scope>
            </dependency>
            <dependency>
                <groupId>org.apache.directory.server</groupId>
                <artifactId>apacheds-protocol-shared</artifactId>
                <version>${apacheds.core.version}</version>
                <scope>test</scope>
            </dependency>
            <dependency>
                <groupId>org.apache.directory.server</groupId>
                <artifactId>apacheds-xdbm-partition</artifactId>
                <version>${apacheds.core.version}</version>
                <scope>test</scope>
            </dependency>
            <dependency>
                <groupId>org.apache.directory.api</groupId>
                <artifactId>api-all</artifactId>
                <version>${apacheds.api.version}</version>
                <scope>test</scope>
            </dependency>
        </dependencies>
    </dependencyManagement>

    <profiles>
        <profile>
            <id>Sign-Artifacts</id>
            <activation>
                <property>
                    <name>sign</name>
                </property>
            </activation>
            <build>
                <plugins>
                    <plugin>
                        <groupId>org.apache.maven.plugins</groupId>
                        <artifactId>maven-gpg-plugin</artifactId>
                        <version>1.0-alpha-3</version>
                        <executions>
                            <execution>
                                <id>sign-artifacts</id>
                                <phase>verify</phase>
                                <goals>
                                    <goal>sign</goal>
                                </goals>
                            </execution>
                        </executions>
                    </plugin>
                </plugins>
            </build>
        </profile>
        <profile>
            <id>wso2-release</id>
            <build>
                <plugins>
                    <plugin>
                        <groupId>org.apache.maven.plugins</groupId>
                        <artifactId>maven-javadoc-plugin</artifactId>
                        <version>2.10.1</version>
                        <executions>
                            <execution>
                                <id>attach-javadocs</id>
                                <goals>
                                    <goal>jar</goal>
                                </goals>
                                <configuration> <!-- add this to disable checking -->
                                    <additionalparam>-Xdoclint:none</additionalparam>
                                    <source>8</source>
                                </configuration>
                            </execution>
                        </executions>
                    </plugin>
                </plugins>
            </build>
        </profile>

    </profiles>

    <properties>

        <!--Carbon Identity Framework Version-->
<<<<<<< HEAD
        <carbon.identity.framework.version>5.25.144</carbon.identity.framework.version>
=======
        <carbon.identity.framework.version>5.25.200</carbon.identity.framework.version>
>>>>>>> 93bed8b9
        <carbon.identity.framework.version.range>[5.14.67, 6.0.0]</carbon.identity.framework.version.range>

        <!--SAML Common Utils Version-->
        <saml.common.util.version>1.3.0</saml.common.util.version>
        <saml.common.util.version.range>[1.0.0,2.0.0)</saml.common.util.version.range>

        <!--Carbon Consent Version-->
        <carbon.consent.mgt.version>2.5.2</carbon.consent.mgt.version>

        <!--Identity Governance Version-->
        <identity.governance.version>1.8.39</identity.governance.version>

        <!--Identity Carbon Versions-->
        <identity.carbon.auth.saml2.version>5.8.4</identity.carbon.auth.saml2.version>
        <identity.carbon.auth.mutual.ssl.version>5.5.0</identity.carbon.auth.mutual.ssl.version>
        <identity.carbon.auth.iwa.version>5.5.0</identity.carbon.auth.iwa.version>
        <identity.carbon.auth.rest.version>1.8.17</identity.carbon.auth.rest.version>


        <!-- Identity Inbound Versions   -->
        <identity.inbound.auth.saml.version>5.11.13</identity.inbound.auth.saml.version>
        <identity.inbound.auth.oauth.version>6.11.66</identity.inbound.auth.oauth.version>
        <identity.inbound.auth.openid.version>5.9.0</identity.inbound.auth.openid.version>
        <identity.inbound.auth.sts.version>5.10.10</identity.inbound.auth.sts.version>
        <identity.inbound.provisioning.scim.version>5.7.3</identity.inbound.provisioning.scim.version>
        <identity.inbound.provisioning.scim2.version>3.4.19</identity.inbound.provisioning.scim2.version>

        <!-- Identity workflow Versions -->
        <identity.user.workflow.version>5.6.0</identity.user.workflow.version>
        <identity.workflow.impl.bps.version>5.5.4</identity.workflow.impl.bps.version>
        <identity.workflow.template.multisteps.version>5.5.0</identity.workflow.template.multisteps.version>


        <!-- Identity User Versions -->
        <identity.user.account.association.version>5.5.2</identity.user.account.association.version>
        <identity.user.ws.version>5.7.3</identity.user.ws.version>

        <!-- Identity Userstore Versions -->
        <identity.userstore.remote.version>5.2.5</identity.userstore.remote.version>

        <!-- Identity Data Publisher Versions -->
        <identity.data.publisher.authentication.version>5.6.5</identity.data.publisher.authentication.version>
        <identity.data.publisher.oauth.version>1.6.5</identity.data.publisher.oauth.version>
        <identity.data.publisher.audit.version>1.4.3</identity.data.publisher.audit.version>

        <!-- Identity Event Handler Versions -->
        <identity.event.handler.account.lock.version>1.8.9</identity.event.handler.account.lock.version>
        <identity.event.handler.notification.version>1.7.14</identity.event.handler.notification.version>

        <!--<identity.agent.entitlement.proxy.version>5.1.1</identity.agent.entitlement.proxy.version>-->
        <!--<identity.carbon.auth.signedjwt.version>5.1.1</identity.carbon.auth.signedjwt.version>-->
        <!--<identity.userstore.cassandra.version>5.1.1</identity.userstore.cassandra.version>-->
        <!--<identity.agent-entitlement-filter.version>5.1.1</identity.agent-entitlement-filter.version>-->
        <org.wso2.carbon.identity.remotefetch.version>0.8.4</org.wso2.carbon.identity.remotefetch.version>

        <!-- CallHome version -->
        <callhome.version>4.5.x_1.0.14</callhome.version>

        <!-- Authenticator Versions -->
        <identity.outbound.auth.oidc.version>5.11.9</identity.outbound.auth.oidc.version>
        <identity.outbound.auth.oauth2.version>1.0.11</identity.outbound.auth.oauth2.version>
        <identity.outbound.auth.passive.sts.version>5.5.0</identity.outbound.auth.passive.sts.version>
        <identity.outbound.auth.samlsso.version>5.8.3</identity.outbound.auth.samlsso.version>
        <identity.outbound.auth.requestpath.basicauth.version>5.5.4</identity.outbound.auth.requestpath.basicauth.version>
        <identity.outbound.auth.requestpath.oauth.version>5.5.4</identity.outbound.auth.requestpath.oauth.version>

        <!-- Social Authenticator Versions -->
        <social.authenticator.facebook.version>5.2.2</social.authenticator.facebook.version>
        <social.authenticator.google.version>5.2.9</social.authenticator.google.version>
        <social.authenticator.windowslive.version>5.2.2</social.authenticator.windowslive.version>
        <social.authenticator.apple.version>1.0.2</social.authenticator.apple.version>

        <!-- Provisioning connector Versions -->
        <provisioning.connector.google.version>5.2.3</provisioning.connector.google.version>
        <provisioning.connector.salesforce.version>5.2.2</provisioning.connector.salesforce.version>
        <provisioning.connector.scim.version>5.3.1</provisioning.connector.scim.version>
        <provisioning.connector.scim2.version>2.0.2</provisioning.connector.scim2.version>

        <!-- Local Authenticator Versions -->
        <identity.local.auth.basicauth.version>6.7.14</identity.local.auth.basicauth.version>
        <identity.local.auth.fido.version>5.3.34</identity.local.auth.fido.version>
        <identity.local.auth.iwa.version>5.4.2</identity.local.auth.iwa.version>

        <!-- Local Authentication API Connector Version -->
        <identity.local.auth.api.version>2.5.8</identity.local.auth.api.version>

        <!-- OAuth2 Grant Type extensions -->
        <identity.oauth2.jwt.bearer.grant.version>2.2.1</identity.oauth2.jwt.bearer.grant.version>

        <!--SAML Metadata-->
        <identity.metadata.saml.version>1.7.4</identity.metadata.saml.version>

        <!-- Connector Versions -->
        <authenticator.totp.version>3.3.8</authenticator.totp.version>
        <authenticator.backupcode.version>0.0.13</authenticator.backupcode.version>
        <authenticator.office365.version>2.1.2</authenticator.office365.version>
        <authenticator.smsotp.version>3.3.9</authenticator.smsotp.version>
        <authenticator.magiclink.version>1.1.8</authenticator.magiclink.version>
        <authenticator.emailotp.version>4.1.9</authenticator.emailotp.version>
        <authenticator.twitter.version>1.1.1</authenticator.twitter.version>
        <authenticator.x509.version>3.1.9</authenticator.x509.version>
        <identity.extension.utils>1.0.13</identity.extension.utils>

        <identity.org.mgt.version>1.3.39</identity.org.mgt.version>
        <identity.org.mgt.core.version>1.0.48</identity.org.mgt.core.version>

        <!-- Hash Provider Versions-->
        <hashprovider.pbkdf2.version>0.1.4</hashprovider.pbkdf2.version>

        <!-- Identity Branding Preference Management Versions -->
        <identity.branding.preference.management.version>1.0.5</identity.branding.preference.management.version>

        <!-- Identity REST API feature -->
        <identity.api.dispatcher.version>2.0.13</identity.api.dispatcher.version>
<<<<<<< HEAD
        <identity.user.api.version>1.3.9</identity.user.api.version>
        <identity.server.api.version>1.2.42</identity.server.api.version>
=======
        <identity.user.api.version>1.3.10</identity.user.api.version>
        <identity.server.api.version>1.2.59</identity.server.api.version>
>>>>>>> 93bed8b9

        <identity.agent.sso.version>5.5.9</identity.agent.sso.version>
        <identity.tool.samlsso.validator.version>5.5.2</identity.tool.samlsso.validator.version>
        <identity.app.authz.xacml.version>2.3.1</identity.app.authz.xacml.version>
        <identity.oauth.addons.version>2.4.25</identity.oauth.addons.version>
        <org.wso2.carbon.extension.identity.x509certificate.version>1.1.3</org.wso2.carbon.extension.identity.x509certificate.version>
        <conditional.authentication.functions.version>1.2.24</conditional.authentication.functions.version>

        <!-- Identity Portal Versions -->
        <identity.apps.version>1.6.326</identity.apps.version>

        <!-- Charon -->
        <charon.version>3.4.1</charon.version>

        <!-- Carbon Kernel -->
        <carbon.kernel.version>4.9.4</carbon.kernel.version>

        <!-- Carbon Repo Versions -->
        <carbon.deployment.version>4.12.20</carbon.deployment.version>
        <carbon.commons.version>4.10.0</carbon.commons.version>
        <carbon.registry.version>4.8.15</carbon.registry.version>
        <carbon.multitenancy.version>4.11.4</carbon.multitenancy.version>
        <carbon.metrics.version>1.3.12</carbon.metrics.version>
        <carbon.business-process.version>4.5.60</carbon.business-process.version>
        <carbon.analytics-common.version>5.2.53</carbon.analytics-common.version>
        <carbon.dashboards.version>2.0.27</carbon.dashboards.version>
        <carbon.database.utils.version>2.1.6</carbon.database.utils.version>
        <carbon.healthcheck.version>1.3.0</carbon.healthcheck.version>

        <!-- Common tool Versions -->
        <cipher-tool.version>1.1.19</cipher-tool.version>
        <securevault.wso2.version>1.1.7</securevault.wso2.version>

        <!-- Feature dependency Versions -->
        <stratos.version.221>2.2.1</stratos.version.221>
        <ehcache.version>1.5.0.wso2v3</ehcache.version>
        <bcel.wso2.version>5.2.0.wso2v1</bcel.wso2.version>
        <asm-all.version>5.2</asm-all.version>
        <cglib.wso2.version>2.2.wso2v1</cglib.wso2.version>
        <jibx.wso2.version>1.2.1.wso2v1</jibx.wso2.version>
        <axis2.jibx.wso2.version>1.6.1.wso2v11</axis2.jibx.wso2.version>
        <axis2.jaxb.wso2.version>${axis2.wso2.version}</axis2.jaxb.wso2.version>
        <axis2-transports.version>2.0.0-wso2v42</axis2-transports.version>
        <h2database.wso2.version>2.1.210.wso2v1</h2database.wso2.version>
        <slf4j.version>1.7.28</slf4j.version>

        <!-- UI styles dependency versions -->
        <equinox.http.servlet.version>2.2.2</equinox.http.servlet.version>
        <equinox.http.helper.version>1.0.0</equinox.http.helper.version>
        <equinox.jsp.jasper.version>1.0.1.R33x_v20070816</equinox.jsp.jasper.version>
        <javax.servlet.jsp.version>2.0.0.v200706191603</javax.servlet.jsp.version>

        <!-- Distribution dependencies ends here -->

        <!-- Build dependency Versions -->
        <wso2.json.merge.plugin.version>5.2.5</wso2.json.merge.plugin.version>
        <carbon.p2.plugin.version>5.1.2</carbon.p2.plugin.version>
        <ds-annotations.version>1.2.10</ds-annotations.version>
        <maven.war.plugin.version>3.2.0</maven.war.plugin.version>
        <maven.checkstyle.plugin.version>3.1.1</maven.checkstyle.plugin.version>

        <!-- Sample dependency Versions -->
        <samples.is.version>4.3.10</samples.is.version>
        <sevlet.api.version>2.5</sevlet.api.version>
        <jsp.api.version>2.0</jsp.api.version>
        <neethi.wso2.version>2.0.4.wso2v5</neethi.wso2.version>
        <axiom.impl.version>1.2.12</axiom.impl.version>
        <axiom.version>1.2.11-wso2v6</axiom.version>
        <gdata.core.wso2.version>1.47.0.wso2v1</gdata.core.wso2.version>
        <json.simple.version>1.1.1</json.simple.version>
        <openid4java.consumer.version>1.0.0</openid4java.consumer.version>
        <opensaml.version>2.6.6</opensaml.version>
        <opensaml2.wso2.version>2.6.6.wso2v3</opensaml2.wso2.version>
        <opensaml3.version>3.3.1</opensaml3.version>
        <shibboleth.version>7.3.0</shibboleth.version>
        <joda.wso2.version>2.9.4.wso2v1</joda.wso2.version>
        <wss4j.wso2.version>1.6.0-wso2v7</wss4j.wso2.version>
        <openws.version>1.5.4</openws.version>
        <xalan.version>2.7.2</xalan.version>
        <xalan.wso2.version>2.7.0.wso2v1</xalan.wso2.version>
        <rampart.wso2.version>1.6.1-wso2v43</rampart.wso2.version>
        <orbit.version.commons.httpclient>4.5.13.wso2v1</orbit.version.commons.httpclient>
        <httpcore.wso2.version>4.4.15.wso2v1</httpcore.wso2.version>
        <httpclient.version>4.5.13</httpclient.version>
        <commons.httpclient.version>3.1</commons.httpclient.version>
        <jstl.version>1.1.2</jstl.version>
        <taglibs.version>1.1.2</taglibs.version>
        <google.collect.wso2.version>1.0.0.wso2v2</google.collect.wso2.version>
        <google.code.gson.version>2.9.0</google.code.gson.version>
        <oauth2.client.version>1.0.0</oauth2.client.version>
        <axiom.wso2.version>1.2.11-wso2v16</axiom.wso2.version>
        <commons.lang.version>2.6</commons.lang.version>
        <charon.orbit.version>2.1.8</charon.orbit.version>
        <commons-collections.version>3.2.2</commons-collections.version>
        <axis2.client.version>${axis2.wso2.version}</axis2.client.version>
        <axis2.wso2.version>1.6.1-wso2v42</axis2.wso2.version>
        <nimbusds.version>7.3.0.wso2v1</nimbusds.version>
        <commons-codec.version>1.14.0.wso2v1</commons-codec.version>
        <eclipse.microprofile.version>1.2</eclipse.microprofile.version>
        <xmltooling.version>1.3.1</xmltooling.version>
        <xercesImpl.version>2.12.2</xercesImpl.version>
        <commons.codec.version>1.8</commons.codec.version>
        <XmlSchema.version>1.4.7-wso2v5</XmlSchema.version>
        <wsdl4j.version>1.6.2.wso2v2</wsdl4j.version>
        <commons.pool.wso2.version>1.5.6.wso2v1</commons.pool.wso2.version>
        <liberty.maven.plugin.version>2.2</liberty.maven.plugin.version>
        <pax.logging.api.version>2.1.0-wso2v4</pax.logging.api.version>
        <org.wso2.orbit.org.apache.velocity.version>1.7.0.wso2v1</org.wso2.orbit.org.apache.velocity.version>

        <osgi.framework.imp.pkg.version.range>[1.7.0, 2.0.0)</osgi.framework.imp.pkg.version.range>
        <osgi.service.component.imp.pkg.version.range>[1.2.0, 2.0.0)</osgi.service.component.imp.pkg.version.range>
        <commons.logging.version.range>[1.2.0,2.0.0)</commons.logging.version.range>
        <commons-lang.wso2.version>2.6.0.wso2v1</commons-lang.wso2.version>

        <!--  Test dependencies -->
        <carbon.automation.version>4.4.3</carbon.automation.version>
        <carbon.automationutils.version>4.5.4</carbon.automationutils.version>
        <selenium.version>2.40.0</selenium.version>
        <testng.version>6.1.1</testng.version>
        <junit.version>4.13.1</junit.version>
        <org.apache.tomcat.wso2.version>7.0.52.wso2v5</org.apache.tomcat.wso2.version>
        <msf4j.version>2.6.2</msf4j.version>
        <jacoco.agent.version>0.8.4</jacoco.agent.version>
        <xml.apis.version>1.4.01</xml.apis.version>
        <emma.version>2.1.5320</emma.version>
        <apache.wink.version>1.1.3-incubating</apache.wink.version>
        <apache.ws.security.version>1.6.9</apache.ws.security.version>
        <apache.openejb.version>4.5.2</apache.openejb.version>
        <nimbus.oidc.sdk.version>6.13</nimbus.oidc.sdk.version>
        <apacheds.core.version>2.0.0.AM26</apacheds.core.version>
        <apacheds.api.version>2.0.0.AM4</apacheds.api.version>
        <!--Rest API test -->
        <rest.assured.version>5.0.0</rest.assured.version>
        <swagger-core-version>1.5.22</swagger-core-version>
        <swagger-request-validator.version>2.6.0</swagger-request-validator.version>
        <!--UI Cypress test -->
        <com.fasterxml.jackson.version>2.13.2</com.fasterxml.jackson.version>
        <com.fasterxml.jackson.databind.version>2.13.4.2</com.fasterxml.jackson.databind.version>
        <jackson-core-asl.version>1.9.13</jackson-core-asl.version>
        <!--ws-trust-client-->
        <org.apache.velocity.version>1.7</org.apache.velocity.version>
        <org.xmlunit.version>2.6.3</org.xmlunit.version>
        <org.apache.logging.log4j.version>2.17.1</org.apache.logging.log4j.version>
        <org.apache.log4j.wso2.version>1.2.17.wso2v1</org.apache.log4j.wso2.version>

        <project.scm.id>my-scm-server</project.scm.id>

    </properties>

    <repositories>
        <!-- Before adding ANYTHING in here, please start a discussion on the dev list.
	Ideally the Axis2 build should only use Maven central (which is available
	by default) and nothing else. We had troubles with other repositories in
	the past. Therefore configuring additional repositories here should be
	considered very carefully. -->
        <repository>
            <id>wso2-nexus</id>
            <name>WSO2 internal Repository</name>
            <url>https://maven.wso2.org/nexus/content/groups/wso2-public/</url>
            <releases>
                <enabled>true</enabled>
                <updatePolicy>daily</updatePolicy>
                <checksumPolicy>ignore</checksumPolicy>
            </releases>
        </repository>

        <repository>
            <id>wso2.releases</id>
            <name>WSO2 internal Repository</name>
            <url>https://maven.wso2.org/nexus/content/repositories/releases/</url>
            <releases>
                <enabled>true</enabled>
                <updatePolicy>daily</updatePolicy>
                <checksumPolicy>ignore</checksumPolicy>
            </releases>
        </repository>

        <repository>
            <id>wso2.snapshots</id>
            <name>WSO2 Snapshot Repository</name>
            <url>https://maven.wso2.org/nexus/content/repositories/snapshots/</url>
            <snapshots>
                <enabled>true</enabled>
                <updatePolicy>daily</updatePolicy>
            </snapshots>
            <releases>
                <enabled>false</enabled>
            </releases>
        </repository>
    </repositories>

    <scm>
        <url>https://github.com/wso2/product-is.git</url>
        <developerConnection>scm:git:https://github.com/wso2/product-is.git</developerConnection>
        <connection>scm:git:https://github.com/wso2/product-is.git</connection>
        <tag>HEAD</tag>
    </scm>


</project><|MERGE_RESOLUTION|>--- conflicted
+++ resolved
@@ -2207,11 +2207,7 @@
     <properties>
 
         <!--Carbon Identity Framework Version-->
-<<<<<<< HEAD
-        <carbon.identity.framework.version>5.25.144</carbon.identity.framework.version>
-=======
-        <carbon.identity.framework.version>5.25.200</carbon.identity.framework.version>
->>>>>>> 93bed8b9
+        <carbon.identity.framework.version>5.25.203</carbon.identity.framework.version>
         <carbon.identity.framework.version.range>[5.14.67, 6.0.0]</carbon.identity.framework.version.range>
 
         <!--SAML Common Utils Version-->
@@ -2326,13 +2322,8 @@
 
         <!-- Identity REST API feature -->
         <identity.api.dispatcher.version>2.0.13</identity.api.dispatcher.version>
-<<<<<<< HEAD
-        <identity.user.api.version>1.3.9</identity.user.api.version>
-        <identity.server.api.version>1.2.42</identity.server.api.version>
-=======
         <identity.user.api.version>1.3.10</identity.user.api.version>
         <identity.server.api.version>1.2.59</identity.server.api.version>
->>>>>>> 93bed8b9
 
         <identity.agent.sso.version>5.5.9</identity.agent.sso.version>
         <identity.tool.samlsso.validator.version>5.5.2</identity.tool.samlsso.validator.version>
