<?xml version="1.0" encoding="utf-8"?>
<!--
  ~ Copyright (c) 2014, WSO2 Inc. (http://www.wso2.org) All Rights Reserved.
  ~
  ~ Licensed under the Apache License, Version 2.0 (the "License");
  ~ you may not use this file except in compliance with the License.
  ~ You may obtain a copy of the License at
  ~
  ~      http://www.apache.org/licenses/LICENSE-2.0
  ~
  ~ Unless required by applicable law or agreed to in writing, software
  ~ distributed under the License is distributed on an "AS IS" BASIS,
  ~ WITHOUT WARRANTIES OR CONDITIONS OF ANY KIND, either express or implied.
  ~ See the License for the specific language governing permissions and
  ~ limitations under the License.
  -->
<project xmlns="http://maven.apache.org/POM/4.0.0" xmlns:xsi="http://www.w3.org/2001/XMLSchema-instance" xsi:schemaLocation="http://maven.apache.org/POM/4.0.0 http://maven.apache.org/maven-v4_0_0.xsd">

    <parent>
        <groupId>org.wso2</groupId>
        <artifactId>wso2</artifactId>
        <version>1</version>
    </parent>


    <modelVersion>4.0.0</modelVersion>
    <groupId>org.wso2.is</groupId>
    <artifactId>identity-server-parent</artifactId>
    <packaging>pom</packaging>
    <description>WSO2 Identity Server</description>
    <version>5.10.0-m8-SNAPSHOT</version>
    <name>WSO2 Identity Server</name>
    <url>http://wso2.org/projects/identity</url>

    <modules>
        <module>modules/features</module>
        <module>modules/p2-profile-gen</module>
        <module>modules/connectors</module>
        <module>modules/authenticators</module>
        <module>modules/social-authenticators</module>
        <module>modules/provisioning-connectors</module>
        <module>modules/local-authenticators</module>
        <module>modules/oauth2-grant-types</module>
        <module>modules/distribution</module>
        <module>modules/styles</module>
        <module>modules/samples</module>
        <module>modules/integration</module>
    </modules>

    <licenses>
        <license>
            <name>Apache License Version 2.0</name>
            <url>http://www.apache.org/licenses/LICENSE-2.0</url>
        </license>
    </licenses>

    <organization>
        <name>WSO2</name>
        <url>http://www.wso2.org</url>
    </organization>

    <issueManagement>
        <system>JIRA</system>
        <url>http://www.wso2.org/jira/browse/IDENTITY</url>
    </issueManagement>
    <mailingLists>
        <mailingList>
            <name>Identity Server Developers</name>
            <subscribe>identity-dev-subscribe@wso2.org</subscribe>
            <unsubscribe>identity-dev-unsubscribe@wso2.org</unsubscribe>
            <post>identity-dev@wso2.org</post>
            <archive>http://wso2.org/mailarchive/identity-dev/</archive>
        </mailingList>
    </mailingLists>

    <inceptionYear>2007</inceptionYear>

    <developers>
        <developer>
            <name>Ruchith Fernando</name>
            <id>ruchith</id>
            <email>ruchith AT wso2.com</email>
            <organization>WSO2</organization>
        </developer>
        <developer>
            <name>Dimuthu Leelaratne</name>
            <id>dimuthul</id>
            <email>dimuthul AT wso2.com</email>
            <organization>WSO2</organization>
        </developer>
        <developer>
            <name>Dumindu Perera</name>
            <id>dumindu</id>
            <email>dumindu AT wso2.com</email>
            <organization>WSO2</organization>
        </developer>
        <developer>
            <name>Saminda Abeyruwan</name>
            <id>saminda</id>
            <email>saminda AT wso2.com</email>
            <organization>WSO2</organization>
        </developer>
        <developer>
            <name>Nandana Mihindukulasooriya</name>
            <id>nandana</id>
            <email>nandana AT wso2.com</email>
            <organization>WSO2</organization>
        </developer>
        <developer>
            <name>Prabath Siriwardena</name>
            <id>prabath</id>
            <email>prabath AT wso2.com</email>
            <organization>WSO2</organization>
        </developer>
        <developer>
            <name>Thilina Buddhika</name>
            <id>thilina</id>
            <email>thilinab AT wso2.com</email>
            <organization>WSO2</organization>
        </developer>
        <developer>
            <name>Amila Jayasekara</name>
            <id>amilaj</id>
            <email>amilaj AT wso2.com</email>
            <organization>WSO2</organization>
        </developer>
        <developer>
            <name>Asela Pathberiya</name>
            <id>asela</id>
            <email>asela AT wso2.com</email>
            <organization>WSO2</organization>
        </developer>
        <developer>
            <name>Hasini Gunasinghe</name>
            <id>hasini</id>
            <email>hasini AT wso2.com</email>
            <organization>WSO2</organization>
        </developer>
        <developer>
            <name>Manjula Rathnayake</name>
            <id>manjula</id>
            <email>manjular AT wso2.com</email>
            <organization>WSO2</organization>
        </developer>
        <developer>
            <name>Suresh Attanayake</name>
            <id>suresh</id>
            <email>suresh AT wso2.com</email>
            <organization>WSO2</organization>
        </developer>
        <developer>
            <name>Johann Nallathamby</name>
            <id>johann</id>
            <email>johann AT wso2.com</email>
            <organization>WSO2</organization>
        </developer>
        <developer>
            <name>Dulanja Liyanage</name>
            <id>dulanja</id>
            <email>dulanja AT wso2.com</email>
            <organization>WSO2</organization>
        </developer>
        <developer>
            <name>Ishara Karunarathna</name>
            <id>ishara</id>
            <email>isharak AT wso2.com</email>
            <organization>WSO2</organization>
        </developer>
        <developer>
            <name>Darshana Gunawardana</name>
            <id>darshana</id>
            <email>darshana AT wso2.com</email>
            <organization>WSO2</organization>
        </developer>
        <developer>
            <name>Pushpalanka Jayawardana</name>
            <id>pushpalanka</id>
            <email>lanka AT wso2.com</email>
            <organization>WSO2</organization>
        </developer>
        <developer>
            <name>Chamath Gunawardana</name>
            <id>chamath</id>
            <email>chamathg AT wso2.com</email>
            <organization>WSO2</organization>
        </developer>
        <developer>
            <name>Thanuja Jayasinghe</name>
            <id>thanuja</id>
            <email>thanuja AT wso2.com</email>
            <organization>WSO2</organization>
        </developer>
        <developer>
            <name>Isura Karunarathna</name>
            <id>isura</id>
            <email>isura AT wso2.com</email>
            <organization>WSO2</organization>
        </developer>
        <developer>
            <name>Prasad Tissera</name>
            <id>prasad</id>
            <email>prasadt AT wso2.com</email>
            <organization>WSO2</organization>
        </developer>
        <developer>
            <name>Pulasthi Mahawithana</name>
            <id>pulasthi</id>
            <email>pulasthim AT wso2.com</email>
            <organization>WSO2</organization>
        </developer>
        <developer>
            <name>Hasintha Indrajee</name>
            <id>hasintha</id>
            <email>hasintha AT wso2.com</email>
            <organization>WSO2</organization>
        </developer>
        <developer>
            <name>Gayan Gunawardana</name>
            <id>gayan</id>
            <email>gayan AT wso2.com</email>
            <organization>WSO2</organization>
        </developer>
        <developer>
            <name>Tharindu Edirisinghe</name>
            <id>tharindue</id>
            <email>tharindue AT wso2.com</email>
            <organization>WSO2</organization>
        </developer>
        <developer>
            <name>Malithi Edirisinghe</name>
            <id>malithim</id>
            <email>malithim AT wso2.com</email>
            <organization>WSO2</organization>
        </developer>
        <developer>
            <name>Godwin Shrimal</name>
            <id>godwin</id>
            <email>godwin AT wso2.com</email>
            <organization>WSO2</organization>
        </developer>
        <developer>
            <name>Omindu Rathnaweera</name>
            <id>omindu</id>
            <email>omindu AT wso2.com</email>
            <organization>WSO2</organization>
        </developer>
        <developer>
            <name>Nuwandi Wickramasinghe</name>
            <id>nuwandiw</id>
            <email>nuwandiw AT wso2.com</email>
            <organization>WSO2</organization>
        </developer>
        <developer>
            <name>Kasun Bandara</name>
            <id>kasunb</id>
            <email>kasunb AT wso2.com</email>
            <organization>WSO2</organization>
        </developer>
        <developer>
            <name>Indunil Upeksha</name>
            <id>indunil</id>
            <email>indunil AT wso2.com</email>
            <organization>WSO2</organization>
        </developer>
        <developer>
            <name>Hasanthi Dissanayake</name>
            <id>hasanthi</id>
            <email>hasanthi AT wso2.com</email>
            <organization>WSO2</organization>
        </developer>
        <developer>
            <name>Maduranga Siriwardena</name>
            <id>maduranga</id>
            <email>maduranga AT wso2.com</email>
            <organization>WSO2</organization>
        </developer>
        <developer>
            <name>Chamila Wijayarathna</name>
            <id>chamila</id>
            <email>chamila AT wso2.com</email>
            <organization>WSO2</organization>
        </developer>
        <developer>
            <name>Chanaka Jayasena</name>
            <id>chanaka</id>
            <email>chanaka AT wso2.com</email>
            <organization>WSO2</organization>
        </developer>
        <developer>
            <name>Chamara Philips</name>
            <id>chamarap</id>
            <email>chamarap AT wso2.com</email>
            <organization>WSO2</organization>
        </developer>
        <developer>
            <name>Damith Senanayake</name>
            <id>damiths</id>
            <email>damiths AT wso2.com</email>
            <organization>WSO2</organization>
        </developer>
        <developer>
            <name>Jayanga Kaushalya</name>
            <id>jayangak</id>
            <email>jayangak AT wso2.com</email>
            <organization>WSO2</organization>
        </developer>
        <developer>
            <name>Farasath Ahamed</name>
            <id>farasatha</id>
            <email>farasatha AT wso2.com</email>
            <organization>WSO2</organization>
        </developer>
        <developer>
            <name>Dharshana Kasun Warusavitharana</name>
            <id>dharshanaw</id>
            <email>dharshanaw AT wso2.com</email>
            <organization>WSO2</organization>
        </developer>
        <developer>
            <name>Ayesha Dissanayaka</name>
            <id>ayesha</id>
            <email>ayesha AT wso2.com</email>
            <organization>WSO2</organization>
        </developer>
        <developer>
            <name>Ashen Weerathunga</name>
            <id>ashen</id>
            <email>ashen AT wso2.com</email>
            <organization>WSO2</organization>
        </developer>
        <developer>
            <name>Dimuthu De Lanerolle</name>
            <id>dimuthud</id>
            <email>dimuthud AT wso2.com</email>
            <organization>WSO2</organization>
        </developer>
        <developer>
            <name>Ruwan Abeykoon</name>
            <id>ruwana</id>
            <email>ruwana AT wso2.com</email>
            <organization>WSO2</organization>
        </developer>
        <developer>
            <name>Kasun Gajasinghe</name>
            <id>kasung</id>
            <email>kasung AT wso2.com</email>
            <organization>WSO2</organization>
        </developer>
        <developer>
            <name>Dinusha Senanayaka</name>
            <id>dinusha</id>
            <email>dinusha AT wso2.com</email>
            <organization>WSO2</organization>
        </developer>
        <developer>
            <name>Lahiru Manohara</name>
            <id>lahiruma</id>
            <email>lahiruma AT wso2.com</email>
            <organization>WSO2</organization>
        </developer>
        <developer>
            <name>Rushmin Fernando</name>
            <id>rushmin</id>
            <email>rushmin AT wso2.com</email>
            <organization>WSO2</organization>
        </developer>
        <developer>
            <name>Lahiru Ekanayake</name>
            <id>lahirue</id>
            <email>lahirue AT wso2.com</email>
            <organization>WSO2</organization>
        </developer>
        <developer>
            <name>Lahiru Cooray</name>
            <id>lahiruc</id>
            <email>lahiruc AT wso2.com</email>
            <organization>WSO2</organization>
        </developer>
        <developer>
            <name>Dinali Dabarera</name>
            <id>Dinali</id>
            <email>dinali AT wso2.com</email>
            <organization>WSO2</organization>
        </developer>
        <developer>
            <name>Nilasini Thirunavukaarasu</name>
            <id>Nilasini</id>
            <email>nilasini AT wso2.com</email>
            <organization>WSO2</organization>
        </developer>
        <developer>
            <name>Sathya Bandara</name>
            <id>Sathya</id>
            <email>sathya AT wso2.com</email>
            <organization>WSO2</organization>
        </developer>
        <developer>
            <name>Supun Priyadarshana</name>
            <id>Supun</id>
            <email>supunp AT wso2.com</email>
            <organization>WSO2</organization>
        </developer>
        <developer>
            <name>Thilina Madumal</name>
            <id>Thilina</id>
            <email>thilinamad AT wso2.com</email>
            <organization>WSO2</organization>
        </developer>
        <developer>
            <name>Madawa Soysa</name>
            <id>madawas</id>
            <email>madawas AT wso2.com</email>
            <organization>WSO2</organization>
        </developer>
    </developers>


    <pluginRepositories>
        <pluginRepository>
            <id>wso2-maven2-repository</id>
            <url>http://dist.wso2.org/maven2</url>
        </pluginRepository>
        <pluginRepository>
            <id>wso2.releases</id>
            <name>WSO2 internal Repository</name>
            <url>http://maven.wso2.org/nexus/content/repositories/releases/</url>
            <releases>
                <enabled>true</enabled>
                <updatePolicy>daily</updatePolicy>
                <checksumPolicy>ignore</checksumPolicy>
            </releases>
        </pluginRepository>
        <pluginRepository>
            <id>wso2.snapshots</id>
            <name>Apache Snapshot Repository</name>
            <url>http://maven.wso2.org/nexus/content/repositories/snapshots/</url>
            <snapshots>
                <enabled>true</enabled>
                <updatePolicy>daily</updatePolicy>
            </snapshots>
            <releases>
                <enabled>false</enabled>
            </releases>
        </pluginRepository>
        <pluginRepository>
            <id>wso2-nexus</id>
            <name>WSO2 internal Repository</name>
            <url>http://maven.wso2.org/nexus/content/groups/wso2-public/</url>
            <releases>
                <enabled>true</enabled>
                <updatePolicy>daily</updatePolicy>
                <checksumPolicy>ignore</checksumPolicy>
            </releases>
        </pluginRepository>
    </pluginRepositories>

    <build>
        <plugins>
            <plugin>
                <groupId>org.apache.maven.plugins</groupId>
                <artifactId>maven-release-plugin</artifactId>
                <configuration>
                    <preparationGoals>clean install</preparationGoals>
                    <autoVersionSubmodules>true</autoVersionSubmodules>
                </configuration>
            </plugin>
            <plugin>
                <groupId>org.apache.maven.plugins</groupId>
                <artifactId>maven-deploy-plugin</artifactId>
            </plugin>
            <plugin>
                <groupId>org.apache.maven.plugins</groupId>
                <artifactId>maven-compiler-plugin</artifactId>
                <configuration>
                    <encoding>UTF-8</encoding>
                    <source>1.8</source>
                    <target>1.8</target>
                </configuration>
            </plugin>
            <plugin>
                <groupId>org.apache.maven.plugins</groupId>
                <artifactId>maven-surefire-plugin</artifactId>
                <version>2.22.1</version>
            </plugin>
            <plugin>
                <inherited>false</inherited>
                <artifactId>maven-clean-plugin</artifactId>
                <version>2.1</version>
            </plugin>
        </plugins>

        <pluginManagement>
            <plugins>
                <plugin>
                    <groupId>org.apache.felix</groupId>
                    <artifactId>maven-bundle-plugin</artifactId>
                    <version>3.2.0</version>
                    <extensions>true</extensions>
                    <configuration>
                        <obrRepository>NONE</obrRepository>
                    </configuration>
                </plugin>
                <plugin>
                    <groupId>org.apache.maven.plugins</groupId>
                    <artifactId>maven-source-plugin</artifactId>
                    <version>3.0.1</version>
                    <executions>
                        <execution>
                            <id>attach-sources</id>
                            <phase>verify</phase>
                            <goals>
                                <goal>jar-no-fork</goal>
                            </goals>
                        </execution>
                    </executions>
                </plugin>
                <plugin>
                    <groupId>org.apache.maven.plugins</groupId>
                    <artifactId>maven-project-info-reports-plugin</artifactId>
                    <version>2.4</version>
                </plugin>
                <plugin>
                    <groupId>org.apache.maven.plugins</groupId>
                    <artifactId>maven-war-plugin</artifactId>
                    <version>${maven.war.plugin.version}</version>
                </plugin>
                <plugin>
                    <groupId>org.codehaus.mojo</groupId>
                    <artifactId>build-helper-maven-plugin</artifactId>
                    <version>3.0.0</version>
                </plugin>
                <plugin>
                    <groupId>net.wasdev.wlp.maven.plugins</groupId>
                    <artifactId>liberty-maven-plugin</artifactId>
                    <version>${liberty.maven.plugin.version}</version>
                </plugin>
                <plugin>
                    <groupId>org.wso2.maven</groupId>
                    <artifactId>wso2-maven-json-merge-plugin</artifactId>
                    <version>${wso2.json.merge.plugin.version}</version>
                </plugin>
            </plugins>
        </pluginManagement>

    </build>

    <dependencyManagement>
        <dependencies>
            <dependency>
                <groupId>org.wso2.carbon.identity.rest.dispatcher</groupId>
                <artifactId>org.wso2.carbon.identity.rest.api.dispatcher.feature</artifactId>
                <version>${identity.api.dispatcher.version}</version>
            </dependency>
            <dependency>
                <groupId>org.wso2.carbon</groupId>
                <artifactId>org.wso2.carbon.ui</artifactId>
                <version>${carbon.kernel.version}</version>
            </dependency>
            <dependency>
                <groupId>org.eclipse.equinox</groupId>
                <artifactId>org.eclipse.equinox.http.servlet</artifactId>
                <version>${equinox.http.servlet.version}</version>
            </dependency>
            <dependency>
                <groupId>org.eclipse.equinox</groupId>
                <artifactId>org.eclipse.equinox.http.helper</artifactId>
                <version>${equinox.http.helper.version}</version>
            </dependency>
            <dependency>
                <groupId>org.eclipse.equinox</groupId>
                <artifactId>org.eclipse.equinox.jsp.jasper</artifactId>
                <version>${equinox.jsp.jasper.version}</version>
            </dependency>
            <dependency>
                <groupId>org.eclipse.equinox</groupId>
                <artifactId>javax.servlet.jsp</artifactId>
                <version>${javax.servlet.jsp.version}</version>
            </dependency>
            <dependency>
                <groupId>org.eclipse.microprofile</groupId>
                <artifactId>microprofile</artifactId>
                <version>${eclipse.microprofile.version}</version>
                <type>pom</type>
            </dependency>
            <dependency>
                <groupId>net.sf.ehcache.wso2</groupId>
                <artifactId>ehcache</artifactId>
                <version>${ehcache.version}</version>
            </dependency>
            <dependency>
                <groupId>org.apache.bcel.wso2</groupId>
                <artifactId>bcel</artifactId>
                <version>${bcel.wso2.version}</version>
            </dependency>
            <dependency>
                <groupId>org.ow2.asm</groupId>
                <artifactId>asm-all</artifactId>
                <version>${asm-all.version}</version>
            </dependency>
            <dependency>
                <groupId>cglib.wso2</groupId>
                <artifactId>cglib</artifactId>
                <version>${cglib.wso2.version}</version>
            </dependency>
            <dependency>
                <groupId>com.google.gdata.wso2</groupId>
                <artifactId>gdata-core</artifactId>
                <version>${gdata.core.wso2.version}</version>
            </dependency>
            <dependency>
                <groupId>org.apache.axis2.wso2</groupId>
                <artifactId>axis2-jibx</artifactId>
                <version>${axis2.jibx.wso2.version}</version>
            </dependency>
            <dependency>
                <groupId>org.jibx.wso2</groupId>
                <artifactId>jibx</artifactId>
                <version>${jibx.wso2.version}</version>
            </dependency>
            <dependency>
                <groupId>org.apache.axis2.wso2</groupId>
                <artifactId>axis2-jaxbri</artifactId>
                <version>${axis2.jaxb.wso2.version}</version>
            </dependency>
            <dependency>
                <groupId>org.wso2.carbon</groupId>
                <artifactId>org.wso2.carbon.core</artifactId>
                <version>${carbon.kernel.version}</version>
            </dependency>
            <dependency>
                <groupId>org.wso2.carbon</groupId>
                <artifactId>org.wso2.carbon.user.api</artifactId>
                <version>${carbon.kernel.version}</version>
            </dependency>
            <dependency>
                <groupId>org.apache.axis2.wso2</groupId>
                <artifactId>axis2</artifactId>
                <version>${axis2.wso2.version}</version>
            </dependency>
            <dependency>
                <groupId>org.apache.ws.commons.axiom.wso2</groupId>
                <artifactId>axiom</artifactId>
                <version>${axiom.wso2.version}</version>
            </dependency>
            <dependency>
                <groupId>org.wso2.carbon.identity.framework</groupId>
                <artifactId>org.wso2.carbon.identity.core</artifactId>
                <version>${carbon.identity.framework.version}</version>
            </dependency>
            <dependency>
                <groupId>org.wso2.carbon.identity.framework</groupId>
                <artifactId>org.wso2.carbon.identity.application.common</artifactId>
                <version>${carbon.identity.framework.version}</version>
            </dependency>
            <dependency>
                <groupId>org.wso2.carbon</groupId>
                <artifactId>org.wso2.carbon.registry.resource.stub</artifactId>
                <version>${carbon.registry.version}</version>
                <scope>test</scope>
            </dependency>
            <dependency>
                <groupId>org.wso2.carbon.registry</groupId>
                <artifactId>org.wso2.carbon.registry.resource.stub</artifactId>
                <version>${carbon.registry.version}</version>
            </dependency>
            <dependency>
                <groupId>org.wso2.identity</groupId>
                <artifactId>org.wso2.identity.integration.ui.pages</artifactId>
                <version>${project.version}</version>
                <scope>test</scope>
            </dependency>
            <dependency>
                <groupId>org.wso2.carbon</groupId>
                <artifactId>org.wso2.carbon.authenticator.stub</artifactId>
                <version>${carbon.kernel.version}</version>
            </dependency>
            <dependency>
                <groupId>org.wso2.carbon.identity.inbound.auth.oauth2</groupId>
                <artifactId>org.wso2.carbon.identity.oauth</artifactId>
                <version>${identity.inbound.auth.oauth.version}</version>
            </dependency>
            <dependency>
                <groupId>org.wso2.carbon.identity.inbound.auth.oauth2</groupId>
                <artifactId>org.wso2.carbon.identity.oauth.stub</artifactId>
                <version>${identity.inbound.auth.oauth.version}</version>
            </dependency>
            <dependency>
                <groupId>junit</groupId>
                <artifactId>junit</artifactId>
                <version>${junit.version}</version>
                <scope>test</scope>
            </dependency>
            <dependency>
                <groupId>javax.servlet</groupId>
                <artifactId>servlet-api</artifactId>
                <version>${sevlet.api.version}</version>
            </dependency>
            <dependency>
                <groupId>javax.servlet</groupId>
                <artifactId>jsp-api</artifactId>
                <version>${jsp.api.version}</version>
            </dependency>
            <dependency>
                <groupId>com.google.common.wso2</groupId>
                <artifactId>google-collect</artifactId>
                <version>${google.collect.wso2.version}</version>
            </dependency>
            <dependency>
                <groupId>org.apache.oltu.oauth2</groupId>
                <artifactId>org.apache.oltu.oauth2.client</artifactId>
                <version>${oauth2.client.version}</version>
            </dependency>
            <dependency>
                <groupId>org.wso2.carbon</groupId>
                <artifactId>org.wso2.carbon.utils</artifactId>
                <version>${carbon.kernel.version}</version>
                <exclusions>
                    <exclusion>
                        <groupId>org.yaml</groupId>
                        <artifactId>snakeyaml</artifactId>
                    </exclusion>
                </exclusions>
            </dependency>
            <dependency>
                <groupId>com.googlecode.json-simple</groupId>
                <artifactId>json-simple</artifactId>
                <version>${json.simple.version}</version>
            </dependency>
            <dependency>
                <groupId>org.openid4java</groupId>
                <artifactId>openid4java-consumer</artifactId>
                <version>${openid4java.consumer.version}</version>
            </dependency>
            <dependency>
                <groupId>javax.servlet</groupId>
                <artifactId>jstl</artifactId>
                <version>${jstl.version}</version>
            </dependency>
            <dependency>
                <groupId>taglibs</groupId>
                <artifactId>standard</artifactId>
                <version>${taglibs.version}</version>
            </dependency>
            <dependency>
                <groupId>commons-lang</groupId>
                <artifactId>commons-lang</artifactId>
                <version>${commons.lang.version}</version>
            </dependency>
            <dependency>
                <groupId>org.wso2.is</groupId>
                <artifactId>org.wso2.identity.passivests.filter</artifactId>
                <version>${project.version}</version>
            </dependency>
            <dependency>
                <groupId>org.apache.ws.commons.axiom</groupId>
                <artifactId>axiom-impl</artifactId>
                <version>${axiom.impl.version}</version>
            </dependency>
            <dependency>
                <groupId>org.apache.ws.commons.axiom</groupId>
                <artifactId>axiom-api</artifactId>
                <version>${axiom.version}</version>
            </dependency>
            <dependency>
                <groupId>org.opensaml</groupId>
                <artifactId>opensaml</artifactId>
                <version>${opensaml.version}</version>
            </dependency>
            <!--OpenSAML3 dependencies-->
            <dependency>
                <groupId>org.opensaml</groupId>
                <artifactId>opensaml-core</artifactId>
                <version>${opensaml3.version}</version>
            </dependency>
            <dependency>
                <groupId>org.opensaml</groupId>
                <artifactId>opensaml-soap-api</artifactId>
                <version>${opensaml3.version}</version>
            </dependency>
            <dependency>
                <groupId>org.opensaml</groupId>
                <artifactId>opensaml-soap-impl</artifactId>
                <version>${opensaml3.version}</version>
            </dependency>
            <dependency>
                <groupId>org.opensaml</groupId>
                <artifactId>opensaml-profile-api</artifactId>
                <version>${opensaml3.version}</version>
            </dependency>
            <dependency>
                <groupId>org.opensaml</groupId>
                <artifactId>opensaml-profile-impl</artifactId>
                <version>${opensaml3.version}</version>
            </dependency>
            <dependency>
                <groupId>org.opensaml</groupId>
                <artifactId>opensaml-saml-api</artifactId>
                <version>${opensaml3.version}</version>
            </dependency>
            <dependency>
                <groupId>org.opensaml</groupId>
                <artifactId>opensaml-saml-impl</artifactId>
                <version>${opensaml3.version}</version>
            </dependency>
            <dependency>
                <groupId>org.opensaml</groupId>
                <artifactId>opensaml-messaging-api</artifactId>
                <version>${opensaml3.version}</version>
            </dependency>
            <dependency>
                <groupId>org.opensaml</groupId>
                <artifactId>opensaml-messaging-impl</artifactId>
                <version>${opensaml3.version}</version>
            </dependency>
            <dependency>
                <groupId>org.opensaml</groupId>
                <artifactId>opensaml-security-api</artifactId>
                <version>${opensaml3.version}</version>
            </dependency>
            <dependency>
                <groupId>org.opensaml</groupId>
                <artifactId>opensaml-security-impl</artifactId>
                <version>${opensaml3.version}</version>
            </dependency>
            <dependency>
                <groupId>org.opensaml</groupId>
                <artifactId>opensaml-storage-api</artifactId>
                <version>${opensaml3.version}</version>
            </dependency>
            <dependency>
                <groupId>org.opensaml</groupId>
                <artifactId>opensaml-storage-impl</artifactId>
                <version>${opensaml3.version}</version>
            </dependency>
            <dependency>
                <groupId>org.opensaml</groupId>
                <artifactId>opensaml-xacml-api</artifactId>
                <version>${opensaml3.version}</version>
            </dependency>
            <dependency>
                <groupId>org.opensaml</groupId>
                <artifactId>opensaml-xacml-impl</artifactId>
                <version>${opensaml3.version}</version>
            </dependency>
            <dependency>
                <groupId>org.opensaml</groupId>
                <artifactId>opensaml-xacml-saml-api</artifactId>
                <version>${opensaml3.version}</version>
            </dependency>
            <dependency>
                <groupId>org.opensaml</groupId>
                <artifactId>opensaml-xacml-saml-impl</artifactId>
                <version>${opensaml3.version}</version>
            </dependency>
            <dependency>
                <groupId>org.opensaml</groupId>
                <artifactId>opensaml-xmlsec-api</artifactId>
                <version>${opensaml3.version}</version>
            </dependency>
            <dependency>
                <groupId>org.opensaml</groupId>
                <artifactId>opensaml-xmlsec-impl</artifactId>
                <version>${opensaml3.version}</version>
            </dependency>
            <dependency>
                <groupId>net.shibboleth.utilities</groupId>
                <artifactId>java-support</artifactId>
                <version>${shibboleth.version}</version>
            </dependency>
            <!--End of OpenSAML3 dependencies-->
            <dependency>
                <groupId>org.wso2.orbit.joda-time</groupId>
                <artifactId>joda-time</artifactId>
                <version>${joda.wso2.version}</version>
            </dependency>
            <dependency>
                <groupId>xalan</groupId>
                <artifactId>xalan</artifactId>
                <version>${xalan.version}</version>
            </dependency>
            <dependency>
                <groupId>xalan.wso2</groupId>
                <artifactId>xalan</artifactId>
                <version>${xalan.wso2.version}</version>
            </dependency>
            <dependency>
                <groupId>xml-apis</groupId>
                <artifactId>xml-apis</artifactId>
                <version>${xml.apis.version}</version>
            </dependency>
            <dependency>
                <groupId>org.wso2.carbon.identity.agent.sso.java</groupId>
                <artifactId>org.wso2.carbon.identity.sso.agent</artifactId>
                <version>${identity.agent.sso.version}</version>
            </dependency>
            <dependency>
                <groupId>org.wso2.orbit.org.apache.neethi</groupId>
                <artifactId>neethi</artifactId>
                <version>${neethi.wso2.version}</version>
            </dependency>
            <dependency>
                <groupId>org.wso2.orbit.org.opensaml</groupId>
                <artifactId>opensaml</artifactId>
                <version>${opensaml2.wso2.version}</version>
            </dependency>
            <dependency>
                <groupId>org.wso2.carbon</groupId>
                <artifactId>org.wso2.carbon.addressing</artifactId>
                <version>${carbon.kernel.version}</version>
            </dependency>
            <dependency>
                <groupId>org.apache.rampart.wso2</groupId>
                <artifactId>rampart-core</artifactId>
                <version>${rampart.wso2.version}</version>
            </dependency>
            <dependency>
                <groupId>org.apache.rampart.wso2</groupId>
                <artifactId>rampart-policy</artifactId>
                <version>${rampart.wso2.version}</version>
            </dependency>
            <dependency>
                <groupId>org.apache.rampart.wso2</groupId>
                <artifactId>rampart-trust</artifactId>
                <version>${rampart.wso2.version}</version>
            </dependency>
            <dependency>
                <groupId>org.apache.ws.security.wso2</groupId>
                <artifactId>wss4j</artifactId>
                <version>${wss4j.wso2.version}</version>
            </dependency>
            <dependency>
                <groupId>org.apache.httpcomponents.wso2</groupId>
                <artifactId>httpcore</artifactId>
                <version>${httpcore.wso2.version}</version>
            </dependency>
            <dependency>
                <groupId>org.wso2.carbon.identity.user.ws</groupId>
                <artifactId>org.wso2.carbon.um.ws.api.stub</artifactId>
                <version>${identity.user.ws.version}</version>
            </dependency>
            <dependency>
                <groupId>org.wso2.carbon.identity.user.ws</groupId>
                <artifactId>org.wso2.carbon.um.ws.api</artifactId>
                <version>${identity.user.ws.version}</version>
            </dependency>
            <dependency>
                <groupId>org.wso2.carbon.identity</groupId>
                <artifactId>org.wso2.carbon.authenticator.stub</artifactId>
                <version>${carbon.kernel.version}</version>
            </dependency>
            <dependency>
                <groupId>org.wso2.carbon.identity.framework</groupId>
                <artifactId>org.wso2.carbon.identity.entitlement</artifactId>
                <version>${carbon.identity.framework.version}</version>
            </dependency>
            <dependency>
                <groupId>org.wso2.carbon.identity.framework</groupId>
                <artifactId>org.wso2.carbon.identity.entitlement.stub</artifactId>
                <version>${carbon.identity.framework.version}</version>
            </dependency>
            <dependency>
                <groupId>org.wso2.securevault</groupId>
                <artifactId>org.wso2.securevault</artifactId>
                <version>${securevault.wso2.version}</version>
            </dependency>
            <dependency>
                <groupId>org.apache.httpcomponents</groupId>
                <artifactId>httpclient</artifactId>
                <version>${httpclient.version}</version>
            </dependency>
            <dependency>
                <groupId>commons-httpclient</groupId>
                <artifactId>commons-httpclient</artifactId>
                <version>${commons.httpclient.version}</version>
            </dependency>
            <dependency>
                <groupId>org.wso2.is</groupId>
                <artifactId>org.wso2.identity.styles</artifactId>
                <version>${project.version}</version>
            </dependency>
            <dependency>
                <groupId>org.wso2.carbon</groupId>
                <artifactId>org.wso2.carbon.core.ui.feature</artifactId>
                <version>${carbon.kernel.version}</version>
                <type>zip</type>
            </dependency>
            <dependency>
                <groupId>org.wso2.carbon</groupId>
                <artifactId>org.wso2.carbon.core.ui.feature</artifactId>
                <version>${carbon.kernel.version}</version>
            </dependency>
            <dependency>
                <groupId>org.wso2.identity</groupId>
                <artifactId>org.wso2.stratos.identity.dashboard.ui</artifactId>
                <version>${stratos.version.221}</version>
            </dependency>
            <dependency>
                <groupId>org.testng</groupId>
                <artifactId>testng</artifactId>
                <version>${testng.version}</version>
                <scope>test</scope>
            </dependency>
            <dependency>
                <groupId>org.wso2.carbon.identity.framework</groupId>
                <artifactId>org.wso2.carbon.user.mgt.stub</artifactId>
                <version>${carbon.identity.framework.version}</version>
            </dependency>
            <dependency>
                <groupId>org.wso2.carbon.identity.inbound.auth.sts</groupId>
                <artifactId>org.wso2.carbon.identity.sts.passive.stub</artifactId>
                <version>${identity.inbound.auth.sts.version}</version>
            </dependency>
            <dependency>
                <groupId>org.wso2.carbon</groupId>
                <artifactId>SecVerifier</artifactId>
                <version>${carbon.kernel.version}</version>
                <type>aar</type>
            </dependency>
            <dependency>
                <groupId>emma</groupId>
                <artifactId>emma</artifactId>
                <version>${emma.version}</version>
            </dependency>
            <dependency>
                <groupId>org.wso2.orbit.com.h2database</groupId>
                <artifactId>h2</artifactId>
                <version>${h2database.wso2.version}</version>
            </dependency>
            <dependency>
                <groupId>org.apache.rampart</groupId>
                <artifactId>rampart</artifactId>
                <type>mar</type>
                <version>${rampart.wso2.version}</version>
            </dependency>
            <dependency>
                <groupId>org.wso2.carbon.identity.framework</groupId>
                <artifactId>org.wso2.carbon.identity.application.mgt.stub</artifactId>
                <version>${carbon.identity.framework.version}</version>
                <scope>compile</scope>
            </dependency>
            <dependency>
                <groupId>org.wso2.carbon.identity.framework</groupId>
                <artifactId>org.wso2.carbon.identity.functions.library.mgt.stub</artifactId>
                <version>${carbon.identity.framework.version}</version>
                <scope>compile</scope>
            </dependency>
            <dependency>
                <groupId>org.wso2.carbon.identity.framework</groupId>
                <artifactId>org.wso2.carbon.idp.mgt.stub</artifactId>
                <version>${carbon.identity.framework.version}</version>
                <scope>compile</scope>
            </dependency>
            <dependency>
                <groupId>org.wso2.identity</groupId>
                <artifactId>org.wso2.identity.integration.common.clients</artifactId>
                <version>${project.version}</version>
                <scope>compile</scope>
            </dependency>
            <dependency>
                <groupId>org.wso2.identity</groupId>
                <artifactId>org.wso2.identity.integration.common.utils</artifactId>
                <version>${project.version}</version>
                <scope>compile</scope>
            </dependency>
            <dependency>
                <groupId>org.wso2.carbon.identity.inbound.provisioning.scim</groupId>
                <artifactId>org.wso2.carbon.identity.scim.common.stub</artifactId>
                <version>${identity.inbound.provisioning.scim.version}</version>
                <scope>compile</scope>
            </dependency>
            <dependency>
                <groupId>org.wso2.carbon.identity.inbound.provisioning.scim2</groupId>
                <artifactId>org.wso2.carbon.identity.scim2.common</artifactId>
                <version>${identity.inbound.provisioning.scim2.version}</version>
                <scope>compile</scope>
            </dependency>
            <dependency>
                <groupId>org.wso2.carbon.identity.framework</groupId>
                <artifactId>org.wso2.carbon.identity.user.store.configuration.stub</artifactId>
                <version>${carbon.identity.framework.version}</version>
                <scope>compile</scope>
            </dependency>
            <dependency>
                <groupId>org.wso2.carbon.identity.framework</groupId>
                <artifactId>org.wso2.carbon.identity.user.store.count.stub</artifactId>
                <version>${carbon.identity.framework.version}</version>
                <scope>compile</scope>
            </dependency>
            <dependency>
                <groupId>org.wso2.carbon</groupId>
                <artifactId>org.wso2.carbon.user.core</artifactId>
                <version>${carbon.kernel.version}</version>
                <scope>compile</scope>
            </dependency>
            <dependency>
                <groupId>org.wso2.carbon.identity.framework</groupId>
                <artifactId>org.wso2.carbon.identity.mgt</artifactId>
                <version>${carbon.identity.framework.version}</version>
            </dependency>
            <dependency>
                <groupId>org.wso2.carbon.identity.framework</groupId>
                <artifactId>org.wso2.carbon.identity.mgt.stub</artifactId>
                <version>${carbon.identity.framework.version}</version>
                <scope>compile</scope>
            </dependency>
            <dependency>
                <groupId>org.wso2.carbon.identity.framework</groupId>
                <artifactId>org.wso2.carbon.identity.template.mgt</artifactId>
                <version>${carbon.identity.framework.version}</version>
            </dependency>
            <dependency>
                <groupId>org.wso2.carbon.identity.framework</groupId>
                <artifactId>org.wso2.carbon.identity.template.mgt.ui</artifactId>
                <version>${carbon.identity.framework.version}</version>
            </dependency>
            <dependency>
                <groupId>org.wso2.carbon.identity.framework</groupId>
                <artifactId>org.wso2.carbon.identity.template.mgt.endpoint</artifactId>
                <version>${carbon.identity.framework.version}</version>
            </dependency>
            <dependency>
                <groupId>org.wso2.carbon.identity.inbound.auth.saml2</groupId>
                <artifactId>org.wso2.carbon.identity.sso.saml.stub</artifactId>
                <version>${identity.inbound.auth.saml.version}</version>
                <scope>compile</scope>
            </dependency>
            <dependency>
                <groupId>org.wso2.carbon.identity.framework</groupId>
                <artifactId>org.wso2.carbon.claim.mgt.stub</artifactId>
                <version>${carbon.identity.framework.version}</version>
                <scope>compile</scope>
            </dependency>
            <dependency>
                <groupId>org.wso2.carbon.identity.framework</groupId>
                <artifactId>org.wso2.carbon.identity.claim.metadata.mgt.stub</artifactId>
                <version>${carbon.identity.framework.version}</version>
                <scope>compile</scope>
            </dependency>
            <dependency>
                <groupId>org.wso2.carbon.identity.framework</groupId>
                <artifactId>org.wso2.carbon.identity.claim.metadata.mgt</artifactId>
                <version>${carbon.identity.framework.version}</version>
                <scope>compile</scope>
            </dependency>
            <dependency>
                <groupId>org.wso2.carbon.identity.inbound.auth.openid</groupId>
                <artifactId>org.wso2.carbon.identity.provider.openid.stub</artifactId>
                <version>${identity.inbound.auth.openid.version}</version>
                <scope>compile</scope>
            </dependency>
            <dependency>
                <groupId>org.wso2.carbon.identity.association.account</groupId>
                <artifactId>org.wso2.carbon.identity.user.account.association.stub</artifactId>
                <version>${identity.user.account.association.version}</version>
            </dependency>
            <dependency>
                <groupId>org.wso2.carbon.identity.framework</groupId>
                <artifactId>org.wso2.carbon.identity.governance.stub</artifactId>
                <version>${carbon.identity.framework.version}</version>
            </dependency>
            <dependency>
                <groupId>org.wso2.carbon.identity.governance</groupId>
                <artifactId>org.wso2.carbon.identity.recovery</artifactId>
                <version>${identity.governance.version}</version>
            </dependency>
            <dependency>
                <groupId>org.wso2.carbon.identity.governance</groupId>
                <artifactId>org.wso2.carbon.identity.recovery.stub</artifactId>
                <version>${identity.governance.version}</version>
            </dependency>
            <dependency>
                <groupId>org.wso2.carbon.deployment</groupId>
                <artifactId>org.wso2.carbon.service.mgt.stub</artifactId>
                <version>${carbon.deployment.version}</version>
                <scope>test</scope>
            </dependency>
            <dependency>
                <groupId>org.wso2.carbon.deployment</groupId>
                <artifactId>org.wso2.carbon.webapp.mgt.stub</artifactId>
                <version>${carbon.deployment.version}</version>
                <scope>test</scope>
            </dependency>
            <dependency>
                <groupId>org.wso2.carbon.automation</groupId>
                <artifactId>org.wso2.carbon.automation.test.utils</artifactId>
                <version>${carbon.automation.version}</version>
            </dependency>
            <dependency>
                <groupId>org.wso2.carbon.automation</groupId>
                <artifactId>org.wso2.carbon.automation.engine</artifactId>
                <version>${carbon.automation.version}</version>
            </dependency>
            <dependency>
                <groupId>org.wso2.carbon.automation</groupId>
                <artifactId>org.wso2.carbon.automation.extensions</artifactId>
                <version>${carbon.automation.version}</version>
                <exclusions>
                    <exclusion>
                        <groupId>com.saucelabs.selenium</groupId> <!-- Exclude Project-E from Project-B -->
                        <artifactId>sauce-ondemand-driver</artifactId>
                    </exclusion>
                    <exclusion>
                        <groupId>com.saucelabs.selenium</groupId> <!-- Exclude Project-E from Project-B -->
                        <artifactId>selenium-client-factory</artifactId>
                    </exclusion>
                </exclusions>
            </dependency>
            <dependency>
                <groupId>org.wso2.carbon.automationutils</groupId>
                <artifactId>org.wso2.carbon.integration.common.extensions</artifactId>
                <version>${carbon.automationutils.version}</version>
            </dependency>
            <dependency>
                <groupId>org.wso2.carbon.automationutils</groupId>
                <artifactId>org.wso2.carbon.integration.common.utils</artifactId>
                <version>${carbon.automationutils.version}</version>
            </dependency>
            <dependency>
                <groupId>org.wso2.carbon.automationutils</groupId>
                <artifactId>org.wso2.carbon.integration.common.admin.client</artifactId>
                <version>${carbon.automationutils.version}</version>
            </dependency>
            <dependency>
                <groupId>org.wso2.is</groupId>
                <artifactId>org.wso2.identity.integration.common.clients</artifactId>
                <version>${project.version}</version>
                <scope>compile</scope>
            </dependency>
            <dependency>
                <groupId>org.wso2.is</groupId>
                <artifactId>org.wso2.identity.integration.common.utils</artifactId>
                <version>${project.version}</version>
                <scope>compile</scope>
            </dependency>
            <dependency>
                <groupId>org.wso2.charon</groupId>
                <artifactId>org.wso2.charon.core</artifactId>
                <version>${charon.orbit.version}</version>
            </dependency>
            <dependency>
                <groupId>org.apache.wink</groupId>
                <artifactId>wink-client</artifactId>
                <version>${apache.wink.version}</version>
            </dependency>
            <dependency>
                <groupId>org.apache.ws.security</groupId>
                <artifactId>wss4j</artifactId>
                <version>${apache.ws.security.version}</version>
            </dependency>
            <dependency>
                <groupId>commons-collections</groupId>
                <artifactId>commons-collections</artifactId>
                <version>${commons-collections.version}</version>
            </dependency>
            <dependency>
                <groupId>org.slf4j</groupId>
                <artifactId>slf4j-simple</artifactId>
                <version>${slf4j.version}</version>
            </dependency>

            <dependency>
                <groupId>org.slf4j</groupId>
                <artifactId>slf4j-log4j12</artifactId>
                <version>${slf4j.version}</version>
            </dependency>
            <dependency>
                <groupId>org.apache.openejb</groupId>
                <artifactId>openejb-core</artifactId>
                <version>${apache.openejb.version}</version>
                <scope>test</scope>
            </dependency>
            <dependency>
                <groupId>org.apache.httpcomponents.wso2</groupId>
                <artifactId>httpclient</artifactId>
                <version>${orbit.version.commons.httpclient}</version>
            </dependency>
            <dependency>
                <groupId>org.apache.axis2.wso2</groupId>
                <artifactId>axis2-client</artifactId>
                <version>${axis2.client.version}</version>
            </dependency>
            <dependency>
                <groupId>org.wso2.orbit.com.nimbusds</groupId>
                <artifactId>nimbus-jose-jwt</artifactId>
                <version>${nimbusds.version}</version>
            </dependency>
            <dependency>
                <groupId>com.nimbusds</groupId>
                <artifactId>oauth2-oidc-sdk</artifactId>
                <version>${nimbus.oidc.sdk.version}</version>
            </dependency>
            <dependency>
                <groupId>net.minidev</groupId>
                <artifactId>json-smart</artifactId>
                <version>${json-smart.version}</version>
            </dependency>
            <dependency>
                <groupId>commons-codec.wso2</groupId>
                <artifactId>commons-codec</artifactId>
                <version>${commons-codec.version}</version>
            </dependency>
            <dependency>
                <groupId>org.wso2.carbon.identity.framework</groupId>
                <artifactId>org.wso2.carbon.identity.user.registration.stub</artifactId>
                <version>${carbon.identity.framework.version}</version>
            </dependency>
            <dependency>
                <groupId>org.wso2.carbon.identity.framework</groupId>
                <artifactId>org.wso2.carbon.identity.user.profile.stub</artifactId>
                <version>${carbon.identity.framework.version}</version>
            </dependency>
            <dependency>
                <groupId>org.wso2.carbon.identity.framework</groupId>
                <artifactId>org.wso2.carbon.identity.workflow.mgt.stub</artifactId>
                <version>${carbon.identity.framework.version}</version>
            </dependency>
            <dependency>
                <groupId>org.wso2.carbon.identity.framework</groupId>
                <artifactId>org.wso2.carbon.security.mgt.stub</artifactId>
                <version>${carbon.identity.framework.version}</version>
            </dependency>
            <dependency>
                <groupId>org.wso2.carbon.identity.workflow.impl.bps</groupId>
                <artifactId>org.wso2.carbon.identity.workflow.impl.stub</artifactId>
                <version>${identity.workflow.impl.bps.version}</version>
            </dependency>
            <dependency>
                <groupId>org.jacoco</groupId>
                <artifactId>org.jacoco.agent</artifactId>
                <version>${jacoco.agent.version}</version>
            </dependency>
            <dependency>
                <groupId>org.wso2.carbon</groupId>
                <artifactId>org.wso2.carbon.core.services</artifactId>
                <version>${carbon.kernel.version}</version>
            </dependency>
            <dependency>
                <groupId>org.apache.tomcat.wso2</groupId>
                <artifactId>tomcat</artifactId>
                <version>${org.apache.tomcat.wso2.version}</version>
            </dependency>
            <dependency>
                <groupId>org.apache.santuario</groupId>
                <artifactId>xmlsec</artifactId>
                <version>${xmlsec.version}</version>
            </dependency>
            <dependency>
                <groupId>org.opensaml</groupId>
                <artifactId>xmltooling</artifactId>
                <version>${xmltooling.version}</version>
            </dependency>
            <dependency>
                <groupId>org.opensaml</groupId>
                <artifactId>openws</artifactId>
                <version>${openws.version}</version>
            </dependency>
            <dependency>
                <groupId>org.wso2.carbon.identity.framework</groupId>
                <artifactId>org.wso2.carbon.identity.application.mgt</artifactId>
                <version>${carbon.identity.framework.version}</version>
            </dependency>
            <dependency>
                <groupId>org.wso2.carbon.identity.framework</groupId>
                <artifactId>org.wso2.carbon.identity.functions.library.mgt</artifactId>
                <version>${carbon.identity.framework.version}</version>
            </dependency>
            <dependency>
                <groupId>xerces</groupId>
                <artifactId>xercesImpl</artifactId>
                <version>${xercesImpl.version}</version>
            </dependency>
            <dependency>
                <groupId>org.wso2.carbon.identity.framework</groupId>
                <artifactId>org.wso2.carbon.identity.workflow.mgt</artifactId>
                <version>${carbon.identity.framework.version}</version>
            </dependency>
            <dependency>
                <groupId>org.wso2.carbon.identity.workflow.impl.bps</groupId>
                <artifactId>org.wso2.carbon.identity.workflow.impl</artifactId>
                <version>${identity.workflow.impl.bps.version}</version>
            </dependency>
            <dependency>
                <groupId>org.wso2.carbon.identity.framework</groupId>
                <artifactId>org.wso2.carbon.identity.application.authentication.framework</artifactId>
                <version>${carbon.identity.framework.version}</version>
            </dependency>
            <dependency>
                <groupId>org.wso2.carbon.identity.saml.common</groupId>
                <artifactId>org.wso2.carbon.identity.saml.common.util</artifactId>
                <version>${saml.common.util.version}</version>
            </dependency>
            <dependency>
                <groupId>commons-codec</groupId>
                <artifactId>commons-codec</artifactId>
                <version>${commons.codec.version}</version>
            </dependency>
            <dependency>
                <groupId>org.apache.ws.commons.schema.wso2</groupId>
                <artifactId>XmlSchema</artifactId>
                <version>${XmlSchema.version}</version>
            </dependency>
            <dependency>
                <groupId>wsdl4j.wso2</groupId>
                <artifactId>wsdl4j</artifactId>
                <version>${wsdl4j.version}</version>
            </dependency>
            <dependency>
                <groupId>org.wso2.carbon.analytics-common</groupId>
                <artifactId>org.wso2.carbon.databridge.commons</artifactId>
                <scope>test</scope>
                <version>${carbon.analytics-common.version}</version>
            </dependency>
            <dependency>
                <groupId>org.wso2.carbon.analytics-common</groupId>
                <artifactId>org.wso2.carbon.databridge.core</artifactId>
                <scope>test</scope>
                <version>${carbon.analytics-common.version}</version>
            </dependency>
            <dependency>
                <groupId>org.wso2.carbon.analytics-common</groupId>
                <artifactId>org.wso2.carbon.databridge.receiver.thrift</artifactId>
                <scope>test</scope>
                <version>${carbon.analytics-common.version}</version>
            </dependency>
            <dependency>
                <groupId>org.wso2.carbon.multitenancy</groupId>
                <artifactId>org.wso2.carbon.tenant.mgt.stub</artifactId>
                <version>${carbon.multitenancy.version}</version>
            </dependency>
            <dependency>
                <groupId>commons-pool.wso2</groupId>
                <artifactId>commons-pool</artifactId>
                <version>${commons.pool.wso2.version}</version>
            </dependency>

            <!-- Outbound Authenticators -->
            <dependency>
                <groupId>org.wso2.carbon.identity.outbound.auth.oidc</groupId>
                <artifactId>org.wso2.carbon.identity.application.authenticator.oidc</artifactId>
                <version>${identity.outbound.auth.oidc.version}</version>
            </dependency>
            <dependency>
                <groupId>org.wso2.carbon.identity.outbound.auth.sts.passive</groupId>
                <artifactId>org.wso2.carbon.identity.application.authenticator.passive.sts</artifactId>
                <version>${identity.outbound.auth.passive.sts.version}</version>
            </dependency>
            <dependency>
                <groupId>org.wso2.carbon.identity.outbound.auth.saml2</groupId>
                <artifactId>org.wso2.carbon.identity.application.authenticator.samlsso</artifactId>
                <version>${identity.outbound.auth.samlsso.version}</version>
            </dependency>

            <!-- Social Authenticators -->
            <dependency>
                <groupId>org.wso2.carbon.identity.outbound.auth.facebook</groupId>
                <artifactId>org.wso2.carbon.identity.application.authenticator.facebook</artifactId>
                <version>${social.authenticator.facebook.version}</version>
            </dependency>
            <dependency>
                <groupId>org.wso2.carbon.identity.outbound.auth.google</groupId>
                <artifactId>org.wso2.carbon.identity.application.authenticator.google</artifactId>
                <version>${social.authenticator.google.version}</version>
            </dependency>
            <dependency>
                <groupId>org.wso2.carbon.identity.outbound.auth.live</groupId>
                <artifactId>org.wso2.carbon.identity.application.authenticator.live</artifactId>
                <version>${social.authenticator.windowslive.version}</version>
            </dependency>
            <dependency>
                <groupId>org.wso2.carbon.identity.outbound.auth.yahoo</groupId>
                <artifactId>org.wso2.carbon.identity.application.authenticator.yahoo</artifactId>
                <version>${social.authenticator.yahoo.version}</version>
            </dependency>

            <!-- Provisioning Connectors -->
            <dependency>
                <groupId>org.wso2.carbon.identity.outbound.provisioning.spml</groupId>
                <artifactId>org.wso2.carbon.identity.provisioning.connector.spml</artifactId>
                <version>${provisioning.connector.spml.version}</version>
            </dependency>
            <dependency>
                <groupId>org.wso2.carbon.identity.outbound.provisioning.google</groupId>
                <artifactId>org.wso2.carbon.identity.provisioning.connector.google</artifactId>
                <version>${provisioning.connector.google.version}</version>
            </dependency>
            <dependency>
                <groupId>org.wso2.carbon.identity.outbound.provisioning.salesforce</groupId>
                <artifactId>org.wso2.carbon.identity.provisioning.connector.salesforce</artifactId>
                <version>${provisioning.connector.salesforce.version}</version>
            </dependency>
            <dependency>
                <groupId>org.wso2.carbon.identity.outbound.provisioning.scim</groupId>
                <artifactId>org.wso2.carbon.identity.provisioning.connector.scim</artifactId>
                <version>${provisioning.connector.scim.version}</version>
            </dependency>

            <!-- Local Authenticators -->
            <dependency>
                <groupId>org.wso2.carbon.identity.application.auth.basic</groupId>
                <artifactId>org.wso2.carbon.identity.application.authenticator.basicauth</artifactId>
                <version>${identity.local.auth.basicauth.version}</version>
            </dependency>
            <dependency>
                <groupId>org.wso2.carbon.identity.local.auth.iwa</groupId>
                <artifactId>org.wso2.carbon.identity.application.authenticator.iwa</artifactId>
                <version>${identity.local.auth.iwa.version}</version>
            </dependency>
            <dependency>
                <groupId>org.wso2.carbon.identity.local.auth.fido</groupId>
                <artifactId>org.wso2.carbon.identity.application.authenticator.fido</artifactId>
                <version>${identity.local.auth.fido.version}</version>
            </dependency>
            <dependency>
                <groupId>org.wso2.carbon.identity.local.auth.fido</groupId>
                <artifactId>org.wso2.carbon.identity.application.authenticator.fido2</artifactId>
                <version>${identity.local.auth.fido.version}</version>
            </dependency>
            <dependency>
                <groupId>org.wso2.carbon.identity.local.auth.fido</groupId>
                <artifactId>org.wso2.carbon.identity.application.authenticator.fido2.server.feature</artifactId>
                <version>${identity.local.auth.fido.version}</version>
            </dependency>
            <dependency>
                <groupId>org.wso2.carbon.identity.application.auth.basic</groupId>
                <artifactId>org.wso2.carbon.identity.application.authenticator.basicauth.jwt</artifactId>
                <version>${identity.local.auth.basicauth.version}</version>
            </dependency>
            <dependency>
                <groupId>org.wso2.carbon.identity.application.auth.basic</groupId>
                <artifactId>org.wso2.carbon.identity.application.authentication.handler.identifier</artifactId>
                <version>${identity.local.auth.basicauth.version}</version>
            </dependency>
            <dependency>
                <groupId>org.wso2.carbon.identity.application.auth.basic</groupId>
                <artifactId>org.wso2.carbon.identity.application.authentication.handler.session</artifactId>
                <version>${identity.local.auth.basicauth.version}</version>
            </dependency>
            <dependency>
                <groupId>org.wso2.carbon.extension.identity.oauth.addons</groupId>
                <artifactId>org.wso2.carbon.identity.oauth2.token.handler.clientauth.mutualtls</artifactId>
                <version>${identity.local.auth.clientauth.mutualtls.version}</version>
            </dependency>

            <!-- Local Authentication API Connector -->
            <dependency>
                <groupId>org.wso2.carbon.identity.local.auth.api</groupId>
                <artifactId>org.wso2.carbon.identity.local.auth.api.core</artifactId>
                <version>${identity.local.auth.api.version}</version>
            </dependency>
            <dependency>
                <groupId>org.wso2.carbon.identity.local.auth.api</groupId>
                <artifactId>org.wso2.carbon.identity.local.auth.api.endpoint</artifactId>
                <version>${identity.local.auth.api.version}</version>
            </dependency>

            <!-- OAuth2 Grant Type extensions -->
            <dependency>
                <groupId>org.wso2.carbon.extension.identity.oauth2.grantType.jwt</groupId>
                <artifactId>org.wso2.carbon.identity.oauth2.grant.jwt</artifactId>
                <version>${identity.oauth2.jwt.bearer.grant.version}</version>
            </dependency>

            <!-- Forget-me tool. -->
            <dependency>
                <groupId>org.wso2.carbon.privacy</groupId>
                <artifactId>org.wso2.carbon.privacy.forgetme.conf</artifactId>
                <version>${forgetme.tool.version}</version>
            </dependency>
            <dependency>
                <groupId>org.wso2.carbon.privacy</groupId>
                <artifactId>org.wso2.carbon.privacy.forgetme.tool</artifactId>
                <version>${forgetme.tool.version}</version>
            </dependency>

            <!--Conditional authenticator functions-->
            <dependency>
                <groupId>org.wso2.carbon.identity.conditional.auth.functions</groupId>
                <artifactId>org.wso2.carbon.identity.conditional.auth.functions.user</artifactId>
                <version>${conditional.authentication.functions.version}</version>
            </dependency>
            <dependency>
                <groupId>org.wso2.carbon.identity.conditional.auth.functions</groupId>
                <artifactId>org.wso2.carbon.identity.conditional.auth.functions.notification</artifactId>
                <version>${conditional.authentication.functions.version}</version>
            </dependency>
            <dependency>
                <groupId>org.wso2.carbon.identity.conditional.auth.functions</groupId>
                <artifactId>org.wso2.carbon.identity.conditional.auth.functions.cookie</artifactId>
                <version>${conditional.authentication.functions.version}</version>
            </dependency>
            <dependency>
                <groupId>org.wso2.carbon.identity.conditional.auth.functions</groupId>
                <artifactId>org.wso2.carbon.identity.conditional.auth.functions.analytics</artifactId>
                <version>${conditional.authentication.functions.version}</version>
            </dependency>
            <!-- Other Connectors packed with IS -->
            <dependency>
                <groupId>org.wso2.carbon.extension.identity.authenticator.outbound.emailotp</groupId>
                <artifactId>org.wso2.carbon.extension.identity.authenticator.emailotp.connector</artifactId>
                <version>${authenticator.emailotp.version}</version>
            </dependency>
            <dependency>
                <groupId>org.wso2.carbon.extension.identity.authenticator.outbound.smsotp</groupId>
                <artifactId>org.wso2.carbon.extension.identity.authenticator.smsotp.connector</artifactId>
                <version>${authenticator.smsotp.version}</version>
            </dependency>
            <dependency>
                <groupId>org.wso2.carbon.extension.identity.authenticator.outbound.twitter</groupId>
                <artifactId>org.wso2.carbon.extension.identity.authenticator.twitter.connector</artifactId>
                <version>${authenticator.twitter.version}</version>
            </dependency>
            <dependency>
                <groupId>org.wso2.carbon.extension.identity.authenticator</groupId>
                <artifactId>org.wso2.carbon.extension.identity.authenticator.office365.connector</artifactId>
                <version>${authenticator.office365.version}</version>
            </dependency>
            <dependency>
                <groupId>org.wso2.carbon.extension.identity.authenticator.outbound.totp</groupId>
                <artifactId>org.wso2.carbon.extension.identity.authenticator.totp.connector</artifactId>
                <version>${authenticator.totp.version}</version>
            </dependency>
            <dependency>
                <groupId>org.wso2.carbon.extension.identity.authenticator</groupId>
                <artifactId>org.wso2.carbon.extension.identity.authenticator.x509Certificate.connector</artifactId>
                <version>${authenticator.x509.version}</version>
            </dependency>

            <!--
                Dependencies from this point is used in p2 profile gen, added here to get them updated along with
                versions plugin (version plugin only reads the dependencies in dependencyManagement,
                and dependencies section)
            -->
            <dependency>
                <groupId>org.wso2.carbon.healthcheck</groupId>
                <artifactId>org.wso2.carbon.healthcheck.server.feature</artifactId>
                <version>${carbon.healthcheck.version}</version>
            </dependency>
            <dependency>
                <groupId>org.wso2.carbon.identity.carbon.auth.saml2</groupId>
                <artifactId>org.wso2.carbon.identity.authenticator.saml2.sso.feature</artifactId>
                <version>${identity.carbon.auth.saml2.version}</version>
                <type>zip</type>
            </dependency>
            <dependency>
                <groupId>org.wso2.carbon.identity.local.auth.requestpath.basic</groupId>
                <artifactId>org.wso2.carbon.identity.application.authenticator.requestpath.basicauth.server.feature
                </artifactId>
                <version>${identity.outbound.auth.requestpath.basicauth.version}</version>
            </dependency>
            <dependency>
                <groupId>org.wso2.carbon.identity.carbon.auth.mutualssl</groupId>
                <artifactId>org.wso2.carbon.identity.authenticator.mutualssl.feature</artifactId>
                <version>${identity.carbon.auth.mutual.ssl.version}</version>
            </dependency>
            <dependency>
                <groupId>org.wso2.carbon.identity.workflow.user</groupId>
                <artifactId>org.wso2.carbon.user.mgt.workflow.feature</artifactId>
                <version>${identity.user.workflow.version}</version>
            </dependency>
            <dependency>
                <groupId>org.wso2.carbon.identity.userstore.ldap</groupId>
                <artifactId>org.wso2.carbon.ldap.server.feature</artifactId>
                <version>${identity.userstore.ldap.version}</version>
            </dependency>
            <dependency>
                <groupId>org.wso2.carbon.identity.userstore.remote</groupId>
                <artifactId>org.wso2.carbon.identity.user.store.remote.feature</artifactId>
                <version>${identity.userstore.remote.version}</version>
            </dependency>
            <dependency>
                <groupId>org.wso2.carbon.identity.carbon.auth.iwa</groupId>
                <artifactId>org.wso2.carbon.identity.authenticator.iwa.feature</artifactId>
                <version>${identity.carbon.auth.iwa.version}</version>
            </dependency>
            <dependency>
                <groupId>org.wso2.carbon.identity.workflow.template.multisteps</groupId>
                <artifactId>org.wso2.carbon.identity.workflow.template.server.feature</artifactId>
                <version>${identity.workflow.template.multisteps.version}</version>
            </dependency>
            <dependency>
                <groupId>org.wso2.carbon.identity.local.auth.requestpath.oauth</groupId>
                <artifactId>org.wso2.carbon.identity.application.authenticator.requestpath.oauth.server.feature
                </artifactId>
                <version>${identity.outbound.auth.requestpath.oauth.version}</version>
            </dependency>
            <dependency>
                <groupId>org.wso2.carbon.identity.tool.validator.sso.saml2</groupId>
                <artifactId>org.wso2.carbon.identity.tools.saml.validator.feature</artifactId>
                <version>${identity.tool.samlsso.validator.version}</version>
            </dependency>
            <dependency>
                <groupId>org.wso2.carbon.identity.datapublisher.authentication</groupId>
                <artifactId>org.wso2.carbon.identity.data.publisher.application.authentication.server.feature
                </artifactId>
                <version>${identity.data.publisher.authentication.version}</version>
            </dependency>
            <dependency>
                <groupId>org.wso2.carbon.identity.data.publisher.oauth</groupId>
                <artifactId>org.wso2.carbon.identity.data.publisher.oauth.server.feature</artifactId>
                <version>${identity.data.publisher.oauth.version}</version>
            </dependency>
            <dependency>
                <groupId>org.wso2.carbon.identity.data.publisher.audit</groupId>
                <artifactId>org.wso2.carbon.identity.data.publisher.audit.user.operation.server.feature</artifactId>
                <version>${identity.data.publisher.audit.version}</version>
            </dependency>
            <dependency>
                <groupId>org.wso2.carbon.identity.auth.rest</groupId>
                <artifactId>org.wso2.carbon.identity.auth.server.feature</artifactId>
                <version>${identity.carbon.auth.rest.version}</version>
            </dependency>
            <dependency>
                <groupId>org.wso2.carbon.identity.event.handler.accountlock</groupId>
                <artifactId>org.wso2.carbon.identity.handler.event.account.lock.feature</artifactId>
                <version>${identity.event.handler.account.lock.version}</version>
            </dependency>
            <dependency>
                <groupId>org.wso2.carbon.identity.event.handler.notification</groupId>
                <artifactId>org.wso2.carbon.email.mgt.feature</artifactId>
                <version>${identity.event.handler.notification.version}</version>
            </dependency>
            <dependency>
                <groupId>org.wso2.carbon.identity.metadata.saml2</groupId>
                <artifactId>org.wso2.carbon.identity.idp.metadata.saml2.server.feature</artifactId>
                <version>${identity.metadata.saml.version}</version>
            </dependency>
            <dependency>
                <groupId>org.wso2.carbon.identity.saml.common</groupId>
                <artifactId>org.wso2.carbon.identity.saml.common.util.feature</artifactId>
                <version>${saml.common.util.version}</version>
            </dependency>

            <dependency>
                <groupId>org.wso2.carbon.identity.application.authz.xacml</groupId>
                <artifactId>org.wso2.carbon.identity.application.authz.xacml.server.feature</artifactId>
                <version>${identity.app.authz.xacml.version}</version>
            </dependency>
            <dependency>
                <groupId>org.wso2.carbon.extension.identity.oauth.addons</groupId>
                <artifactId>org.wso2.carbon.identity.oauth2.validators.xacml.server.feature</artifactId>
                <version>${identity.oauth2.validators.xacml.version}</version>
            </dependency>
            <dependency>
                <groupId>org.apache.felix</groupId>
                <artifactId>org.apache.felix.scr.ds-annotations</artifactId>
                <version>${ds-annotations.version}</version>
            </dependency>
            <dependency>
                <groupId>org.wso2.carbon.consent.mgt</groupId>
                <artifactId>org.wso2.carbon.consent.mgt.server.feature</artifactId>
                <version>${carbon.consent.mgt.version}</version>
            </dependency>
            <dependency>
                <groupId>org.wso2.carbon.identity.framework</groupId>
                <artifactId>org.wso2.carbon.identity.consent.mgt</artifactId>
                <version>${carbon.identity.framework.version}</version>
            </dependency>
            <dependency>
                <groupId>org.wso2.carbon.utils</groupId>
                <artifactId>org.wso2.carbon.database.utils</artifactId>
                <version>${carbon.database.utils.version}</version>
            </dependency>
            <dependency>
                <groupId>org.wso2.carbon.registry</groupId>
                <artifactId>org.wso2.carbon.registry.properties.stub</artifactId>
                <version>${carbon.registry.version}</version>
            </dependency>
            <dependency>
                <groupId>org.wso2.carbon.identity.oauth.uma</groupId>
                <artifactId>org.wso2.carbon.identity.oauth.uma.server.feature</artifactId>
                <version>${carbon.identity.oauth.uma.version}</version>
            </dependency>
            <dependency>
                <groupId>org.wso2.carbon.extension.identity.x509certificate</groupId>
                <artifactId>org.wso2.carbon.extension.identity.x509Certificate.validation.server.feature</artifactId>
                <version>${org.wso2.carbon.extension.identity.x509certificate.version}</version>
            </dependency>
            <dependency>
                <groupId>org.wso2.carbon.identity.conditional.auth.functions</groupId>
                <artifactId>org.wso2.carbon.identity.conditional.auth.functions.server.feature</artifactId>
                <version>${conditional.authentication.functions.version}</version>
            </dependency>
            <dependency>
                <groupId>org.wso2.carbon.identity.framework</groupId>
                <artifactId>org.wso2.carbon.identity.template.mgt.server.feature</artifactId>
                <version>${carbon.identity.framework.version}</version>
            </dependency>
            <dependency>
                <groupId>org.wso2.carbon.identity.framework</groupId>
                <artifactId>org.wso2.carbon.identity.template.mgt.feature</artifactId>
                <version>${carbon.identity.framework.version}</version>
            </dependency>
            <dependency>
                <groupId>org.wso2.msf4j</groupId>
                <artifactId>msf4j-core</artifactId>
                <version>${msf4j.version}</version>
            </dependency>
            <dependency>
                <groupId>org.wso2.msf4j</groupId>
                <artifactId>msf4j-microservice</artifactId>
                <version>${msf4j.version}</version>
            </dependency>
            <dependency>
                <groupId>org.wso2.org.apache.shindig</groupId>
                <artifactId>wso2-extensions</artifactId>
                <version>${wso2.shindig.version}</version>
            </dependency>
            <dependency>
                <groupId>io.rest-assured</groupId>
                <artifactId>rest-assured</artifactId>
                <version>${rest.assured.version}</version>
                <scope>test</scope>
            </dependency>
            <dependency>
                <groupId>io.swagger</groupId>
                <artifactId>swagger-annotations</artifactId>
                <version>${swagger-core-version}</version>
                <scope>test</scope>
            </dependency>
            <dependency>
                <groupId>com.atlassian.oai</groupId>
                <artifactId>swagger-request-validator-restassured</artifactId>
                <version>${swagger-request-validator.version}</version>
                <scope>test</scope>
            </dependency>
            <dependency>
                <groupId>org.wso2.is</groupId>
                <artifactId>org.wso2.identity.jaggery.apps.feature</artifactId>
                <version>${project.version}</version>
            </dependency>
            <!-- Pax Logging -->
            <dependency>
                <groupId>org.ops4j.pax.logging</groupId>
                <artifactId>pax-logging-api</artifactId>
                <version>${pax.logging.api.version}</version>
            </dependency>
            <dependency>
                <groupId>org.apache.logging.log4j</groupId>
                <artifactId>log4j-jul</artifactId>
                <version>2.8.2</version>
                <scope>test</scope>
            </dependency>
            <dependency>
                <groupId>org.apache.logging.log4j</groupId>
                <artifactId>log4j-core</artifactId>
                <version>2.8.2</version>
                <scope>test</scope>
            </dependency>
            <dependency>
                <groupId>commons-logging</groupId>
                <artifactId>commons-logging</artifactId>
                <version>1.2</version>
                <scope>test</scope>
            </dependency>
            <dependency>
                <artifactId>guava</artifactId>
                <groupId>com.google.guava</groupId>
                <type>jar</type>
                <version>${google.guava.version}</version>
            </dependency>
        </dependencies>
    </dependencyManagement>

    <profiles>
        <profile>
            <id>Sign-Artifacts</id>
            <activation>
                <property>
                    <name>sign</name>
                </property>
            </activation>
            <build>
                <plugins>
                    <plugin>
                        <groupId>org.apache.maven.plugins</groupId>
                        <artifactId>maven-gpg-plugin</artifactId>
                        <version>1.0-alpha-3</version>
                        <executions>
                            <execution>
                                <id>sign-artifacts</id>
                                <phase>verify</phase>
                                <goals>
                                    <goal>sign</goal>
                                </goals>
                            </execution>
                        </executions>
                    </plugin>
                </plugins>
            </build>
        </profile>
        <profile>
            <id>wso2-release</id>
            <build>
                <plugins>
                    <plugin>
                        <groupId>org.apache.maven.plugins</groupId>
                        <artifactId>maven-javadoc-plugin</artifactId>
                        <version>2.10.1</version>
                        <executions>
                            <execution>
                                <id>attach-javadocs</id>
                                <goals>
                                    <goal>jar</goal>
                                </goals>
                                <configuration> <!-- add this to disable checking -->
                                    <additionalparam>-Xdoclint:none</additionalparam>
                                </configuration>
                            </execution>
                        </executions>
                    </plugin>
                </plugins>
            </build>
        </profile>

    </profiles>

    <properties>

        <!--Carbon Identity Framework Version-->
<<<<<<< HEAD
        <carbon.identity.framework.version>5.15.16</carbon.identity.framework.version>
=======
        <carbon.identity.framework.version>5.15.17</carbon.identity.framework.version>
>>>>>>> 5d33a567
        <carbon.identity.framework.version.range>[5.14.67, 6.0.0]</carbon.identity.framework.version.range>

        <!--SAML Common Utils Version-->
        <saml.common.util.version>1.0.3</saml.common.util.version>
        <saml.common.util.version.range>[1.0.0,2.0.0)</saml.common.util.version.range>

        <!--Carbon Consent Version-->
        <carbon.consent.mgt.version>2.2.4</carbon.consent.mgt.version>

        <!--Identity Governance Version-->
        <identity.governance.version>1.3.21</identity.governance.version>


        <!--Identity Carbon Versions-->
        <identity.carbon.auth.saml2.version>5.4.5</identity.carbon.auth.saml2.version>
        <identity.carbon.auth.mutual.ssl.version>5.3.3</identity.carbon.auth.mutual.ssl.version>
        <identity.carbon.auth.iwa.version>5.3.4</identity.carbon.auth.iwa.version>
        <identity.carbon.auth.rest.version>1.3.11</identity.carbon.auth.rest.version>


        <!-- Identity Inbound Versions   -->
        <identity.inbound.auth.saml.version>5.7.4</identity.inbound.auth.saml.version>
        <identity.inbound.auth.oauth.version>6.2.64</identity.inbound.auth.oauth.version>
        <identity.inbound.auth.openid.version>5.4.3</identity.inbound.auth.openid.version>
        <identity.inbound.auth.sts.version>5.4.3</identity.inbound.auth.sts.version>
        <identity.inbound.provisioning.scim.version>5.5.3</identity.inbound.provisioning.scim.version>
        <identity.inbound.provisioning.scim2.version>1.4.18</identity.inbound.provisioning.scim2.version>

        <!-- Identity workflow Versions -->
        <identity.user.workflow.version>5.3.3</identity.user.workflow.version>
        <identity.workflow.impl.bps.version>5.3.5</identity.workflow.impl.bps.version>
        <identity.workflow.template.multisteps.version>5.3.4</identity.workflow.template.multisteps.version>


        <!-- Identity User Versions -->
        <identity.user.account.association.version>5.3.7</identity.user.account.association.version>
        <identity.user.ws.version>5.3.3</identity.user.ws.version>

        <!-- Identity Userstore Versions -->
        <identity.userstore.ldap.version>6.1.7</identity.userstore.ldap.version>
        <identity.userstore.remote.version>5.2.5</identity.userstore.remote.version>

        <!-- Identity Data Publisher Versions -->
        <identity.data.publisher.authentication.version>5.3.8</identity.data.publisher.authentication.version>
        <identity.data.publisher.oauth.version>1.2.7</identity.data.publisher.oauth.version>
        <identity.data.publisher.audit.version>1.2.4</identity.data.publisher.audit.version>

        <!-- Identity Event Handler Versions -->
        <identity.event.handler.account.lock.version>1.3.4</identity.event.handler.account.lock.version>
        <identity.event.handler.notification.version>1.2.10</identity.event.handler.notification.version>

        <!--<identity.agent.entitlement.proxy.version>5.1.1</identity.agent.entitlement.proxy.version>-->
        <!--<identity.carbon.auth.signedjwt.version>5.1.1</identity.carbon.auth.signedjwt.version>-->
        <!--<identity.userstore.cassandra.version>5.1.1</identity.userstore.cassandra.version>-->
        <!--<identity.agent-entitlement-filter.version>5.1.1</identity.agent-entitlement-filter.version>-->

        <!-- Authenticator Versions -->
        <identity.outbound.auth.oidc.version>5.3.6</identity.outbound.auth.oidc.version>
        <identity.outbound.auth.passive.sts.version>5.3.3</identity.outbound.auth.passive.sts.version>
        <identity.outbound.auth.samlsso.version>5.2.8</identity.outbound.auth.samlsso.version>
        <identity.outbound.auth.requestpath.basicauth.version>5.3.4</identity.outbound.auth.requestpath.basicauth.version>
        <identity.outbound.auth.requestpath.oauth.version>5.2.3</identity.outbound.auth.requestpath.oauth.version>

        <!-- Social Authenticator Versions -->
        <social.authenticator.facebook.version>5.1.14</social.authenticator.facebook.version>
        <social.authenticator.google.version>5.1.8</social.authenticator.google.version>
        <social.authenticator.windowslive.version>5.1.4</social.authenticator.windowslive.version>
        <social.authenticator.yahoo.version>5.1.6</social.authenticator.yahoo.version>

        <!-- Provisioning connector Versions -->
        <provisioning.connector.spml.version>5.1.2</provisioning.connector.spml.version>
        <provisioning.connector.google.version>5.1.6</provisioning.connector.google.version>
        <provisioning.connector.salesforce.version>5.1.4</provisioning.connector.salesforce.version>
        <provisioning.connector.scim.version>5.1.13</provisioning.connector.scim.version>

        <!-- Local Authenticator Versions -->
        <identity.local.auth.basicauth.version>6.2.5</identity.local.auth.basicauth.version>
        <identity.local.auth.fido.version>5.1.21</identity.local.auth.fido.version>
        <identity.local.auth.iwa.version>5.3.13</identity.local.auth.iwa.version>
        <identity.local.auth.clientauth.mutualtls.version>2.2.0</identity.local.auth.clientauth.mutualtls.version>

        <!-- Local Authentication API Connector Version -->
        <identity.local.auth.api.version>2.3.1</identity.local.auth.api.version>

        <!-- OAuth2 Grant Type extensions -->
        <identity.oauth2.jwt.bearer.grant.version>1.0.23</identity.oauth2.jwt.bearer.grant.version>

        <!--SAML Metadata-->
        <identity.metadata.saml.version>1.3.0</identity.metadata.saml.version>

        <!-- Connector Versions -->
        <authenticator.totp.version>2.1.5</authenticator.totp.version>
        <authenticator.office365.version>1.0.6</authenticator.office365.version>
        <authenticator.smsotp.version>2.0.28</authenticator.smsotp.version>
        <authenticator.emailotp.version>2.0.31</authenticator.emailotp.version>
        <authenticator.twitter.version>1.0.10</authenticator.twitter.version>
        <authenticator.x509.version>2.0.13</authenticator.x509.version>
        <identity.extension.utils>1.0.8</identity.extension.utils>

        <!-- Identity REST API feature -->
        <identity.api.dispatcher.version>1.0.34</identity.api.dispatcher.version>

        <identity.agent.sso.version>5.3.4</identity.agent.sso.version>
        <identity.tool.samlsso.validator.version>5.3.3</identity.tool.samlsso.validator.version>
        <identity.app.authz.xacml.version>2.1.3</identity.app.authz.xacml.version>
        <identity.oauth2.validators.xacml.version>2.2.0</identity.oauth2.validators.xacml.version>
        <org.wso2.carbon.extension.identity.x509certificate.version>1.0.5</org.wso2.carbon.extension.identity.x509certificate.version>
        <conditional.authentication.functions.version>0.1.40</conditional.authentication.functions.version>
        <carbon.identity.oauth.uma.version>1.1.6</carbon.identity.oauth.uma.version>

        <!-- Identity Portal Versions -->
        <identity.apps.version>0.1.106</identity.apps.version>

        <!-- Charon -->
        <charon.version>3.3.0</charon.version>

        <!-- Carbon Kernel -->
        <carbon.kernel.version>4.5.2</carbon.kernel.version>

        <!-- Carbon Repo Versions -->
        <carbon.commons.version>4.7.18</carbon.commons.version>
        <carbon.deployment.version>4.9.11</carbon.deployment.version>
        <carbon.registry.version>4.7.20</carbon.registry.version>
        <carbon.multitenancy.version>4.7.11</carbon.multitenancy.version>
        <carbon.metrics.version>1.3.3</carbon.metrics.version>
        <carbon.business-process.version>4.5.20</carbon.business-process.version>
        <carbon.analytics-common.version>5.2.10</carbon.analytics-common.version>
        <carbon.dashboards.version>2.0.26</carbon.dashboards.version>
        <carbon.database.utils.version>2.0.10</carbon.database.utils.version>
        <carbon.healthcheck.version>1.2.1</carbon.healthcheck.version>

        <!-- Common tool Versions -->
        <cipher-tool.version>1.1.5</cipher-tool.version>
        <securevault.wso2.version>1.1.3</securevault.wso2.version>
        <forgetme.tool.version>1.2.1</forgetme.tool.version>


        <!-- Jaggeryjs Repo Versions -->
        <jaggeryjs.version>0.14.11</jaggeryjs.version>
        <jaggery.extensions.version>1.6.2</jaggery.extensions.version>
        <ws.module.version>${jaggery.extensions.version}</ws.module.version>
        <oauth.module.version>${jaggery.extensions.version}</oauth.module.version>
        <email.module.version>${jaggery.extensions.version}</email.module.version>
        <uuid.module.version>${jaggery.extensions.version}</uuid.module.version>
        <process.module.version>${jaggery.extensions.version}</process.module.version>
        <caramel.module.version>${jaggery.extensions.version}</caramel.module.version>
        <carbon.module.version>${jaggery.extensions.version}</carbon.module.version>
        <handlebars.module.version>${jaggery.extensions.version}</handlebars.module.version>
        <markdown.module.verion>${jaggery.extensions.version}</markdown.module.verion>
        <gadget.module.version>${jaggery.extensions.version}</gadget.module.version>
        <i18n.module.version>${jaggery.extensions.version}</i18n.module.version>

        <!-- Feature dependency Versions -->
        <stratos.version.221>2.2.1</stratos.version.221>
        <ehcache.version>1.5.0.wso2v3</ehcache.version>
        <bcel.wso2.version>5.2.0.wso2v1</bcel.wso2.version>
        <asm-all.version>5.2</asm-all.version>
        <cglib.wso2.version>2.2.wso2v1</cglib.wso2.version>
        <jibx.wso2.version>1.2.1.wso2v1</jibx.wso2.version>
        <axis2.jibx.wso2.version>1.6.1.wso2v11</axis2.jibx.wso2.version>
        <axis2.jaxb.wso2.version>${axis2.wso2.version}</axis2.jaxb.wso2.version>
        <axis2-transports.version>2.0.0-wso2v38</axis2-transports.version>
        <h2database.wso2.version>1.4.199.wso2v1</h2database.wso2.version>
        <wso2.shindig.version>2.5.2-wso2v14</wso2.shindig.version>
        <slf4j.version>1.7.28</slf4j.version>

        <!-- UI styles dependency versions -->
        <equinox.http.servlet.version>2.2.2</equinox.http.servlet.version>
        <equinox.http.helper.version>1.0.0</equinox.http.helper.version>
        <equinox.jsp.jasper.version>1.0.1.R33x_v20070816</equinox.jsp.jasper.version>
        <javax.servlet.jsp.version>2.0.0.v200706191603</javax.servlet.jsp.version>

        <!-- Distribution dependencies ends here -->

        <!-- Build dependency Versions -->
        <wso2.json.merge.plugin.version>5.2.5</wso2.json.merge.plugin.version>
        <carbon.p2.plugin.version>5.1.2</carbon.p2.plugin.version>
        <ds-annotations.version>1.2.10</ds-annotations.version>
        <maven.war.plugin.version>3.2.0</maven.war.plugin.version>

        <!-- Sample dependency Versions -->
        <sevlet.api.version>2.5</sevlet.api.version>
        <jsp.api.version>2.0</jsp.api.version>
        <neethi.wso2.version>2.0.4.wso2v5</neethi.wso2.version>
        <axiom.impl.version>1.2.12</axiom.impl.version>
        <axiom.version>1.2.11-wso2v6</axiom.version>
        <gdata.core.wso2.version>1.47.0.wso2v1</gdata.core.wso2.version>
        <json.simple.version>1.1.1</json.simple.version>
        <openid4java.consumer.version>1.0.0</openid4java.consumer.version>
        <opensaml.version>2.6.6</opensaml.version>
        <opensaml2.wso2.version>2.6.6.wso2v3</opensaml2.wso2.version>
        <opensaml3.version>3.3.1</opensaml3.version>
        <shibboleth.version>7.3.0</shibboleth.version>
        <google.guava.version>27.0.1-jre</google.guava.version>
        <joda.wso2.version>2.9.4.wso2v1</joda.wso2.version>
        <wss4j.wso2.version>1.5.11-wso2v18</wss4j.wso2.version>
        <openws.version>1.5.4</openws.version>
        <xalan.version>2.7.1</xalan.version>
        <xalan.wso2.version>2.7.0.wso2v1</xalan.wso2.version>
        <rampart.wso2.version>1.6.1-wso2v40</rampart.wso2.version>
        <orbit.version.commons.httpclient>4.2.5.wso2v1</orbit.version.commons.httpclient>
        <httpcore.wso2.version>4.3.3.wso2v1</httpcore.wso2.version>
        <httpclient.version>4.5.8</httpclient.version>
        <commons.httpclient.version>3.1</commons.httpclient.version>
        <jstl.version>1.1.2</jstl.version>
        <taglibs.version>1.1.2</taglibs.version>
        <google.collect.wso2.version>1.0.0.wso2v2</google.collect.wso2.version>
        <oauth2.client.version>1.0.0</oauth2.client.version>
        <axiom.wso2.version>1.2.11.wso2v10</axiom.wso2.version>
        <commons.lang.version>2.6</commons.lang.version>
        <charon.orbit.version>2.1.7</charon.orbit.version>
        <commons-collections.version>3.2.2</commons-collections.version>
        <axis2.client.version>${axis2.wso2.version}</axis2.client.version>
        <axis2.wso2.version>1.6.1-wso2v38</axis2.wso2.version>
        <json-smart.version>1.3</json-smart.version>
        <nimbusds.version>7.3.0.wso2v1</nimbusds.version>
        <commons-codec.version>1.4.0.wso2v1</commons-codec.version>
        <eclipse.microprofile.version>1.2</eclipse.microprofile.version>
        <xmlsec.version>2.1.3</xmlsec.version>
        <xmltooling.version>1.3.1</xmltooling.version>
        <xercesImpl.version>2.12.0</xercesImpl.version>
        <commons.codec.version>1.8</commons.codec.version>
        <XmlSchema.version>1.4.7-wso2v5</XmlSchema.version>
        <wsdl4j.version>1.6.2.wso2v2</wsdl4j.version>
        <commons.pool.wso2.version>1.5.6.wso2v1</commons.pool.wso2.version>
        <liberty.maven.plugin.version>2.2</liberty.maven.plugin.version>
        <pax.logging.api.version>1.10.1</pax.logging.api.version>

        <osgi.framework.imp.pkg.version.range>[1.7.0, 2.0.0)</osgi.framework.imp.pkg.version.range>
        <osgi.service.component.imp.pkg.version.range>[1.2.0, 2.0.0)</osgi.service.component.imp.pkg.version.range>
        <commons.logging.version.range>[1.2.0,2.0.0)</commons.logging.version.range>

        <!--  Test dependencies -->
        <carbon.automation.version>4.4.3</carbon.automation.version>
        <carbon.automationutils.version>4.5.1</carbon.automationutils.version>
        <selenium.version>2.40.0</selenium.version>
        <testng.version>6.1.1</testng.version>
        <junit.version>4.12</junit.version>
        <org.apache.tomcat.wso2.version>7.0.52.wso2v5</org.apache.tomcat.wso2.version>
        <msf4j.version>2.6.2</msf4j.version>
        <jacoco.agent.version>0.8.4</jacoco.agent.version>
        <xml.apis.version>1.4.01</xml.apis.version>
        <emma.version>2.1.5320</emma.version>
        <apache.wink.version>1.1.3-incubating</apache.wink.version>
        <apache.ws.security.version>1.6.9</apache.ws.security.version>
        <apache.openejb.version>4.5.2</apache.openejb.version>
        <nimbus.oidc.sdk.version>6.13</nimbus.oidc.sdk.version>
        <!--Rest API test -->
        <rest.assured.version>4.1.2</rest.assured.version>
        <swagger-core-version>1.5.22</swagger-core-version>
        <swagger-request-validator.version>2.6.0</swagger-request-validator.version>

        <project.scm.id>my-scm-server</project.scm.id>

    </properties>

    <repositories>
        <!-- Before adding ANYTHING in here, please start a discussion on the dev list.
	Ideally the Axis2 build should only use Maven central (which is available
	by default) and nothing else. We had troubles with other repositories in
	the past. Therefore configuring additional repositories here should be
	considered very carefully. -->
        <repository>
            <id>wso2-nexus</id>
            <name>WSO2 internal Repository</name>
            <url>http://maven.wso2.org/nexus/content/groups/wso2-public/</url>
            <releases>
                <enabled>true</enabled>
                <updatePolicy>daily</updatePolicy>
                <checksumPolicy>ignore</checksumPolicy>
            </releases>
        </repository>

        <repository>
            <id>wso2.releases</id>
            <name>WSO2 internal Repository</name>
            <url>http://maven.wso2.org/nexus/content/repositories/releases/</url>
            <releases>
                <enabled>true</enabled>
                <updatePolicy>daily</updatePolicy>
                <checksumPolicy>ignore</checksumPolicy>
            </releases>
        </repository>

        <repository>
            <id>wso2.snapshots</id>
            <name>WSO2 Snapshot Repository</name>
            <url>http://maven.wso2.org/nexus/content/repositories/snapshots/</url>
            <snapshots>
                <enabled>true</enabled>
                <updatePolicy>daily</updatePolicy>
            </snapshots>
            <releases>
                <enabled>false</enabled>
            </releases>
        </repository>
    </repositories>

    <scm>
        <url>https://github.com/wso2/product-is.git</url>
        <developerConnection>scm:git:https://github.com/wso2/product-is.git</developerConnection>
        <connection>scm:git:https://github.com/wso2/product-is.git</connection>
        <tag>HEAD</tag>
    </scm>


</project><|MERGE_RESOLUTION|>--- conflicted
+++ resolved
@@ -1917,11 +1917,7 @@
     <properties>
 
         <!--Carbon Identity Framework Version-->
-<<<<<<< HEAD
-        <carbon.identity.framework.version>5.15.16</carbon.identity.framework.version>
-=======
         <carbon.identity.framework.version>5.15.17</carbon.identity.framework.version>
->>>>>>> 5d33a567
         <carbon.identity.framework.version.range>[5.14.67, 6.0.0]</carbon.identity.framework.version.range>
 
         <!--SAML Common Utils Version-->
