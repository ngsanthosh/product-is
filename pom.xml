--- conflicted
+++ resolved
@@ -1912,11 +1912,7 @@
     <properties>
 
         <!--Carbon Identity Framework Version-->
-<<<<<<< HEAD
         <carbon.identity.framework.version>5.14.120-SNAPSHOT</carbon.identity.framework.version>
-=======
-        <carbon.identity.framework.version>5.14.129</carbon.identity.framework.version>
->>>>>>> 5ba52710
         <carbon.identity.framework.version.range>[5.14.67, 6.0.0]</carbon.identity.framework.version.range>
 
         <!--SAML Common Utils Version-->
@@ -1938,13 +1934,8 @@
 
 
         <!-- Identity Inbound Versions   -->
-<<<<<<< HEAD
         <identity.inbound.auth.saml.version>5.6.20-SNAPSHOT</identity.inbound.auth.saml.version>
         <identity.inbound.auth.oauth.version>6.2.37-SNAPSHOT</identity.inbound.auth.oauth.version>
-=======
-        <identity.inbound.auth.saml.version>5.6.19</identity.inbound.auth.saml.version>
-        <identity.inbound.auth.oauth.version>6.2.36</identity.inbound.auth.oauth.version>
->>>>>>> 5ba52710
         <identity.inbound.auth.openid.version>5.4.3</identity.inbound.auth.openid.version>
         <identity.inbound.auth.sts.version>5.4.3</identity.inbound.auth.sts.version>
         <identity.inbound.provisioning.scim.version>5.5.3</identity.inbound.provisioning.scim.version>
