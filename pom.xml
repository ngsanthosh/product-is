--- conflicted
+++ resolved
@@ -2681,11 +2681,7 @@
 
         <!-- Identity REST API feature -->
         <identity.api.dispatcher.version>2.0.17</identity.api.dispatcher.version>
-<<<<<<< HEAD
-        <identity.server.api.version>1.3.204</identity.server.api.version>
-=======
         <identity.server.api.version>1.3.205</identity.server.api.version>
->>>>>>> 6982be24
         <identity.user.api.version>1.3.70</identity.user.api.version>
 
         <identity.agent.sso.version>5.5.9</identity.agent.sso.version>
