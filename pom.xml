<?xml version="1.0" encoding="utf-8"?>
<!--
  ~ Copyright (c) 2014-2024, WSO2 LLC. (http://www.wso2.org) All Rights Reserved.
  ~
  ~ Licensed under the Apache License, Version 2.0 (the "License");
  ~ you may not use this file except in compliance with the License.
  ~ You may obtain a copy of the License at
  ~
  ~      http://www.apache.org/licenses/LICENSE-2.0
  ~
  ~ Unless required by applicable law or agreed to in writing, software
  ~ distributed under the License is distributed on an "AS IS" BASIS,
  ~ WITHOUT WARRANTIES OR CONDITIONS OF ANY KIND, either express or implied.
  ~ See the License for the specific language governing permissions and
  ~ limitations under the License.
  -->
<project xmlns="http://maven.apache.org/POM/4.0.0" xmlns:xsi="http://www.w3.org/2001/XMLSchema-instance" xsi:schemaLocation="http://maven.apache.org/POM/4.0.0 http://maven.apache.org/maven-v4_0_0.xsd">

    <parent>
        <groupId>org.wso2</groupId>
        <artifactId>wso2</artifactId>
        <version>1.2</version>
    </parent>


    <modelVersion>4.0.0</modelVersion>
    <groupId>org.wso2.is</groupId>
    <artifactId>identity-server-parent</artifactId>
    <packaging>pom</packaging>
    <description>WSO2 Identity Server</description>
    <version>7.1.0-m9-SNAPSHOT</version>
    <name>WSO2 Identity Server</name>
    <url>http://wso2.org/projects/identity</url>

    <modules>
        <module>modules/features</module>
        <module>modules/p2-profile-gen</module>
        <module>modules/connectors</module>
        <module>modules/api-resources</module>
        <module>modules/authenticators</module>
        <module>modules/social-authenticators</module>
        <module>modules/provisioning-connectors</module>
        <module>modules/local-authenticators</module>
        <module>modules/oauth2-grant-types</module>
        <module>modules/integration-ui-templates</module>
        <module>modules/distribution</module>
        <module>modules/styles</module>
        <module>modules/tests-utils</module>
        <module>modules/integration</module>
    </modules>

    <licenses>
        <license>
            <name>Apache License Version 2.0</name>
            <url>http://www.apache.org/licenses/LICENSE-2.0</url>
        </license>
    </licenses>

    <organization>
        <name>WSO2</name>
        <url>http://www.wso2.org</url>
    </organization>

    <issueManagement>
        <system>JIRA</system>
        <url>http://www.wso2.org/jira/browse/IDENTITY</url>
    </issueManagement>
    <mailingLists>
        <mailingList>
            <name>Identity Server Developers</name>
            <subscribe>identity-dev-subscribe@wso2.org</subscribe>
            <unsubscribe>identity-dev-unsubscribe@wso2.org</unsubscribe>
            <post>identity-dev@wso2.org</post>
            <archive>http://wso2.org/mailarchive/identity-dev/</archive>
        </mailingList>
    </mailingLists>

    <inceptionYear>2007</inceptionYear>

    <developers>
        <developer>
            <name>Ruchith Fernando</name>
            <id>ruchith</id>
            <email>ruchith AT wso2.com</email>
            <organization>WSO2</organization>
        </developer>
        <developer>
            <name>Dimuthu Leelaratne</name>
            <id>dimuthul</id>
            <email>dimuthul AT wso2.com</email>
            <organization>WSO2</organization>
        </developer>
        <developer>
            <name>Dumindu Perera</name>
            <id>dumindu</id>
            <email>dumindu AT wso2.com</email>
            <organization>WSO2</organization>
        </developer>
        <developer>
            <name>Saminda Abeyruwan</name>
            <id>saminda</id>
            <email>saminda AT wso2.com</email>
            <organization>WSO2</organization>
        </developer>
        <developer>
            <name>Nandana Mihindukulasooriya</name>
            <id>nandana</id>
            <email>nandana AT wso2.com</email>
            <organization>WSO2</organization>
        </developer>
        <developer>
            <name>Prabath Siriwardena</name>
            <id>prabath</id>
            <email>prabath AT wso2.com</email>
            <organization>WSO2</organization>
        </developer>
        <developer>
            <name>Thilina Buddhika</name>
            <id>thilina</id>
            <email>thilinab AT wso2.com</email>
            <organization>WSO2</organization>
        </developer>
        <developer>
            <name>Amila Jayasekara</name>
            <id>amilaj</id>
            <email>amilaj AT wso2.com</email>
            <organization>WSO2</organization>
        </developer>
        <developer>
            <name>Asela Pathberiya</name>
            <id>asela</id>
            <email>asela AT wso2.com</email>
            <organization>WSO2</organization>
        </developer>
        <developer>
            <name>Hasini Gunasinghe</name>
            <id>hasini</id>
            <email>hasini AT wso2.com</email>
            <organization>WSO2</organization>
        </developer>
        <developer>
            <name>Manjula Rathnayake</name>
            <id>manjula</id>
            <email>manjular AT wso2.com</email>
            <organization>WSO2</organization>
        </developer>
        <developer>
            <name>Suresh Attanayake</name>
            <id>suresh</id>
            <email>suresh AT wso2.com</email>
            <organization>WSO2</organization>
        </developer>
        <developer>
            <name>Johann Nallathamby</name>
            <id>johann</id>
            <email>johann AT wso2.com</email>
            <organization>WSO2</organization>
        </developer>
        <developer>
            <name>Dulanja Liyanage</name>
            <id>dulanja</id>
            <email>dulanja AT wso2.com</email>
            <organization>WSO2</organization>
        </developer>
        <developer>
            <name>Ishara Karunarathna</name>
            <id>ishara</id>
            <email>isharak AT wso2.com</email>
            <organization>WSO2</organization>
        </developer>
        <developer>
            <name>Darshana Gunawardana</name>
            <id>darshana</id>
            <email>darshana AT wso2.com</email>
            <organization>WSO2</organization>
        </developer>
        <developer>
            <name>Pushpalanka Jayawardana</name>
            <id>pushpalanka</id>
            <email>lanka AT wso2.com</email>
            <organization>WSO2</organization>
        </developer>
        <developer>
            <name>Chamath Gunawardana</name>
            <id>chamath</id>
            <email>chamathg AT wso2.com</email>
            <organization>WSO2</organization>
        </developer>
        <developer>
            <name>Thanuja Jayasinghe</name>
            <id>thanuja</id>
            <email>thanuja AT wso2.com</email>
            <organization>WSO2</organization>
        </developer>
        <developer>
            <name>Isura Karunarathna</name>
            <id>isura</id>
            <email>isura AT wso2.com</email>
            <organization>WSO2</organization>
        </developer>
        <developer>
            <name>Prasad Tissera</name>
            <id>prasad</id>
            <email>prasadt AT wso2.com</email>
            <organization>WSO2</organization>
        </developer>
        <developer>
            <name>Pulasthi Mahawithana</name>
            <id>pulasthi</id>
            <email>pulasthim AT wso2.com</email>
            <organization>WSO2</organization>
        </developer>
        <developer>
            <name>Hasintha Indrajee</name>
            <id>hasintha</id>
            <email>hasintha AT wso2.com</email>
            <organization>WSO2</organization>
        </developer>
        <developer>
            <name>Gayan Gunawardana</name>
            <id>gayan</id>
            <email>gayan AT wso2.com</email>
            <organization>WSO2</organization>
        </developer>
        <developer>
            <name>Tharindu Edirisinghe</name>
            <id>tharindue</id>
            <email>tharindue AT wso2.com</email>
            <organization>WSO2</organization>
        </developer>
        <developer>
            <name>Malithi Edirisinghe</name>
            <id>malithim</id>
            <email>malithim AT wso2.com</email>
            <organization>WSO2</organization>
        </developer>
        <developer>
            <name>Godwin Shrimal</name>
            <id>godwin</id>
            <email>godwin AT wso2.com</email>
            <organization>WSO2</organization>
        </developer>
        <developer>
            <name>Omindu Rathnaweera</name>
            <id>omindu</id>
            <email>omindu AT wso2.com</email>
            <organization>WSO2</organization>
        </developer>
        <developer>
            <name>Nuwandi Wickramasinghe</name>
            <id>nuwandiw</id>
            <email>nuwandiw AT wso2.com</email>
            <organization>WSO2</organization>
        </developer>
        <developer>
            <name>Kasun Bandara</name>
            <id>kasunb</id>
            <email>kasunb AT wso2.com</email>
            <organization>WSO2</organization>
        </developer>
        <developer>
            <name>Indunil Upeksha</name>
            <id>indunil</id>
            <email>indunil AT wso2.com</email>
            <organization>WSO2</organization>
        </developer>
        <developer>
            <name>Hasanthi Dissanayake</name>
            <id>hasanthi</id>
            <email>hasanthi AT wso2.com</email>
            <organization>WSO2</organization>
        </developer>
        <developer>
            <name>Maduranga Siriwardena</name>
            <id>maduranga</id>
            <email>maduranga AT wso2.com</email>
            <organization>WSO2</organization>
        </developer>
        <developer>
            <name>Chamila Wijayarathna</name>
            <id>chamila</id>
            <email>chamila AT wso2.com</email>
            <organization>WSO2</organization>
        </developer>
        <developer>
            <name>Chanaka Jayasena</name>
            <id>chanaka</id>
            <email>chanaka AT wso2.com</email>
            <organization>WSO2</organization>
        </developer>
        <developer>
            <name>Chamara Philips</name>
            <id>chamarap</id>
            <email>chamarap AT wso2.com</email>
            <organization>WSO2</organization>
        </developer>
        <developer>
            <name>Damith Senanayake</name>
            <id>damiths</id>
            <email>damiths AT wso2.com</email>
            <organization>WSO2</organization>
        </developer>
        <developer>
            <name>Jayanga Kaushalya</name>
            <id>jayangak</id>
            <email>jayangak AT wso2.com</email>
            <organization>WSO2</organization>
        </developer>
        <developer>
            <name>Farasath Ahamed</name>
            <id>farasatha</id>
            <email>farasatha AT wso2.com</email>
            <organization>WSO2</organization>
        </developer>
        <developer>
            <name>Dharshana Kasun Warusavitharana</name>
            <id>dharshanaw</id>
            <email>dharshanaw AT wso2.com</email>
            <organization>WSO2</organization>
        </developer>
        <developer>
            <name>Ayesha Dissanayaka</name>
            <id>ayesha</id>
            <email>ayesha AT wso2.com</email>
            <organization>WSO2</organization>
        </developer>
        <developer>
            <name>Ashen Weerathunga</name>
            <id>ashen</id>
            <email>ashen AT wso2.com</email>
            <organization>WSO2</organization>
        </developer>
        <developer>
            <name>Dimuthu De Lanerolle</name>
            <id>dimuthud</id>
            <email>dimuthud AT wso2.com</email>
            <organization>WSO2</organization>
        </developer>
        <developer>
            <name>Ruwan Abeykoon</name>
            <id>ruwana</id>
            <email>ruwana AT wso2.com</email>
            <organization>WSO2</organization>
        </developer>
        <developer>
            <name>Kasun Gajasinghe</name>
            <id>kasung</id>
            <email>kasung AT wso2.com</email>
            <organization>WSO2</organization>
        </developer>
        <developer>
            <name>Dinusha Senanayaka</name>
            <id>dinusha</id>
            <email>dinusha AT wso2.com</email>
            <organization>WSO2</organization>
        </developer>
        <developer>
            <name>Lahiru Manohara</name>
            <id>lahiruma</id>
            <email>lahiruma AT wso2.com</email>
            <organization>WSO2</organization>
        </developer>
        <developer>
            <name>Rushmin Fernando</name>
            <id>rushmin</id>
            <email>rushmin AT wso2.com</email>
            <organization>WSO2</organization>
        </developer>
        <developer>
            <name>Lahiru Ekanayake</name>
            <id>lahirue</id>
            <email>lahirue AT wso2.com</email>
            <organization>WSO2</organization>
        </developer>
        <developer>
            <name>Lahiru Cooray</name>
            <id>lahiruc</id>
            <email>lahiruc AT wso2.com</email>
            <organization>WSO2</organization>
        </developer>
        <developer>
            <name>Dinali Dabarera</name>
            <id>Dinali</id>
            <email>dinali AT wso2.com</email>
            <organization>WSO2</organization>
        </developer>
        <developer>
            <name>Nilasini Thirunavukaarasu</name>
            <id>Nilasini</id>
            <email>nilasini AT wso2.com</email>
            <organization>WSO2</organization>
        </developer>
        <developer>
            <name>Sathya Bandara</name>
            <id>Sathya</id>
            <email>sathya AT wso2.com</email>
            <organization>WSO2</organization>
        </developer>
        <developer>
            <name>Supun Priyadarshana</name>
            <id>Supun</id>
            <email>supunp AT wso2.com</email>
            <organization>WSO2</organization>
        </developer>
        <developer>
            <name>Thilina Madumal</name>
            <id>Thilina</id>
            <email>thilinamad AT wso2.com</email>
            <organization>WSO2</organization>
        </developer>
        <developer>
            <name>Madawa Soysa</name>
            <id>madawas</id>
            <email>madawas AT wso2.com</email>
            <organization>WSO2</organization>
        </developer>
    </developers>


    <pluginRepositories>
        <pluginRepository>
            <id>wso2-maven2-repository</id>
            <url>https://dist.wso2.org/maven2</url>
        </pluginRepository>
        <pluginRepository>
            <id>wso2.releases</id>
            <name>WSO2 internal Repository</name>
            <url>https://maven.wso2.org/nexus/content/repositories/releases/</url>
            <releases>
                <enabled>true</enabled>
                <updatePolicy>daily</updatePolicy>
                <checksumPolicy>ignore</checksumPolicy>
            </releases>
        </pluginRepository>
        <pluginRepository>
            <id>wso2.snapshots</id>
            <name>Apache Snapshot Repository</name>
            <url>https://maven.wso2.org/nexus/content/repositories/snapshots/</url>
            <snapshots>
                <enabled>true</enabled>
                <updatePolicy>daily</updatePolicy>
            </snapshots>
            <releases>
                <enabled>false</enabled>
            </releases>
        </pluginRepository>
        <pluginRepository>
            <id>wso2-nexus</id>
            <name>WSO2 internal Repository</name>
            <url>https://maven.wso2.org/nexus/content/groups/wso2-public/</url>
            <releases>
                <enabled>true</enabled>
                <updatePolicy>daily</updatePolicy>
                <checksumPolicy>ignore</checksumPolicy>
            </releases>
        </pluginRepository>
    </pluginRepositories>

    <build>
        <plugins>
            <plugin>
                <groupId>org.apache.maven.plugins</groupId>
                <artifactId>maven-release-plugin</artifactId>
                <configuration>
                    <preparationGoals>clean install</preparationGoals>
                    <autoVersionSubmodules>true</autoVersionSubmodules>
                </configuration>
            </plugin>
            <plugin>
                <groupId>org.apache.maven.plugins</groupId>
                <artifactId>maven-deploy-plugin</artifactId>
            </plugin>
            <plugin>
                <groupId>org.apache.maven.plugins</groupId>
                <artifactId>maven-compiler-plugin</artifactId>
                <configuration>
                    <encoding>UTF-8</encoding>
                    <source>1.8</source>
                    <target>1.8</target>
                </configuration>
            </plugin>
            <plugin>
                <groupId>org.apache.maven.plugins</groupId>
                <artifactId>maven-surefire-plugin</artifactId>
                <version>2.22.1</version>
            </plugin>
            <plugin>
                <inherited>false</inherited>
                <artifactId>maven-clean-plugin</artifactId>
                <version>2.1</version>
            </plugin>
        </plugins>

        <pluginManagement>
            <plugins>
                <plugin>
                    <groupId>org.apache.felix</groupId>
                    <artifactId>maven-bundle-plugin</artifactId>
                    <version>3.2.0</version>
                    <extensions>true</extensions>
                    <configuration>
                        <obrRepository>NONE</obrRepository>
                    </configuration>
                </plugin>
                <plugin>
                    <groupId>org.apache.maven.plugins</groupId>
                    <artifactId>maven-source-plugin</artifactId>
                    <version>3.0.1</version>
                    <executions>
                        <execution>
                            <id>attach-sources</id>
                            <phase>verify</phase>
                            <goals>
                                <goal>jar-no-fork</goal>
                            </goals>
                        </execution>
                    </executions>
                </plugin>
                <plugin>
                    <groupId>org.apache.maven.plugins</groupId>
                    <artifactId>maven-project-info-reports-plugin</artifactId>
                    <version>2.4</version>
                </plugin>
                <plugin>
                    <groupId>org.apache.maven.plugins</groupId>
                    <artifactId>maven-war-plugin</artifactId>
                    <version>${maven.war.plugin.version}</version>
                </plugin>
                <plugin>
                    <groupId>org.codehaus.mojo</groupId>
                    <artifactId>build-helper-maven-plugin</artifactId>
                    <version>3.0.0</version>
                </plugin>
                <plugin>
                    <groupId>net.wasdev.wlp.maven.plugins</groupId>
                    <artifactId>liberty-maven-plugin</artifactId>
                    <version>${liberty.maven.plugin.version}</version>
                </plugin>
                <plugin>
                    <groupId>org.wso2.maven</groupId>
                    <artifactId>wso2-maven-json-merge-plugin</artifactId>
                    <version>${wso2.json.merge.plugin.version}</version>
                </plugin>
                <plugin>
                    <groupId>org.apache.maven.plugins</groupId>
                    <artifactId>maven-checkstyle-plugin</artifactId>
                    <version>${maven.checkstyle.plugin.version}</version>
                </plugin>
            </plugins>
        </pluginManagement>

    </build>

    <dependencyManagement>
        <dependencies>
            <dependency>
                <groupId>org.wso2.carbon</groupId>
                <artifactId>org.wso2.carbon.ui</artifactId>
                <version>${carbon.kernel.version}</version>
            </dependency>
            <dependency>
                <groupId>org.eclipse.equinox</groupId>
                <artifactId>org.eclipse.equinox.http.servlet</artifactId>
                <version>${equinox.http.servlet.version}</version>
            </dependency>
            <dependency>
                <groupId>org.eclipse.equinox</groupId>
                <artifactId>org.eclipse.equinox.http.helper</artifactId>
                <version>${equinox.http.helper.version}</version>
            </dependency>
            <dependency>
                <groupId>org.eclipse.equinox</groupId>
                <artifactId>org.eclipse.equinox.jsp.jasper</artifactId>
                <version>${equinox.jsp.jasper.version}</version>
            </dependency>
            <dependency>
                <groupId>org.eclipse.equinox</groupId>
                <artifactId>javax.servlet.jsp</artifactId>
                <version>${javax.servlet.jsp.version}</version>
            </dependency>
            <dependency>
                <groupId>org.eclipse.microprofile</groupId>
                <artifactId>microprofile</artifactId>
                <version>${eclipse.microprofile.version}</version>
                <type>pom</type>
            </dependency>
            <dependency>
                <groupId>net.sf.ehcache.wso2</groupId>
                <artifactId>ehcache</artifactId>
                <version>${ehcache.version}</version>
            </dependency>
            <dependency>
                <groupId>org.apache.bcel.wso2</groupId>
                <artifactId>bcel</artifactId>
                <version>${bcel.wso2.version}</version>
            </dependency>
            <dependency>
                <groupId>org.ow2.asm</groupId>
                <artifactId>asm-all</artifactId>
                <version>${asm-all.version}</version>
            </dependency>
            <dependency>
                <groupId>cglib.wso2</groupId>
                <artifactId>cglib</artifactId>
                <version>${cglib.wso2.version}</version>
            </dependency>
            <dependency>
                <groupId>com.google.gdata.wso2</groupId>
                <artifactId>gdata-core</artifactId>
                <version>${gdata.core.wso2.version}</version>
            </dependency>
            <dependency>
                <groupId>com.google.code.gson</groupId>
                <artifactId>gson</artifactId>
                <version>${google.code.gson.version}</version>
            </dependency>
            <dependency>
                <groupId>org.apache.axis2.wso2</groupId>
                <artifactId>axis2-jibx</artifactId>
                <version>${axis2.jibx.wso2.version}</version>
            </dependency>
            <dependency>
                <groupId>org.jibx.wso2</groupId>
                <artifactId>jibx</artifactId>
                <version>${jibx.wso2.version}</version>
            </dependency>
            <dependency>
                <groupId>org.apache.axis2.wso2</groupId>
                <artifactId>axis2-jaxbri</artifactId>
                <version>${axis2.jaxb.wso2.version}</version>
            </dependency>
            <dependency>
                <groupId>org.wso2.carbon</groupId>
                <artifactId>org.wso2.carbon.core</artifactId>
                <version>${carbon.kernel.version}</version>
            </dependency>
            <dependency>
                <groupId>org.wso2.carbon</groupId>
                <artifactId>org.wso2.carbon.registry.core</artifactId>
                <version>${carbon.kernel.version}</version>
            </dependency>
            <dependency>
                <groupId>org.wso2.carbon</groupId>
                <artifactId>org.wso2.carbon.user.api</artifactId>
                <version>${carbon.kernel.version}</version>
            </dependency>
            <dependency>
                <groupId>org.apache.axis2.wso2</groupId>
                <artifactId>axis2</artifactId>
                <version>${axis2.wso2.version}</version>
            </dependency>
            <dependency>
                <groupId>org.apache.ws.commons.axiom.wso2</groupId>
                <artifactId>axiom</artifactId>
                <version>${axiom.wso2.version}</version>
            </dependency>
            <dependency>
                <groupId>org.wso2.carbon.identity.framework</groupId>
                <artifactId>org.wso2.carbon.identity.core</artifactId>
                <version>${carbon.identity.framework.version}</version>
            </dependency>
            <dependency>
                <groupId>org.wso2.carbon.identity.framework</groupId>
                <artifactId>org.wso2.carbon.identity.application.common</artifactId>
                <version>${carbon.identity.framework.version}</version>
            </dependency>
            <dependency>
                <groupId>org.wso2.carbon.registry</groupId>
                <artifactId>org.wso2.carbon.registry.resource.stub</artifactId>
                <version>${carbon.registry.version}</version>
            </dependency>
            <dependency>
                <groupId>org.wso2.identity</groupId>
                <artifactId>org.wso2.identity.integration.ui.pages</artifactId>
                <version>${project.version}</version>
                <scope>test</scope>
            </dependency>
            <dependency>
                <groupId>org.wso2.carbon</groupId>
                <artifactId>org.wso2.carbon.authenticator.stub</artifactId>
                <version>${carbon.kernel.version}</version>
            </dependency>
            <dependency>
                <groupId>org.wso2.carbon.identity.inbound.auth.oauth2</groupId>
                <artifactId>org.wso2.carbon.identity.oauth</artifactId>
                <version>${identity.inbound.auth.oauth.version}</version>
            </dependency>
            <dependency>
                <groupId>org.wso2.carbon.identity.inbound.auth.oauth2</groupId>
                <artifactId>org.wso2.carbon.identity.oauth.stub</artifactId>
                <version>${identity.inbound.auth.oauth.version}</version>
            </dependency>
            <dependency>
                <groupId>junit</groupId>
                <artifactId>junit</artifactId>
                <version>${junit.version}</version>
                <scope>test</scope>
            </dependency>
            <dependency>
                <groupId>javax.servlet</groupId>
                <artifactId>servlet-api</artifactId>
                <version>${sevlet.api.version}</version>
            </dependency>
            <dependency>
                <groupId>javax.servlet</groupId>
                <artifactId>jsp-api</artifactId>
                <version>${jsp.api.version}</version>
            </dependency>
            <dependency>
                <groupId>com.google.common.wso2</groupId>
                <artifactId>google-collect</artifactId>
                <version>${google.collect.wso2.version}</version>
            </dependency>
            <dependency>
                <groupId>org.apache.oltu.oauth2</groupId>
                <artifactId>org.apache.oltu.oauth2.client</artifactId>
                <version>${oauth2.client.version}</version>
            </dependency>
            <dependency>
                <groupId>org.wso2.carbon</groupId>
                <artifactId>org.wso2.carbon.utils</artifactId>
                <version>${carbon.kernel.version}</version>
                <exclusions>
                    <exclusion>
                        <groupId>org.yaml</groupId>
                        <artifactId>snakeyaml</artifactId>
                    </exclusion>
                </exclusions>
            </dependency>
            <dependency>
                <groupId>com.googlecode.json-simple</groupId>
                <artifactId>json-simple</artifactId>
                <version>${json.simple.version}</version>
            </dependency>
            <dependency>
                <groupId>org.openid4java</groupId>
                <artifactId>openid4java-consumer</artifactId>
                <version>${openid4java.consumer.version}</version>
            </dependency>
            <dependency>
                <groupId>javax.servlet</groupId>
                <artifactId>jstl</artifactId>
                <version>${jstl.version}</version>
            </dependency>
            <dependency>
                <groupId>taglibs</groupId>
                <artifactId>standard</artifactId>
                <version>${taglibs.version}</version>
            </dependency>
            <dependency>
                <groupId>commons-lang</groupId>
                <artifactId>commons-lang</artifactId>
                <version>${commons.lang.version}</version>
            </dependency>
            <dependency>
                <groupId>org.wso2.is</groupId>
                <artifactId>org.wso2.identity.passivests.filter</artifactId>
                <version>${project.version}</version>
            </dependency>
            <dependency>
                <groupId>org.apache.ws.commons.axiom</groupId>
                <artifactId>axiom-impl</artifactId>
                <version>${axiom.impl.version}</version>
            </dependency>
            <dependency>
                <groupId>org.apache.ws.commons.axiom</groupId>
                <artifactId>axiom-api</artifactId>
                <version>${axiom.version}</version>
            </dependency>
            <dependency>
                <groupId>org.opensaml</groupId>
                <artifactId>opensaml</artifactId>
                <version>${opensaml.version}</version>
            </dependency>
            <!--OpenSAML3 dependencies-->
            <dependency>
                <groupId>org.opensaml</groupId>
                <artifactId>opensaml-core</artifactId>
                <version>${opensaml3.version}</version>
            </dependency>
            <dependency>
                <groupId>org.opensaml</groupId>
                <artifactId>opensaml-soap-api</artifactId>
                <version>${opensaml3.version}</version>
            </dependency>
            <dependency>
                <groupId>org.opensaml</groupId>
                <artifactId>opensaml-soap-impl</artifactId>
                <version>${opensaml3.version}</version>
            </dependency>
            <dependency>
                <groupId>org.opensaml</groupId>
                <artifactId>opensaml-profile-api</artifactId>
                <version>${opensaml3.version}</version>
            </dependency>
            <dependency>
                <groupId>org.opensaml</groupId>
                <artifactId>opensaml-profile-impl</artifactId>
                <version>${opensaml3.version}</version>
            </dependency>
            <dependency>
                <groupId>org.opensaml</groupId>
                <artifactId>opensaml-saml-api</artifactId>
                <version>${opensaml3.version}</version>
            </dependency>
            <dependency>
                <groupId>org.opensaml</groupId>
                <artifactId>opensaml-saml-impl</artifactId>
                <version>${opensaml3.version}</version>
            </dependency>
            <dependency>
                <groupId>org.opensaml</groupId>
                <artifactId>opensaml-messaging-api</artifactId>
                <version>${opensaml3.version}</version>
            </dependency>
            <dependency>
                <groupId>org.opensaml</groupId>
                <artifactId>opensaml-messaging-impl</artifactId>
                <version>${opensaml3.version}</version>
            </dependency>
            <dependency>
                <groupId>org.opensaml</groupId>
                <artifactId>opensaml-security-api</artifactId>
                <version>${opensaml3.version}</version>
            </dependency>
            <dependency>
                <groupId>org.opensaml</groupId>
                <artifactId>opensaml-security-impl</artifactId>
                <version>${opensaml3.version}</version>
            </dependency>
            <dependency>
                <groupId>org.opensaml</groupId>
                <artifactId>opensaml-storage-api</artifactId>
                <version>${opensaml3.version}</version>
            </dependency>
            <dependency>
                <groupId>org.opensaml</groupId>
                <artifactId>opensaml-storage-impl</artifactId>
                <version>${opensaml3.version}</version>
            </dependency>
            <dependency>
                <groupId>org.opensaml</groupId>
                <artifactId>opensaml-xacml-api</artifactId>
                <version>${opensaml3.version}</version>
            </dependency>
            <dependency>
                <groupId>org.opensaml</groupId>
                <artifactId>opensaml-xacml-impl</artifactId>
                <version>${opensaml3.version}</version>
            </dependency>
            <dependency>
                <groupId>org.opensaml</groupId>
                <artifactId>opensaml-xacml-saml-api</artifactId>
                <version>${opensaml3.version}</version>
            </dependency>
            <dependency>
                <groupId>org.opensaml</groupId>
                <artifactId>opensaml-xacml-saml-impl</artifactId>
                <version>${opensaml3.version}</version>
            </dependency>
            <dependency>
                <groupId>org.opensaml</groupId>
                <artifactId>opensaml-xmlsec-api</artifactId>
                <version>${opensaml3.version}</version>
            </dependency>
            <dependency>
                <groupId>org.opensaml</groupId>
                <artifactId>opensaml-xmlsec-impl</artifactId>
                <version>${opensaml3.version}</version>
            </dependency>
            <dependency>
                <groupId>net.shibboleth.utilities</groupId>
                <artifactId>java-support</artifactId>
                <version>${shibboleth.version}</version>
            </dependency>
            <!--End of OpenSAML3 dependencies-->
            <dependency>
                <groupId>org.wso2.orbit.joda-time</groupId>
                <artifactId>joda-time</artifactId>
                <version>${joda.wso2.version}</version>
            </dependency>
            <dependency>
                <groupId>xalan</groupId>
                <artifactId>xalan</artifactId>
                <version>${xalan.version}</version>
            </dependency>
            <dependency>
                <groupId>xalan.wso2</groupId>
                <artifactId>xalan</artifactId>
                <version>${xalan.wso2.version}</version>
            </dependency>
            <dependency>
                <groupId>xml-apis</groupId>
                <artifactId>xml-apis</artifactId>
                <version>${xml.apis.version}</version>
            </dependency>
            <dependency>
                <groupId>org.wso2.carbon.identity.agent.sso.java</groupId>
                <artifactId>org.wso2.carbon.identity.sso.agent</artifactId>
                <version>${identity.agent.sso.version}</version>
            </dependency>
            <dependency>
                <groupId>org.wso2.orbit.org.apache.neethi</groupId>
                <artifactId>neethi</artifactId>
                <version>${neethi.wso2.version}</version>
            </dependency>
            <dependency>
                <groupId>org.wso2.orbit.org.opensaml</groupId>
                <artifactId>opensaml</artifactId>
                <version>${opensaml2.wso2.version}</version>
            </dependency>
            <dependency>
                <groupId>org.wso2.carbon</groupId>
                <artifactId>org.wso2.carbon.addressing</artifactId>
                <version>${carbon.kernel.version}</version>
            </dependency>
            <dependency>
                <groupId>org.apache.rampart.wso2</groupId>
                <artifactId>rampart-core</artifactId>
                <version>${rampart.wso2.version}</version>
            </dependency>
            <dependency>
                <groupId>org.apache.rampart.wso2</groupId>
                <artifactId>rampart-policy</artifactId>
                <version>${rampart.wso2.version}</version>
            </dependency>
            <dependency>
                <groupId>org.apache.rampart.wso2</groupId>
                <artifactId>rampart-trust</artifactId>
                <version>${rampart.wso2.version}</version>
            </dependency>
            <dependency>
                <groupId>org.apache.ws.security.wso2</groupId>
                <artifactId>wss4j</artifactId>
                <version>${wss4j.wso2.version}</version>
            </dependency>
            <dependency>
                <groupId>org.apache.httpcomponents.wso2</groupId>
                <artifactId>httpcore</artifactId>
                <version>${httpcore.wso2.version}</version>
            </dependency>
            <dependency>
                <groupId>org.wso2.carbon.identity.user.ws</groupId>
                <artifactId>org.wso2.carbon.um.ws.api.stub</artifactId>
                <version>${identity.user.ws.version}</version>
            </dependency>
            <dependency>
                <groupId>org.wso2.carbon.identity.user.ws</groupId>
                <artifactId>org.wso2.carbon.um.ws.api</artifactId>
                <version>${identity.user.ws.version}</version>
            </dependency>
            <dependency>
                <groupId>org.wso2.carbon.identity</groupId>
                <artifactId>org.wso2.carbon.authenticator.stub</artifactId>
                <version>${carbon.kernel.version}</version>
            </dependency>
            <dependency>
                <groupId>org.wso2.securevault</groupId>
                <artifactId>org.wso2.securevault</artifactId>
                <version>${securevault.wso2.version}</version>
            </dependency>
            <dependency>
                <groupId>org.apache.httpcomponents</groupId>
                <artifactId>httpclient</artifactId>
                <version>${httpclient.version}</version>
            </dependency>
            <dependency>
                <groupId>commons-httpclient</groupId>
                <artifactId>commons-httpclient</artifactId>
                <version>${commons.httpclient.version}</version>
            </dependency>
            <dependency>
                <groupId>org.wso2.is</groupId>
                <artifactId>org.wso2.identity.styles</artifactId>
                <version>${project.version}</version>
            </dependency>
            <dependency>
                <groupId>org.wso2.carbon</groupId>
                <artifactId>org.wso2.carbon.core.ui.feature</artifactId>
                <version>${carbon.kernel.version}</version>
                <type>zip</type>
            </dependency>
            <dependency>
                <groupId>org.wso2.carbon</groupId>
                <artifactId>org.wso2.carbon.core.ui.feature</artifactId>
                <version>${carbon.kernel.version}</version>
            </dependency>
            <dependency>
                <groupId>org.wso2.carbon</groupId>
                <artifactId>org.wso2.carbon.hazelcast</artifactId>
                <version>${carbon.kernel.version}</version>
            </dependency>
            <dependency>
                <groupId>org.wso2.identity</groupId>
                <artifactId>org.wso2.stratos.identity.dashboard.ui</artifactId>
                <version>${stratos.version.221}</version>
            </dependency>
            <dependency>
                <groupId>org.testng</groupId>
                <artifactId>testng</artifactId>
                <version>${testng.version}</version>
                <scope>test</scope>
            </dependency>
            <dependency>
                <groupId>org.wso2.carbon.identity.framework</groupId>
                <artifactId>org.wso2.carbon.user.mgt.stub</artifactId>
                <version>${carbon.identity.framework.version}</version>
            </dependency>
            <dependency>
                <groupId>org.wso2.carbon.identity.inbound.auth.sts</groupId>
                <artifactId>org.wso2.carbon.identity.sts.passive.stub</artifactId>
                <version>${identity.inbound.auth.sts.version}</version>
            </dependency>
            <dependency>
                <groupId>org.wso2.carbon</groupId>
                <artifactId>SecVerifier</artifactId>
                <version>${carbon.kernel.version}</version>
                <type>aar</type>
            </dependency>
            <dependency>
                <groupId>emma</groupId>
                <artifactId>emma</artifactId>
                <version>${emma.version}</version>
            </dependency>
            <dependency>
                <groupId>org.wso2.orbit.com.h2database</groupId>
                <artifactId>h2-engine</artifactId>
                <version>${h2database.wso2.version}</version>
            </dependency>
            <dependency>
                <groupId>org.apache.rampart</groupId>
                <artifactId>rampart</artifactId>
                <type>mar</type>
                <version>${rampart.wso2.version}</version>
            </dependency>
            <dependency>
                <groupId>org.wso2.carbon.identity.framework</groupId>
                <artifactId>org.wso2.carbon.identity.application.mgt.stub</artifactId>
                <version>${carbon.identity.framework.version}</version>
                <scope>compile</scope>
            </dependency>
            <dependency>
                <groupId>org.wso2.carbon.identity.framework</groupId>
                <artifactId>org.wso2.carbon.identity.application.default.auth.sequence.mgt.stub</artifactId>
                <version>${carbon.identity.framework.version}</version>
                <scope>compile</scope>
            </dependency>
            <dependency>
                <groupId>org.wso2.carbon.identity.framework</groupId>
                <artifactId>org.wso2.carbon.identity.functions.library.mgt.stub</artifactId>
                <version>${carbon.identity.framework.version}</version>
                <scope>compile</scope>
            </dependency>
            <dependency>
                <groupId>org.wso2.carbon.identity.framework</groupId>
                <artifactId>org.wso2.carbon.idp.mgt.stub</artifactId>
                <version>${carbon.identity.framework.version}</version>
                <scope>compile</scope>
            </dependency>
            <dependency>
                <groupId>org.wso2.identity</groupId>
                <artifactId>org.wso2.identity.integration.common.clients</artifactId>
                <version>${project.version}</version>
                <scope>compile</scope>
            </dependency>
            <dependency>
                <groupId>org.wso2.identity</groupId>
                <artifactId>org.wso2.identity.integration.common.utils</artifactId>
                <version>${project.version}</version>
                <scope>compile</scope>
            </dependency>
            <dependency>
                <groupId>org.wso2.carbon.identity.inbound.provisioning.scim</groupId>
                <artifactId>org.wso2.carbon.identity.scim.common.stub</artifactId>
                <version>${identity.inbound.provisioning.scim.version}</version>
                <scope>compile</scope>
            </dependency>
            <dependency>
                <groupId>org.wso2.carbon.identity.inbound.provisioning.scim2</groupId>
                <artifactId>org.wso2.carbon.identity.scim2.common</artifactId>
                <version>${identity.inbound.provisioning.scim2.version}</version>
                <scope>compile</scope>
            </dependency>
            <dependency>
                <groupId>org.wso2.carbon.identity.framework</groupId>
                <artifactId>org.wso2.carbon.identity.user.store.configuration.stub</artifactId>
                <version>${carbon.identity.framework.version}</version>
                <scope>compile</scope>
            </dependency>
            <dependency>
                <groupId>org.wso2.carbon.identity.framework</groupId>
                <artifactId>org.wso2.carbon.identity.user.store.count.stub</artifactId>
                <version>${carbon.identity.framework.version}</version>
                <scope>compile</scope>
            </dependency>
            <dependency>
                <groupId>org.wso2.carbon</groupId>
                <artifactId>org.wso2.carbon.user.core</artifactId>
                <version>${carbon.kernel.version}</version>
                <scope>compile</scope>
            </dependency>
            <dependency>
                <groupId>org.wso2.carbon.identity.framework</groupId>
                <artifactId>org.wso2.carbon.identity.mgt</artifactId>
                <version>${carbon.identity.framework.version}</version>
            </dependency>
            <dependency>
                <groupId>org.wso2.carbon.identity.framework</groupId>
                <artifactId>org.wso2.carbon.identity.mgt.stub</artifactId>
                <version>${carbon.identity.framework.version}</version>
                <scope>compile</scope>
            </dependency>
            <dependency>
                <groupId>org.wso2.carbon.identity.framework</groupId>
                <artifactId>org.wso2.carbon.identity.template.mgt</artifactId>
                <version>${carbon.identity.framework.version}</version>
            </dependency>
            <dependency>
                <groupId>org.wso2.carbon.identity.framework</groupId>
                <artifactId>org.wso2.carbon.identity.template.mgt.ui</artifactId>
                <version>${carbon.identity.framework.version}</version>
            </dependency>
            <dependency>
                <groupId>org.wso2.carbon.identity.inbound.auth.saml2</groupId>
                <artifactId>org.wso2.carbon.identity.sso.saml.stub</artifactId>
                <version>${identity.inbound.auth.saml.version}</version>
                <scope>compile</scope>
            </dependency>
            <dependency>
                <groupId>org.wso2.carbon.identity.framework</groupId>
                <artifactId>org.wso2.carbon.claim.mgt.stub</artifactId>
                <version>${carbon.identity.framework.version}</version>
                <scope>compile</scope>
            </dependency>
            <dependency>
                <groupId>org.wso2.carbon.identity.framework</groupId>
                <artifactId>org.wso2.carbon.identity.claim.metadata.mgt.stub</artifactId>
                <version>${carbon.identity.framework.version}</version>
                <scope>compile</scope>
            </dependency>
            <dependency>
                <groupId>org.wso2.carbon.identity.framework</groupId>
                <artifactId>org.wso2.carbon.identity.claim.metadata.mgt</artifactId>
                <version>${carbon.identity.framework.version}</version>
                <scope>compile</scope>
            </dependency>
            <dependency>
                <groupId>org.wso2.carbon.identity.inbound.auth.openid</groupId>
                <artifactId>org.wso2.carbon.identity.provider.openid.stub</artifactId>
                <version>${identity.inbound.auth.openid.version}</version>
                <scope>compile</scope>
            </dependency>
            <dependency>
                <groupId>org.wso2.carbon.identity.association.account</groupId>
                <artifactId>org.wso2.carbon.identity.user.account.association.stub</artifactId>
                <version>${identity.user.account.association.version}</version>
            </dependency>
            <dependency>
                <groupId>org.wso2.carbon.identity.framework</groupId>
                <artifactId>org.wso2.carbon.identity.governance.stub</artifactId>
                <version>${carbon.identity.framework.version}</version>
            </dependency>
            <dependency>
                <groupId>org.wso2.carbon.identity.governance</groupId>
                <artifactId>org.wso2.carbon.identity.recovery</artifactId>
                <version>${identity.governance.version}</version>
            </dependency>
            <dependency>
                <groupId>org.wso2.carbon.deployment</groupId>
                <artifactId>org.wso2.carbon.service.mgt.stub</artifactId>
                <version>${carbon.deployment.version}</version>
                <scope>test</scope>
            </dependency>
            <dependency>
                <groupId>org.wso2.carbon.deployment</groupId>
                <artifactId>org.wso2.carbon.webapp.mgt.stub</artifactId>
                <version>${carbon.deployment.version}</version>
                <scope>test</scope>
            </dependency>
            <dependency>
                <groupId>org.wso2.carbon.automation</groupId>
                <artifactId>org.wso2.carbon.automation.test.utils</artifactId>
                <version>${carbon.automation.version}</version>
            </dependency>
            <dependency>
                <groupId>org.wso2.carbon.automation</groupId>
                <artifactId>org.wso2.carbon.automation.engine</artifactId>
                <version>${carbon.automation.version}</version>
            </dependency>
            <dependency>
                <groupId>org.wso2.carbon.automation</groupId>
                <artifactId>org.wso2.carbon.automation.extensions</artifactId>
                <version>${carbon.automation.version}</version>
                <exclusions>
                    <exclusion>
                        <groupId>com.saucelabs.selenium</groupId> <!-- Exclude Project-E from Project-B -->
                        <artifactId>sauce-ondemand-driver</artifactId>
                    </exclusion>
                    <exclusion>
                        <groupId>com.saucelabs.selenium</groupId> <!-- Exclude Project-E from Project-B -->
                        <artifactId>selenium-client-factory</artifactId>
                    </exclusion>
                </exclusions>
            </dependency>
            <dependency>
                <groupId>org.wso2.carbon.automationutils</groupId>
                <artifactId>org.wso2.carbon.integration.common.extensions</artifactId>
                <version>${carbon.automationutils.version}</version>
            </dependency>
            <dependency>
                <groupId>org.wso2.carbon.automationutils</groupId>
                <artifactId>org.wso2.carbon.integration.common.utils</artifactId>
                <version>${carbon.automationutils.version}</version>
            </dependency>
            <dependency>
                <groupId>org.wso2.carbon.automationutils</groupId>
                <artifactId>org.wso2.carbon.integration.common.admin.client</artifactId>
                <version>${carbon.automationutils.version}</version>
            </dependency>
            <dependency>
                <groupId>org.wso2.is</groupId>
                <artifactId>org.wso2.identity.integration.common.clients</artifactId>
                <version>${project.version}</version>
                <scope>compile</scope>
            </dependency>
            <dependency>
                <groupId>org.wso2.is</groupId>
                <artifactId>org.wso2.identity.integration.common.utils</artifactId>
                <version>${project.version}</version>
                <scope>compile</scope>
            </dependency>
            <dependency>
                <groupId>org.wso2.charon</groupId>
                <artifactId>org.wso2.charon.core</artifactId>
                <version>${charon.orbit.version}</version>
            </dependency>
            <dependency>
                <groupId>org.apache.wink</groupId>
                <artifactId>wink-client</artifactId>
                <version>${apache.wink.version}</version>
            </dependency>
            <dependency>
                <groupId>org.apache.ws.security</groupId>
                <artifactId>wss4j</artifactId>
                <version>${apache.ws.security.version}</version>
            </dependency>
            <dependency>
                <groupId>commons-collections</groupId>
                <artifactId>commons-collections</artifactId>
                <version>${commons-collections.version}</version>
            </dependency>
            <dependency>
                <groupId>org.slf4j</groupId>
                <artifactId>slf4j-simple</artifactId>
                <version>${slf4j.version}</version>
            </dependency>

            <dependency>
                <groupId>org.slf4j</groupId>
                <artifactId>slf4j-log4j12</artifactId>
                <version>${slf4j.version}</version>
            </dependency>
            <dependency>
                <groupId>org.apache.openejb</groupId>
                <artifactId>openejb-core</artifactId>
                <version>${apache.openejb.version}</version>
                <scope>test</scope>
            </dependency>
            <dependency>
                <groupId>org.wso2.orbit.org.apache.httpcomponents</groupId>
                <artifactId>httpclient</artifactId>
                <version>${orbit.version.commons.httpclient}</version>
            </dependency>
            <dependency>
                <groupId>org.apache.axis2.wso2</groupId>
                <artifactId>axis2-client</artifactId>
                <version>${axis2.client.version}</version>
            </dependency>
            <dependency>
                <groupId>org.wso2.orbit.com.nimbusds</groupId>
                <artifactId>nimbus-jose-jwt</artifactId>
                <version>${nimbusds.version}</version>
            </dependency>
            <dependency>
                <groupId>com.nimbusds</groupId>
                <artifactId>oauth2-oidc-sdk</artifactId>
                <version>${nimbus.oidc.sdk.version}</version>
            </dependency>
            <dependency>
                <groupId>org.wso2.orbit.commons-codec</groupId>
                <artifactId>commons-codec</artifactId>
                <version>${commons-codec.version}</version>
            </dependency>
            <dependency>
                <groupId>org.wso2.carbon.identity.framework</groupId>
                <artifactId>org.wso2.carbon.identity.user.registration.stub</artifactId>
                <version>${carbon.identity.framework.version}</version>
            </dependency>
            <dependency>
                <groupId>org.wso2.carbon.identity.framework</groupId>
                <artifactId>org.wso2.carbon.identity.user.profile.stub</artifactId>
                <version>${carbon.identity.framework.version}</version>
            </dependency>
            <dependency>
                <groupId>com.googlecode.javaewah</groupId>
                <artifactId>JavaEWAH</artifactId>
                <version>${javaewah.version}</version>
            </dependency>
            <dependency>
                <groupId>org.wso2.is</groupId>
                <artifactId>org.wso2.carbon.identity.test.integration.service.stubs</artifactId>
                <version>${project.version}</version>
            </dependency>
            <dependency>
                <groupId>org.wso2.carbon.identity.framework</groupId>
                <artifactId>org.wso2.carbon.security.mgt.stub</artifactId>
                <version>${carbon.identity.framework.version}</version>
            </dependency>
            <dependency>
                <groupId>org.jacoco</groupId>
                <artifactId>org.jacoco.agent</artifactId>
                <version>${jacoco.agent.version}</version>
            </dependency>
            <dependency>
                <groupId>org.wso2.carbon</groupId>
                <artifactId>org.wso2.carbon.core.services</artifactId>
                <version>${carbon.kernel.version}</version>
            </dependency>
            <dependency>
                <groupId>org.apache.tomcat.wso2</groupId>
                <artifactId>tomcat</artifactId>
                <version>${org.apache.tomcat.wso2.version}</version>
            </dependency>
            <dependency>
                <groupId>org.opensaml</groupId>
                <artifactId>xmltooling</artifactId>
                <version>${xmltooling.version}</version>
            </dependency>
            <dependency>
                <groupId>org.opensaml</groupId>
                <artifactId>openws</artifactId>
                <version>${openws.version}</version>
            </dependency>
            <dependency>
                <groupId>org.wso2.carbon.identity.framework</groupId>
                <artifactId>org.wso2.carbon.identity.application.mgt</artifactId>
                <version>${carbon.identity.framework.version}</version>
            </dependency>
            <dependency>
                <groupId>org.wso2.carbon.identity.framework</groupId>
                <artifactId>org.wso2.carbon.identity.functions.library.mgt</artifactId>
                <version>${carbon.identity.framework.version}</version>
            </dependency>
            <dependency>
                <groupId>org.wso2.carbon.identity.framework</groupId>
                <artifactId>org.wso2.carbon.identity.user.functionality.mgt</artifactId>
                <version>${carbon.identity.framework.version}</version>
            </dependency>
            <dependency>
                <groupId>xerces</groupId>
                <artifactId>xercesImpl</artifactId>
                <version>${xercesImpl.version}</version>
            </dependency>
            <dependency>
                <groupId>org.wso2.carbon.identity.framework</groupId>
                <artifactId>org.wso2.carbon.identity.application.authentication.framework</artifactId>
                <version>${carbon.identity.framework.version}</version>
            </dependency>
            <dependency>
                <groupId>org.wso2.carbon.identity.framework</groupId>
                <artifactId>org.wso2.carbon.user.mgt.common</artifactId>
                <version>${carbon.identity.framework.version}</version>
            </dependency>
            <dependency>
                <groupId>org.wso2.carbon.identity.framework</groupId>
                <artifactId>org.wso2.carbon.identity.role.mgt.core</artifactId>
                <version>${carbon.identity.framework.version}</version>
            </dependency>
            <dependency>
                <groupId>org.wso2.carbon.identity.framework</groupId>
                <artifactId>org.wso2.carbon.identity.secret.mgt.core</artifactId>
                <version>${carbon.identity.framework.version}</version>
            </dependency>
            <dependency>
                <groupId>org.wso2.carbon.identity.framework</groupId>
                <artifactId>org.wso2.carbon.identity.api.resource.mgt</artifactId>
                <version>${carbon.identity.framework.version}</version>
            </dependency>
            <dependency>
                <groupId>org.wso2.carbon.identity.saml.common</groupId>
                <artifactId>org.wso2.carbon.identity.saml.common.util</artifactId>
                <version>${saml.common.util.version}</version>
            </dependency>
            <dependency>
                <groupId>commons-codec</groupId>
                <artifactId>commons-codec</artifactId>
                <version>${commons.codec.version}</version>
            </dependency>
            <dependency>
                <groupId>org.apache.ws.commons.schema.wso2</groupId>
                <artifactId>XmlSchema</artifactId>
                <version>${XmlSchema.version}</version>
            </dependency>
            <dependency>
                <groupId>wsdl4j.wso2</groupId>
                <artifactId>wsdl4j</artifactId>
                <version>${wsdl4j.version}</version>
            </dependency>
            <dependency>
                <groupId>org.wso2.carbon.analytics-common</groupId>
                <artifactId>org.wso2.carbon.databridge.commons</artifactId>
                <scope>test</scope>
                <version>${carbon.analytics-common.version}</version>
            </dependency>
            <dependency>
                <groupId>org.wso2.carbon.analytics-common</groupId>
                <artifactId>org.wso2.carbon.databridge.core</artifactId>
                <scope>test</scope>
                <version>${carbon.analytics-common.version}</version>
            </dependency>
            <dependency>
                <groupId>org.wso2.carbon.analytics-common</groupId>
                <artifactId>org.wso2.carbon.databridge.receiver.thrift</artifactId>
                <scope>test</scope>
                <version>${carbon.analytics-common.version}</version>
            </dependency>
            <dependency>
                <groupId>org.wso2.carbon.multitenancy</groupId>
                <artifactId>org.wso2.carbon.tenant.mgt.stub</artifactId>
                <version>${carbon.multitenancy.version}</version>
            </dependency>
            <dependency>
                <groupId>commons-pool.wso2</groupId>
                <artifactId>commons-pool</artifactId>
                <version>${commons.pool.wso2.version}</version>
            </dependency>

            <!-- Outbound Authenticators -->
            <dependency>
                <groupId>org.wso2.carbon.identity.outbound.auth.oidc</groupId>
                <artifactId>org.wso2.carbon.identity.application.authenticator.oidc</artifactId>
                <version>${identity.outbound.auth.oidc.version}</version>
            </dependency>
            <dependency>
                <groupId>org.wso2.carbon.identity.outbound.auth.oauth2</groupId>
                <artifactId>org.wso2.carbon.identity.application.authenticator.oauth2</artifactId>
                <version>${identity.outbound.auth.oauth2.version}</version>
            </dependency>
            <dependency>
                <groupId>org.wso2.carbon.identity.outbound.auth.sts.passive</groupId>
                <artifactId>org.wso2.carbon.identity.application.authenticator.passive.sts</artifactId>
                <version>${identity.outbound.auth.passive.sts.version}</version>
            </dependency>
            <dependency>
                <groupId>org.wso2.carbon.identity.outbound.auth.saml2</groupId>
                <artifactId>org.wso2.carbon.identity.application.authenticator.samlsso</artifactId>
                <version>${identity.outbound.auth.samlsso.version}</version>
            </dependency>

            <!-- Social Authenticators -->
            <dependency>
                <groupId>org.wso2.carbon.identity.outbound.auth.facebook</groupId>
                <artifactId>org.wso2.carbon.identity.application.authenticator.facebook</artifactId>
                <version>${social.authenticator.facebook.version}</version>
            </dependency>
            <dependency>
                <groupId>org.wso2.carbon.identity.outbound.auth.google</groupId>
                <artifactId>org.wso2.carbon.identity.application.authenticator.google</artifactId>
                <version>${social.authenticator.google.version}</version>
            </dependency>
            <dependency>
                <groupId>org.wso2.carbon.identity.outbound.auth.live</groupId>
                <artifactId>org.wso2.carbon.identity.application.authenticator.live</artifactId>
                <version>${social.authenticator.windowslive.version}</version>
            </dependency>
            <dependency>
                <groupId>org.wso2.carbon.identity.outbound.auth.apple</groupId>
                <artifactId>org.wso2.carbon.identity.application.authenticator.apple</artifactId>
                <version>${social.authenticator.apple.version}</version>
            </dependency>

            <!-- Provisioning Connectors -->
            <dependency>
                <groupId>org.wso2.carbon.identity.outbound.provisioning.google</groupId>
                <artifactId>org.wso2.carbon.identity.provisioning.connector.google</artifactId>
                <version>${provisioning.connector.google.version}</version>
            </dependency>
            <dependency>
                <groupId>org.wso2.carbon.identity.outbound.provisioning.salesforce</groupId>
                <artifactId>org.wso2.carbon.identity.provisioning.connector.salesforce</artifactId>
                <version>${provisioning.connector.salesforce.version}</version>
            </dependency>
            <dependency>
                <groupId>org.wso2.carbon.identity.outbound.provisioning.scim</groupId>
                <artifactId>org.wso2.carbon.identity.provisioning.connector.scim</artifactId>
                <version>${provisioning.connector.scim.version}</version>
            </dependency>
            <dependency>
                <groupId>org.wso2.carbon.identity.outbound.provisioning.scim2</groupId>
                <artifactId>org.wso2.carbon.identity.provisioning.connector.scim2</artifactId>
                <version>${provisioning.connector.scim2.version}</version>
            </dependency>
            <dependency>
                <groupId>org.wso2.carbon.extension.identity.verification</groupId>
                <artifactId>org.wso2.carbon.extension.identity.verification.mgt.feature</artifactId>
                <version>${identity.verification.version}</version>
            </dependency>
            <dependency>
                <groupId>org.wso2.carbon.extension.identity.verification</groupId>
                <artifactId>org.wso2.carbon.extension.identity.verification.provider.feature</artifactId>
                <version>${identity.verification.version}</version>
            </dependency>
            <dependency>
                <groupId>org.wso2.carbon.extension.identity.verification</groupId>
                <artifactId>org.wso2.carbon.extension.identity.verification.ui.feature</artifactId>
                <version>${identity.verification.version}</version>
            </dependency>

            <!-- Local Authenticators -->
            <dependency>
                <groupId>org.wso2.carbon.identity.application.auth.basic</groupId>
                <artifactId>org.wso2.carbon.identity.application.authenticator.basicauth</artifactId>
                <version>${identity.local.auth.basicauth.version}</version>
            </dependency>
            <dependency>
                <groupId>org.wso2.carbon.identity.local.auth.iwa</groupId>
                <artifactId>org.wso2.carbon.identity.application.authenticator.iwa</artifactId>
                <version>${identity.local.auth.iwa.version}</version>
            </dependency>
            <dependency>
                <groupId>org.wso2.carbon.identity.local.auth.fido</groupId>
                <artifactId>org.wso2.carbon.identity.application.authenticator.fido</artifactId>
                <version>${identity.local.auth.fido.version}</version>
            </dependency>
            <dependency>
                <groupId>org.wso2.carbon.identity.local.auth.fido</groupId>
                <artifactId>org.wso2.carbon.identity.application.authenticator.fido2</artifactId>
                <version>${identity.local.auth.fido.version}</version>
            </dependency>
            <dependency>
                <groupId>org.wso2.carbon.identity.local.auth.fido</groupId>
                <artifactId>org.wso2.carbon.identity.application.authenticator.fido2.server.feature</artifactId>
                <version>${identity.local.auth.fido.version}</version>
            </dependency>
            <dependency>
                <groupId>org.wso2.carbon.identity.application.auth.basic</groupId>
                <artifactId>org.wso2.carbon.identity.application.authenticator.basicauth.jwt</artifactId>
                <version>${identity.local.auth.basicauth.version}</version>
            </dependency>
            <dependency>
                <groupId>org.wso2.carbon.identity.application.auth.basic</groupId>
                <artifactId>org.wso2.carbon.identity.application.authentication.handler.identifier</artifactId>
                <version>${identity.local.auth.basicauth.version}</version>
            </dependency>
            <dependency>
                <groupId>org.wso2.carbon.identity.application.auth.basic</groupId>
                <artifactId>org.wso2.carbon.identity.application.authentication.handler.session</artifactId>
                <version>${identity.local.auth.basicauth.version}</version>
            </dependency>
            <dependency>
                <groupId>org.wso2.carbon.extension.identity.oauth.addons</groupId>
                <artifactId>org.wso2.carbon.identity.oauth2.token.handler.clientauth.mutualtls</artifactId>
                <version>${identity.oauth.addons.version}</version>
            </dependency>

            <!-- Local Authentication API Connector -->
            <dependency>
                <groupId>org.wso2.carbon.identity.local.auth.api</groupId>
                <artifactId>org.wso2.carbon.identity.local.auth.api.core</artifactId>
                <version>${identity.local.auth.api.version}</version>
            </dependency>

            <!-- OAuth2 Grant Type extensions -->
            <dependency>
                <groupId>org.wso2.carbon.extension.identity.oauth2.grantType.jwt</groupId>
                <artifactId>org.wso2.carbon.identity.oauth2.grant.jwt</artifactId>
                <version>${identity.oauth2.jwt.bearer.grant.version}</version>
            </dependency>
            <dependency>
                <groupId>org.wso2.carbon.extension.identity.oauth2.grantType.token.exchange</groupId>
                <artifactId>org.wso2.carbon.identity.oauth2.grant.token.exchange</artifactId>
                <version>${identity.oauth2.token.exchange.grant.version}</version>
            </dependency>

            <!--Conditional authenticator functions-->
            <dependency>
                <groupId>org.wso2.carbon.identity.conditional.auth.functions</groupId>
                <artifactId>org.wso2.carbon.identity.conditional.auth.functions.user</artifactId>
                <version>${conditional.authentication.functions.version}</version>
            </dependency>
            <dependency>
                <groupId>org.wso2.carbon.identity.conditional.auth.functions</groupId>
                <artifactId>org.wso2.carbon.identity.conditional.auth.functions.notification</artifactId>
                <version>${conditional.authentication.functions.version}</version>
            </dependency>
            <dependency>
                <groupId>org.wso2.carbon.identity.conditional.auth.functions</groupId>
                <artifactId>org.wso2.carbon.identity.conditional.auth.functions.analytics</artifactId>
                <version>${conditional.authentication.functions.version}</version>
            </dependency>
            <dependency>
                <groupId>org.wso2.carbon.identity.conditional.auth.functions</groupId>
                <artifactId>org.wso2.carbon.identity.conditional.auth.functions.choreo</artifactId>
                <version>${conditional.authentication.functions.version}</version>
            </dependency>
            <!-- Other Connectors packed with IS -->
            <dependency>
                <groupId>org.wso2.carbon.extension.identity.authenticator.outbound.emailotp</groupId>
                <artifactId>org.wso2.carbon.identity.authenticator.emailotp</artifactId>
                <version>${authenticator.emailotp.version}</version>
            </dependency>
            <dependency>
                <groupId>org.wso2.carbon.extension.identity.authenticator.outbound.smsotp</groupId>
                <artifactId>org.wso2.carbon.extension.identity.authenticator.smsotp.connector</artifactId>
                <version>${authenticator.smsotp.version}</version>
            </dependency>
            <dependency>
                <groupId>org.wso2.carbon.identity.local.auth.magiclink</groupId>
                <artifactId>org.wso2.carbon.identity.application.authenticator.magiclink</artifactId>
                <version>${authenticator.magiclink.version}</version>
            </dependency>
            <dependency>
                <groupId>org.wso2.carbon.identity.local.auth.magiclink</groupId>
                <artifactId>org.wso2.carbon.identity.local.auth.magiclink.server.feature</artifactId>
                <version>${authenticator.magiclink.version}</version>
            </dependency>
            <dependency>
                <groupId>org.wso2.carbon.identity.local.auth.emailotp</groupId>
                <artifactId>org.wso2.carbon.identity.local.auth.emailotp</artifactId>
                <version>${authenticator.local.auth.emailotp.version}</version>
            </dependency>
            <dependency>
                <groupId>org.wso2.carbon.identity.local.auth.smsotp</groupId>
                <artifactId>org.wso2.carbon.identity.local.auth.smsotp.feature</artifactId>
                <version>${authenticator.local.auth.smsotp.version}</version>
            </dependency>
            <dependency>
                <groupId>org.wso2.carbon.identity.local.auth.emailotp</groupId>
                <artifactId>org.wso2.carbon.identity.local.auth.emailotp.server.feature</artifactId>
                <version>${authenticator.local.auth.emailotp.version}</version>
            </dependency>
            <dependency>
                <groupId>org.wso2.carbon.identity.auth.otp.commons</groupId>
                <artifactId>org.wso2.carbon.identity.auth.otp.core</artifactId>
                <version>${authenticator.auth.otp.commons.version}</version>
            </dependency>
            <dependency>
                <groupId>org.wso2.carbon.identity.auth.otp.commons</groupId>
                <artifactId>org.wso2.carbon.identity.auth.otp.core.server.feature</artifactId>
                <version>${authenticator.auth.otp.commons.version}</version>
            </dependency>
            <dependency>
                <groupId>org.wso2.carbon.extension.identity.authenticator.outbound.twitter</groupId>
                <artifactId>org.wso2.carbon.extension.identity.authenticator.twitter.connector</artifactId>
                <version>${authenticator.twitter.version}</version>
            </dependency>
            <dependency>
                <groupId>org.wso2.carbon.extension.identity.authenticator.outbound.office365</groupId>
                <artifactId>org.wso2.carbon.extension.identity.authenticator.office3620connector</artifactId>
                <version>${authenticator.office365.version}</version>
            </dependency>
            <dependency>
                <groupId>org.wso2.carbon.extension.identity.authenticator.outbound.totp</groupId>
                <artifactId>org.wso2.carbon.extension.identity.authenticator.totp.connector</artifactId>
                <version>${authenticator.totp.version}</version>
            </dependency>
            <dependency>
                <groupId>org.wso2.carbon.extension.identity.authenticator.outbound.backupcode</groupId>
                <artifactId>org.wso2.carbon.extension.identity.authenticator.backupcode.connector</artifactId>
                <version>${authenticator.backupcode.version}</version>
            </dependency>
            <dependency>
                <groupId>org.wso2.carbon.extension.identity.authenticator.outbound.x509Certificate</groupId>
                <artifactId>org.wso2.carbon.extension.identity.authenticator.x509Certificate.connector</artifactId>
                <version>${authenticator.x509.version}</version>
            </dependency>

            <!--Hash providers-->
            <dependency>
                <groupId>org.wso2.carbon.identity.hash.provider.pbkdf2</groupId>
                <artifactId>org.wso2.carbon.identity.hash.provider.pbkdf2.server.feature</artifactId>
                <version>${hashprovider.pbkdf2.version}</version>
            </dependency>

            <!-- API server and API user common dependencies -->
            <dependency>
                <groupId>org.wso2.carbon.identity.server.api</groupId>
                <artifactId>org.wso2.carbon.identity.api.server.common</artifactId>
                <version>${identity.server.api.version}</version>
            </dependency>
            <dependency>
                <groupId>org.wso2.carbon.identity.user.api</groupId>
                <artifactId>org.wso2.carbon.identity.api.user.common</artifactId>
                <version>${identity.user.api.version}</version>
            </dependency>

            <!--
                Dependencies from this point is used in p2 profile gen, added here to get them updated along with
                versions plugin (version plugin only reads the dependencies in dependencyManagement,
                and dependencies section)
            -->
            <dependency>
                <groupId>org.wso2.carbon.healthcheck</groupId>
                <artifactId>org.wso2.carbon.healthcheck.server.feature</artifactId>
                <version>${carbon.healthcheck.version}</version>
            </dependency>
            <dependency>
                <groupId>org.wso2.carbon.identity.carbon.auth.saml2</groupId>
                <artifactId>org.wso2.carbon.identity.authenticator.saml2.sso.feature</artifactId>
                <version>${identity.carbon.auth.saml2.version}</version>
                <type>zip</type>
            </dependency>
            <dependency>
                <groupId>org.wso2.carbon.identity.local.auth.requestpath.basic</groupId>
                <artifactId>org.wso2.carbon.identity.application.authenticator.requestpath.basicauth.server.feature
                </artifactId>
                <version>${identity.outbound.auth.requestpath.basicauth.version}</version>
            </dependency>
            <dependency>
                <groupId>org.wso2.carbon.identity.carbon.auth.mutualssl</groupId>
                <artifactId>org.wso2.carbon.identity.authenticator.mutualssl.feature</artifactId>
                <version>${identity.carbon.auth.mutual.ssl.version}</version>
            </dependency>
            <dependency>
                <groupId>org.wso2.carbon.identity.userstore.remote</groupId>
                <artifactId>org.wso2.carbon.identity.user.store.remote.feature</artifactId>
                <version>${identity.userstore.remote.version}</version>
            </dependency>
            <dependency>
                <groupId>org.wso2.carbon.identity.carbon.auth.iwa</groupId>
                <artifactId>org.wso2.carbon.identity.authenticator.iwa.feature</artifactId>
                <version>${identity.carbon.auth.iwa.version}</version>
            </dependency>
            <dependency>
                <groupId>org.wso2.carbon.identity.local.auth.requestpath.oauth</groupId>
                <artifactId>org.wso2.carbon.identity.application.authenticator.requestpath.oauth.server.feature
                </artifactId>
                <version>${identity.outbound.auth.requestpath.oauth.version}</version>
            </dependency>
            <dependency>
                <groupId>org.wso2.carbon.identity.tool.validator.sso.saml2</groupId>
                <artifactId>org.wso2.carbon.identity.tools.saml.validator.feature</artifactId>
                <version>${identity.tool.samlsso.validator.version}</version>
            </dependency>
            <dependency>
                <groupId>org.wso2.carbon.identity.datapublisher.authentication</groupId>
                <artifactId>org.wso2.carbon.identity.data.publisher.application.authentication.server.feature
                </artifactId>
                <version>${identity.data.publisher.authentication.version}</version>
            </dependency>
            <dependency>
                <groupId>org.wso2.carbon.identity.data.publisher.oauth</groupId>
                <artifactId>org.wso2.carbon.identity.data.publisher.oauth.server.feature</artifactId>
                <version>${identity.data.publisher.oauth.version}</version>
            </dependency>
            <dependency>
                <groupId>org.wso2.carbon.identity.data.publisher.audit</groupId>
                <artifactId>org.wso2.carbon.identity.data.publisher.audit.user.operation.server.feature</artifactId>
                <version>${identity.data.publisher.audit.version}</version>
            </dependency>
            <dependency>
                <groupId>org.wso2.carbon.identity.auth.rest</groupId>
                <artifactId>org.wso2.carbon.identity.auth.server.feature</artifactId>
                <version>${identity.carbon.auth.rest.version}</version>
            </dependency>
            <dependency>
                <groupId>org.wso2.carbon.identity.auth.rest</groupId>
                <artifactId>org.wso2.carbon.identity.cors.server.feature</artifactId>
                <version>${identity.carbon.auth.rest.version}</version>
            </dependency>
            <dependency>
                <groupId>org.wso2.carbon.identity.event.handler.accountlock</groupId>
                <artifactId>org.wso2.carbon.identity.handler.event.account.lock.feature</artifactId>
                <version>${identity.event.handler.account.lock.version}</version>
            </dependency>
            <dependency>
                <groupId>org.wso2.carbon.identity.event.handler.notification</groupId>
                <artifactId>org.wso2.carbon.email.mgt.feature</artifactId>
                <version>${identity.event.handler.notification.version}</version>
            </dependency>
            <dependency>
                <groupId>org.wso2.carbon.identity.metadata.saml2</groupId>
                <artifactId>org.wso2.carbon.identity.idp.metadata.saml2.server.feature</artifactId>
                <version>${identity.metadata.saml.version}</version>
            </dependency>
            <dependency>
                <groupId>org.wso2.carbon.identity.saml.common</groupId>
                <artifactId>org.wso2.carbon.identity.saml.common.util.feature</artifactId>
                <version>${saml.common.util.version}</version>
            </dependency>
            <dependency>
                <groupId>org.wso2.identity.apps</groupId>
                <artifactId>org.wso2.identity.apps.common.server.feature</artifactId>
                <version>${identity.apps.core.version}</version>
            </dependency>
            <dependency>
                <groupId>org.wso2.identity.apps</groupId>
                <artifactId>org.wso2.identity.apps.console.server.feature</artifactId>
                <version>${identity.apps.console.version}</version>
            </dependency>
            <dependency>
                <groupId>org.wso2.identity.apps</groupId>
                <artifactId>org.wso2.identity.apps.myaccount.server.feature</artifactId>
                <version>${identity.apps.myaccount.version}</version>
            </dependency>
            <dependency>
                <groupId>org.wso2.identity.apps</groupId>
                <artifactId>org.wso2.identity.apps.authentication.portal.server.feature</artifactId>
                <version>${identity.apps.core.version}</version>
            </dependency>
            <dependency>
                <groupId>org.wso2.identity.apps</groupId>
                <artifactId>org.wso2.identity.apps.recovery.portal.server.feature</artifactId>
                <version>${identity.apps.core.version}</version>
            </dependency>
            <dependency>
                <groupId>org.wso2.identity.apps</groupId>
                <artifactId>org.wso2.identity.apps.x509certificate.portal.server.feature</artifactId>
                <version>${identity.apps.core.version}</version>
            </dependency>
            <dependency>
                <groupId>org.wso2.carbon.identity.outbound.auth.oauth2</groupId>
                <artifactId>org.wso2.carbon.identity.outbound.auth.oauth2.server.feature</artifactId>
                <version>${identity.outbound.auth.oauth2.version}</version>
            </dependency>
            <dependency>
                <groupId>org.apache.felix</groupId>
                <artifactId>org.apache.felix.scr.ds-annotations</artifactId>
                <version>${ds-annotations.version}</version>
            </dependency>
            <dependency>
                <groupId>org.wso2.carbon.consent.mgt</groupId>
                <artifactId>org.wso2.carbon.consent.mgt.feature</artifactId>
                <version>${carbon.consent.mgt.version}</version>
            </dependency>
            <dependency>
                <groupId>org.wso2.carbon.identity.framework</groupId>
                <artifactId>org.wso2.carbon.identity.consent.mgt</artifactId>
                <version>${carbon.identity.framework.version}</version>
            </dependency>
            <dependency>
                <groupId>org.wso2.carbon.utils</groupId>
                <artifactId>org.wso2.carbon.database.utils</artifactId>
                <version>${carbon.database.utils.version}</version>
            </dependency>
            <dependency>
                <groupId>org.wso2.carbon.registry</groupId>
                <artifactId>org.wso2.carbon.registry.properties.stub</artifactId>
                <version>${carbon.registry.version}</version>
            </dependency>
            <dependency>
                <groupId>org.wso2.carbon.extension.identity.x509certificate</groupId>
                <artifactId>org.wso2.carbon.extension.identity.x509Certificate.validation.server.feature</artifactId>
                <version>${org.wso2.carbon.extension.identity.x509certificate.version}</version>
            </dependency>
            <dependency>
                <groupId>org.wso2.carbon.extension.identity.x509certificate</groupId>
                <artifactId>org.wso2.carbon.extension.identity.x509Certificate.valve</artifactId>
                <version>${org.wso2.carbon.extension.identity.x509certificate.version}</version>
            </dependency>
            <dependency>
                <groupId>org.wso2.carbon.identity.conditional.auth.functions</groupId>
                <artifactId>org.wso2.carbon.identity.conditional.auth.functions.server.feature</artifactId>
                <version>${conditional.authentication.functions.version}</version>
            </dependency>
            <dependency>
                <groupId>org.wso2.carbon.identity.framework</groupId>
                <artifactId>org.wso2.carbon.identity.template.mgt.server.feature</artifactId>
                <version>${carbon.identity.framework.version}</version>
            </dependency>
            <dependency>
                <groupId>org.wso2.carbon.identity.framework</groupId>
                <artifactId>org.wso2.carbon.identity.template.mgt.feature</artifactId>
                <version>${carbon.identity.framework.version}</version>
            </dependency>
            <dependency>
                <groupId>org.wso2.carbon.identity.framework</groupId>
                <artifactId>org.wso2.carbon.identity.cors.mgt.server.feature</artifactId>
                <version>${carbon.identity.framework.version}</version>
            </dependency>
            <dependency>
                <groupId>org.wso2.carbon.identity.framework</groupId>
                <artifactId>org.wso2.carbon.identity.user.functionality.mgt.feature</artifactId>
                <version>${carbon.identity.framework.version}</version>
            </dependency>
            <dependency>
                <groupId>org.wso2.carbon.identity.framework</groupId>
                <artifactId>org.wso2.carbon.identity.multi.attribute.login.mgt.server.feature</artifactId>
                <version>${carbon.identity.framework.version}</version>
            </dependency>
            <dependency>
                <groupId>org.wso2.carbon.identity.framework</groupId>
                <artifactId>org.wso2.carbon.identity.unique.claim.mgt.server.feature</artifactId>
                <version>${carbon.identity.framework.version}</version>
            </dependency>
            <dependency>
                <groupId>org.wso2.carbon.identity.framework</groupId>
                <artifactId>org.wso2.carbon.identity.api.resource.mgt.server.feature</artifactId>
                <version>${carbon.identity.framework.version}</version>
            </dependency>
            <dependency>
                <groupId>org.wso2.carbon.identity.governance</groupId>
                <artifactId>org.wso2.carbon.identity.multi.attribute.login.service.server.feature</artifactId>
                <version>${identity.governance.version}</version>
            </dependency>
            <dependency>
                <groupId>org.wso2.carbon.identity.framework</groupId>
                <artifactId>org.wso2.carbon.identity.central.log.mgt</artifactId>
                <version>${carbon.identity.framework.version}</version>
            </dependency>
            <dependency>
                <groupId>org.wso2.carbon.identity.branding.preference.management</groupId>
                <artifactId>org.wso2.carbon.identity.branding.preference.management.core</artifactId>
                <version>${identity.branding.preference.management.version}</version>
            </dependency>
            <dependency>
                <groupId>org.wso2.carbon.identity.framework</groupId>
                <artifactId>org.wso2.carbon.identity.input.validation.mgt</artifactId>
                <version>${carbon.identity.framework.version}</version>
            </dependency>
            <dependency>
                <groupId>org.wso2.carbon.identity.framework</groupId>
                <artifactId>org.wso2.carbon.identity.input.validation.mgt.server.feature</artifactId>
                <version>${carbon.identity.framework.version}</version>
            </dependency>
            <dependency>
                <groupId>org.wso2.carbon.identity.framework</groupId>
                <artifactId>org.wso2.carbon.identity.client.attestation.mgt</artifactId>
                <version>${carbon.identity.framework.version}</version>
            </dependency>
            <dependency>
                <groupId>org.wso2.carbon.identity.framework</groupId>
                <artifactId>org.wso2.carbon.identity.client.attestation.mgt.server.feature</artifactId>
                <version>${carbon.identity.framework.version}</version>
            </dependency>
            <dependency>
                <groupId>org.wso2.carbon.identity.framework</groupId>
                <artifactId>org.wso2.carbon.identity.trusted.app.mgt</artifactId>
                <version>${carbon.identity.framework.version}</version>
            </dependency>
            <dependency>
                <groupId>org.wso2.carbon.identity.framework</groupId>
                <artifactId>org.wso2.carbon.identity.trusted.app.mgt.server.feature</artifactId>
                <version>${carbon.identity.framework.version}</version>
            </dependency>
            <dependency>
                <groupId>org.wso2.carbon.identity.framework</groupId>
                <artifactId>org.wso2.carbon.identity.consent.server.configs.mgt</artifactId>
                <version>${carbon.identity.framework.version}</version>
            </dependency>
            <dependency>
                <groupId>org.wso2.carbon.identity.framework</groupId>
                <artifactId>org.wso2.carbon.identity.consent.server.configs.mgt.server.feature</artifactId>
                <version>${carbon.identity.framework.version}</version>
            </dependency>
            <dependency>
                <groupId>org.wso2.carbon.identity.framework</groupId>
                <artifactId>org.wso2.carbon.identity.ai.service.mgt</artifactId>
                <version>${carbon.identity.framework.version}</version>
            </dependency>
            <dependency>
                <groupId>org.wso2.carbon.identity.framework</groupId>
                <artifactId>org.wso2.carbon.identity.ai.service.mgt.server.feature</artifactId>
                <version>${carbon.identity.framework.version}</version>
            </dependency>
            <dependency>
                <groupId>org.wso2.carbon.identity.organization.management</groupId>
                <artifactId>org.wso2.carbon.identity.organization.management.server.feature</artifactId>
                <version>${identity.org.mgt.version}</version>
            </dependency>
            <dependency>
                <groupId>org.wso2.carbon.identity.organization.management.core</groupId>
                <artifactId>org.wso2.carbon.identity.organization.management.core.server.feature</artifactId>
                <version>${identity.org.mgt.core.version}</version>
            </dependency>
            <dependency>
                <groupId>org.wso2.carbon.identity.auth.organization.login</groupId>
                <artifactId>org.wso2.carbon.identity.auth.organization.login.server.feature</artifactId>
                <version>${identity.organization.login.version}</version>
            </dependency>
            <dependency>
                <groupId>org.wso2.carbon.extension.identity.oauth2.grantType.organizationswitch</groupId>
                <artifactId>org.wso2.carbon.identity.oauth2.grant.organizationswitch.server.feature</artifactId>
                <version>${identity.oauth2.grant.organizationswitch.version}</version>
            </dependency>
            <dependency>
                <groupId>org.wso2.carbon.identity.outbound.provisioning.scim2</groupId>
                <artifactId>org.wso2.carbon.identity.provisioning.connector.scim2.server.feature</artifactId>
                <version>${provisioning.connector.scim2.version}</version>
            </dependency>
            <dependency>
                <groupId>org.wso2.carbon.extension.identity.verification</groupId>
                <artifactId>org.wso2.carbon.extension.identity.verification.mgt</artifactId>
                <version>${identity.verification.version}</version>
            </dependency>
            <dependency>
                <groupId>org.wso2.carbon.extension.identity.verification</groupId>
                <artifactId>org.wso2.carbon.extension.identity.verification.provider</artifactId>
                <version>${identity.verification.version}</version>
            </dependency>
            <dependency>
                <groupId>org.wso2.carbon.extension.identity.verification</groupId>
                <artifactId>org.wso2.carbon.extension.identity.verification.ui</artifactId>
                <version>${identity.verification.version}</version>
            </dependency>
            <dependency>
                <groupId>org.wso2.carbon.extension.identity.oauth.addons</groupId>
                <artifactId>org.wso2.carbon.identity.oauth2.token.handler.clientauth.jwt</artifactId>
                <version>${identity.oauth.addons.version}</version>
            </dependency>

            <dependency>
                <groupId>org.wso2.msf4j</groupId>
                <artifactId>msf4j-core</artifactId>
                <version>${msf4j.version}</version>
            </dependency>
            <dependency>
                <groupId>org.wso2.msf4j</groupId>
                <artifactId>msf4j-microservice</artifactId>
                <version>${msf4j.version}</version>
            </dependency>
            <dependency>
                <groupId>org.apache.velocity</groupId>
                <artifactId>velocity</artifactId>
                <version>${org.apache.velocity.version}</version>
            </dependency>
            <dependency>
                <groupId>io.rest-assured</groupId>
                <artifactId>rest-assured</artifactId>
                <version>${rest.assured.version}</version>
                <scope>test</scope>
            </dependency>
            <dependency>
                <groupId>io.rest-assured</groupId>
                <artifactId>json-path</artifactId>
                <version>${rest.assured.version}</version>
                <scope>test</scope>
            </dependency>
            <dependency>
                <groupId>io.rest-assured</groupId>
                <artifactId>xml-path</artifactId>
                <version>${rest.assured.version}</version>
                <scope>test</scope>
            </dependency>
            <dependency>
                <groupId>io.rest-assured</groupId>
                <artifactId>rest-assured-all</artifactId>
                <version>${rest.assured.version}</version>
                <scope>test</scope>
            </dependency>
            <dependency>
                <groupId>org.wiremock</groupId>
                <artifactId>wiremock</artifactId>
                <version>${wiremock.version}</version>
                <scope>test</scope>
            </dependency>
            <dependency>
                <groupId>org.yaml</groupId>
                <artifactId>snakeyaml</artifactId>
                <version>${snakeyaml.version}</version>
                <scope>test</scope>
            </dependency>
            <dependency>
                <groupId>io.swagger</groupId>
                <artifactId>swagger-annotations</artifactId>
                <version>${swagger-core-version}</version>
                <scope>test</scope>
            </dependency>
            <dependency>
                <groupId>com.atlassian.oai</groupId>
                <artifactId>swagger-request-validator-restassured</artifactId>
                <version>${swagger-request-validator.version}</version>
                <scope>test</scope>
            </dependency>
            <dependency>
                <groupId>org.xmlunit</groupId>
                <artifactId>xmlunit-core</artifactId>
                <version>${org.xmlunit.version}</version>
                <scope>test</scope>
            </dependency>
            <dependency>
                <groupId>org.wso2.identity.apps</groupId>
                <artifactId>identity-apps-cypress-tests</artifactId>
                <version>${identity.apps.tests.version}</version>
            </dependency>
            <dependency>
                <groupId>org.codehaus.jackson</groupId>
                <artifactId>jackson-core-asl</artifactId>
                <version>${jackson-core-asl.version}</version>
                <scope>compile</scope>
            </dependency>
            <dependency>
                <groupId>com.fasterxml.jackson.core</groupId>
                <artifactId>jackson-core</artifactId>
                <version>${com.fasterxml.jackson.version}</version>
            </dependency>
            <dependency>
                <groupId>com.fasterxml.jackson.core</groupId>
                <artifactId>jackson-annotations</artifactId>
                <version>${com.fasterxml.jackson.version}</version>
            </dependency>
            <dependency>
                <groupId>com.fasterxml.jackson.core</groupId>
                <artifactId>jackson-databind</artifactId>
                <version>${com.fasterxml.jackson.databind.version}</version>
            </dependency>
            <dependency>
                <groupId>org.apache.log4j.wso2</groupId>
                <artifactId>log4j</artifactId>
                <version>${org.apache.log4j.wso2.version}</version>
                <exclusions>
                    <exclusion>
                        <groupId>log4j</groupId>
                        <artifactId>log4j</artifactId>
                    </exclusion>
                </exclusions>
            </dependency>
            <!-- Pax Logging -->
            <dependency>
                <groupId>org.wso2.org.ops4j.pax.logging</groupId>
                <artifactId>pax-logging-api</artifactId>
                <version>${pax.logging.api.version}</version>
            </dependency>
            <dependency>
                <groupId>org.apache.logging.log4j</groupId>
                <artifactId>log4j-jul</artifactId>
                <version>${org.apache.logging.log4j.version}</version>
                <scope>test</scope>
            </dependency>
            <dependency>
                <groupId>org.apache.logging.log4j</groupId>
                <artifactId>log4j-core</artifactId>
                <version>${org.apache.logging.log4j.version}</version>
                <scope>test</scope>
            </dependency>
            <dependency>
                <groupId>commons-logging</groupId>
                <artifactId>commons-logging</artifactId>
                <version>1.2</version>
                <scope>test</scope>
            </dependency>
            <dependency>
                <groupId>commons-lang.wso2</groupId>
                <artifactId>commons-lang</artifactId>
                <version>${commons-lang.wso2.version}</version>
                <scope>test</scope>
            </dependency>
            <dependency>
                <groupId>org.wso2.is</groupId>
                <artifactId>org.wso2.carbon.identity.test.integration.service</artifactId>
                <version>${project.version}</version>
            </dependency>
            <dependency>
                <groupId>org.apache.directory.server</groupId>
                <artifactId>apacheds-core-constants</artifactId>
                <version>${apacheds.core.version}</version>
                <scope>test</scope>
            </dependency>
            <dependency>
                <groupId>org.apache.directory.server</groupId>
                <artifactId>apacheds-core</artifactId>
                <version>${apacheds.core.version}</version>
                <scope>test</scope>
            </dependency>
            <dependency>
                <groupId>org.apache.directory.server</groupId>
                <artifactId>apacheds-core-api</artifactId>
                <version>${apacheds.core.version}</version>
                <scope>test</scope>
            </dependency>
            <dependency>
                <groupId>org.apache.directory.server</groupId>
                <artifactId>apacheds-jdbm-partition</artifactId>
                <version>${apacheds.core.version}</version>
                <scope>test</scope>
            </dependency>
            <dependency>
                <groupId>org.apache.directory.server</groupId>
                <artifactId>apacheds-ldif-partition</artifactId>
                <version>${apacheds.core.version}</version>
                <scope>test</scope>
            </dependency>
            <dependency>
                <groupId>org.apache.directory.server</groupId>
                <artifactId>apacheds-protocol-ldap</artifactId>
                <version>${apacheds.core.version}</version>
                <scope>test</scope>
            </dependency>
            <dependency>
                <groupId>org.apache.directory.server</groupId>
                <artifactId>apacheds-protocol-shared</artifactId>
                <version>${apacheds.core.version}</version>
                <scope>test</scope>
            </dependency>
            <dependency>
                <groupId>org.apache.directory.server</groupId>
                <artifactId>apacheds-xdbm-partition</artifactId>
                <version>${apacheds.core.version}</version>
                <scope>test</scope>
            </dependency>
            <dependency>
                <groupId>org.apache.directory.api</groupId>
                <artifactId>api-all</artifactId>
                <version>${apacheds.api.version}</version>
                <scope>test</scope>
            </dependency>
            <dependency>
                <groupId>com.icegreen</groupId>
                <artifactId>greenmail</artifactId>
                <version>${greenmail.version}</version>
                <scope>test</scope>
            </dependency>
            <dependency>
                <groupId>com.sun.mail</groupId>
                <artifactId>jakarta.mail</artifactId>
                <version>${jakarta.mail.version}</version>
                <scope>test</scope>
            </dependency>
            <dependency>
                <groupId>org.jsoup</groupId>
                <artifactId>jsoup</artifactId>
                <version>${jsoup.version}</version>
                <scope>test</scope>
            </dependency>

            <dependency>
                <groupId>org.wso2.carbon.identity.governance</groupId>
                <artifactId>org.wso2.carbon.identity.user.onboard.core.service</artifactId>
                <version>${identity.governance.version}</version>
            </dependency>
            <dependency>
                <groupId>org.wso2.carbon.extension.identity.authenticator.utils</groupId>
                <artifactId>org.wso2.carbon.extension.identity.helper</artifactId>
                <version>${identity.extension.utils}</version>
            </dependency>
            <dependency>
                <groupId>com.nimbusds</groupId>
                <artifactId>nimbus-jose-jwt</artifactId>
                <version>${nimbus-jose-jwt.version}</version>
            </dependency>

            <!-- Integration UI Templates -->
            <dependency>
                <groupId>org.wso2.carbon.identity.integration.ui.templates</groupId>
                <artifactId>org.wso2.carbon.identity.integration.ui.templates.applications.custom-application</artifactId>
                <version>${identity.integration.ui.templates.version}</version>
                <type>zip</type>
            </dependency>
            <dependency>
                <groupId>org.wso2.carbon.identity.integration.ui.templates</groupId>
                <artifactId>org.wso2.carbon.identity.integration.ui.templates.applications.custom-protocol-application</artifactId>
                <version>${identity.integration.ui.templates.version}</version>
                <type>zip</type>
            </dependency>
            <dependency>
                <groupId>org.wso2.carbon.identity.integration.ui.templates</groupId>
                <artifactId>org.wso2.carbon.identity.integration.ui.templates.applications.m2m-application</artifactId>
                <version>${identity.integration.ui.templates.version}</version>
                <type>zip</type>
            </dependency>
            <dependency>
                <groupId>org.wso2.carbon.identity.integration.ui.templates</groupId>
                <artifactId>org.wso2.carbon.identity.integration.ui.templates.applications.mobile-application</artifactId>
                <version>${identity.integration.ui.templates.version}</version>
                <type>zip</type>
            </dependency>
            <dependency>
                <groupId>org.wso2.carbon.identity.integration.ui.templates</groupId>
                <artifactId>org.wso2.carbon.identity.integration.ui.templates.applications.single-page-application</artifactId>
                <version>${identity.integration.ui.templates.version}</version>
                <type>zip</type>
            </dependency>
            <dependency>
                <groupId>org.wso2.carbon.identity.integration.ui.templates</groupId>
                <artifactId>org.wso2.carbon.identity.integration.ui.templates.applications.traditional-web-application</artifactId>
                <version>${identity.integration.ui.templates.version}</version>
                <type>zip</type>
            </dependency>
            <dependency>
                <groupId>org.wso2.carbon.identity.integration.ui.templates</groupId>
                <artifactId>org.wso2.carbon.identity.integration.ui.templates.applications.salesforce</artifactId>
                <version>${identity.integration.ui.templates.version}</version>
                <type>zip</type>
            </dependency>
            <dependency>
                <groupId>org.wso2.carbon.identity.integration.ui.templates</groupId>
                <artifactId>org.wso2.carbon.identity.integration.ui.templates.applications.google-workspace</artifactId>
                <version>${identity.integration.ui.templates.version}</version>
                <type>zip</type>
            </dependency>
            <dependency>
                <groupId>org.wso2.carbon.identity.integration.ui.templates</groupId>
                <artifactId>org.wso2.carbon.identity.integration.ui.templates.applications.microsoft-365</artifactId>
                <version>${identity.integration.ui.templates.version}</version>
                <type>zip</type>
            </dependency>
            <dependency>
                <groupId>org.wso2.carbon.identity.integration.ui.templates</groupId>
                <artifactId>org.wso2.carbon.identity.integration.ui.templates.applications.zoom</artifactId>
                <version>${identity.integration.ui.templates.version}</version>
                <type>zip</type>
            </dependency>
            <dependency>
                <groupId>org.wso2.carbon.identity.integration.ui.templates</groupId>
                <artifactId>org.wso2.carbon.identity.integration.ui.templates.applications.slack</artifactId>
                <version>${identity.integration.ui.templates.version}</version>
                <type>zip</type>
            </dependency>
        </dependencies>
    </dependencyManagement>

    <profiles>
        <profile>
            <id>Sign-Artifacts</id>
            <activation>
                <property>
                    <name>sign</name>
                </property>
            </activation>
            <build>
                <plugins>
                    <plugin>
                        <groupId>org.apache.maven.plugins</groupId>
                        <artifactId>maven-gpg-plugin</artifactId>
                        <version>1.0-alpha-3</version>
                        <executions>
                            <execution>
                                <id>sign-artifacts</id>
                                <phase>verify</phase>
                                <goals>
                                    <goal>sign</goal>
                                </goals>
                            </execution>
                        </executions>
                    </plugin>
                </plugins>
            </build>
        </profile>
        <profile>
            <id>wso2-release</id>
            <build>
                <plugins>
                    <plugin>
                        <groupId>org.apache.maven.plugins</groupId>
                        <artifactId>maven-javadoc-plugin</artifactId>
                        <version>2.10.1</version>
                        <executions>
                            <execution>
                                <id>attach-javadocs</id>
                                <goals>
                                    <goal>jar</goal>
                                </goals>
                                <configuration> <!-- add this to disable checking -->
                                    <additionalparam>-Xdoclint:none</additionalparam>
                                    <source>8</source>
                                </configuration>
                            </execution>
                        </executions>
                    </plugin>
                </plugins>
            </build>
        </profile>

    </profiles>

    <properties>

        <!--Carbon Identity Framework Version-->
        <carbon.identity.framework.version>7.7.126</carbon.identity.framework.version>
        <carbon.identity.framework.version.range>[5.14.67, 8.0.0)</carbon.identity.framework.version.range>

        <!--SAML Common Utils Version-->
        <saml.common.util.version>1.4.2</saml.common.util.version>
        <saml.common.util.version.range>[1.0.0,2.0.0)</saml.common.util.version.range>

        <!--Carbon Consent Version-->
        <carbon.consent.mgt.version>2.6.5</carbon.consent.mgt.version>

        <!--Identity Governance Version-->
        <identity.governance.version>1.11.34</identity.governance.version>

        <!--Identity Carbon Versions-->
        <identity.carbon.auth.saml2.version>5.9.8</identity.carbon.auth.saml2.version>
        <identity.carbon.auth.mutual.ssl.version>5.5.0</identity.carbon.auth.mutual.ssl.version>
        <identity.carbon.auth.iwa.version>5.5.2</identity.carbon.auth.iwa.version>
        <identity.carbon.auth.rest.version>1.9.16</identity.carbon.auth.rest.version>


        <!-- Identity Inbound Versions   -->
        <identity.inbound.auth.oauth.version>7.0.223</identity.inbound.auth.oauth.version>
        <identity.inbound.auth.saml.version>5.11.50</identity.inbound.auth.saml.version>
        <identity.inbound.auth.openid.version>5.10.2</identity.inbound.auth.openid.version>
        <identity.inbound.auth.sts.version>5.11.14</identity.inbound.auth.sts.version>
        <identity.inbound.provisioning.scim.version>5.7.7</identity.inbound.provisioning.scim.version>
        <identity.inbound.provisioning.scim2.version>3.4.113</identity.inbound.provisioning.scim2.version>

        <!-- Identity User Versions -->
        <identity.user.account.association.version>5.5.11</identity.user.account.association.version>
        <identity.user.ws.version>5.8.7</identity.user.ws.version>

        <!-- Identity Userstore Versions -->
        <identity.userstore.remote.version>5.2.5</identity.userstore.remote.version>

        <!-- Identity Data Publisher Versions -->
        <identity.data.publisher.authentication.version>5.7.6</identity.data.publisher.authentication.version>
        <identity.data.publisher.oauth.version>1.7.4</identity.data.publisher.oauth.version>
        <identity.data.publisher.audit.version>1.4.6</identity.data.publisher.audit.version>

        <!-- Identity Event Handler Versions -->
        <identity.event.handler.account.lock.version>1.9.13</identity.event.handler.account.lock.version>
        <identity.event.handler.notification.version>1.9.33</identity.event.handler.notification.version>

        <!--<identity.agent.entitlement.proxy.version>5.1.1</identity.agent.entitlement.proxy.version>-->
        <!--<identity.carbon.auth.signedjwt.version>5.1.1</identity.carbon.auth.signedjwt.version>-->
        <!--<identity.userstore.cassandra.version>5.1.1</identity.userstore.cassandra.version>-->
        <!--<identity.agent-entitlement-filter.version>5.1.1</identity.agent-entitlement-filter.version>-->

        <!-- Authenticator Versions -->
        <identity.outbound.auth.oidc.version>5.12.14</identity.outbound.auth.oidc.version>
        <identity.outbound.auth.oauth2.version>1.0.12</identity.outbound.auth.oauth2.version>
        <identity.outbound.auth.passive.sts.version>5.5.1</identity.outbound.auth.passive.sts.version>
        <identity.outbound.auth.samlsso.version>5.9.7</identity.outbound.auth.samlsso.version>
        <identity.outbound.auth.requestpath.basicauth.version>5.5.5</identity.outbound.auth.requestpath.basicauth.version>
        <identity.outbound.auth.requestpath.oauth.version>5.5.6</identity.outbound.auth.requestpath.oauth.version>

        <!-- Social Authenticator Versions -->
        <social.authenticator.facebook.version>5.2.17</social.authenticator.facebook.version>
        <social.authenticator.google.version>5.2.15</social.authenticator.google.version>
        <social.authenticator.windowslive.version>5.2.3</social.authenticator.windowslive.version>
        <social.authenticator.apple.version>1.0.6</social.authenticator.apple.version>
        <social.authenticator.github.version>1.1.14</social.authenticator.github.version>

        <!-- Provisioning connector Versions -->
        <provisioning.connector.google.version>5.2.6</provisioning.connector.google.version>
        <provisioning.connector.salesforce.version>5.2.9</provisioning.connector.salesforce.version>
        <provisioning.connector.scim.version>5.3.5</provisioning.connector.scim.version>
        <provisioning.connector.scim2.version>2.0.10</provisioning.connector.scim2.version>

        <!-- Local Authenticator Versions -->
        <identity.local.auth.basicauth.version>6.8.18</identity.local.auth.basicauth.version>
        <identity.local.auth.fido.version>5.4.17</identity.local.auth.fido.version>
        <identity.local.auth.iwa.version>5.4.8</identity.local.auth.iwa.version>

        <!-- Local Authentication API Connector Version -->
        <identity.local.auth.api.version>3.0.3</identity.local.auth.api.version>

        <!-- OAuth2 Grant Type extensions -->
        <identity.oauth2.jwt.bearer.grant.version>2.3.2</identity.oauth2.jwt.bearer.grant.version>
        <identity.oauth2.token.exchange.grant.version>1.1.12</identity.oauth2.token.exchange.grant.version>

        <!--SAML Metadata-->
        <identity.metadata.saml.version>1.8.4</identity.metadata.saml.version>

        <!-- Connector Versions -->
        <authenticator.totp.version>3.3.33</authenticator.totp.version>
        <authenticator.backupcode.version>0.0.20</authenticator.backupcode.version>
        <authenticator.office365.version>2.1.3</authenticator.office365.version>
        <authenticator.smsotp.version>3.3.32</authenticator.smsotp.version>
        <authenticator.magiclink.version>1.1.30</authenticator.magiclink.version>
        <authenticator.emailotp.version>4.1.30</authenticator.emailotp.version>
        <authenticator.local.auth.emailotp.version>1.0.27</authenticator.local.auth.emailotp.version>
        <authenticator.local.auth.smsotp.version>1.0.17</authenticator.local.auth.smsotp.version>
        <authenticator.twitter.version>1.1.2</authenticator.twitter.version>
        <authenticator.x509.version>3.1.24</authenticator.x509.version>
        <identity.extension.utils>1.0.21</identity.extension.utils>
        <authenticator.auth.otp.commons.version>1.0.10</authenticator.auth.otp.commons.version>

        <identity.org.mgt.version>1.4.70</identity.org.mgt.version>
        <identity.org.mgt.core.version>1.1.20</identity.org.mgt.core.version>
        <identity.organization.login.version>1.1.42</identity.organization.login.version>
        <identity.oauth2.grant.organizationswitch.version>1.1.27</identity.oauth2.grant.organizationswitch.version>

        <!-- Hash Provider Versions-->
        <hashprovider.pbkdf2.version>0.1.7</hashprovider.pbkdf2.version>

        <!-- Identity Branding Preference Management Versions -->
        <identity.branding.preference.management.version>1.1.18</identity.branding.preference.management.version>

        <!-- Identity REST API feature -->
        <identity.api.dispatcher.version>2.0.17</identity.api.dispatcher.version>
<<<<<<< HEAD
        <identity.server.api.version>1.3.28</identity.server.api.version>
        <identity.user.api.version>1.3.49</identity.user.api.version>
=======
        <identity.server.api.version>1.3.27</identity.server.api.version>
        <identity.user.api.version>1.3.50</identity.user.api.version>
>>>>>>> 99d86e9a

        <identity.agent.sso.version>5.5.9</identity.agent.sso.version>
        <identity.tool.samlsso.validator.version>5.5.10</identity.tool.samlsso.validator.version>
        <identity.oauth.addons.version>2.5.21</identity.oauth.addons.version>
        <org.wso2.carbon.extension.identity.x509certificate.version>1.1.13</org.wso2.carbon.extension.identity.x509certificate.version>
        <conditional.authentication.functions.version>1.2.73</conditional.authentication.functions.version>

        <!-- Identity Portal Versions -->
        <identity.apps.console.version>2.38.10</identity.apps.console.version>
        <identity.apps.myaccount.version>2.14.20</identity.apps.myaccount.version>
        <identity.apps.core.version>2.10.10</identity.apps.core.version>

        <identity.apps.tests.version>1.6.379</identity.apps.tests.version>

        <!-- Charon -->
        <charon.version>3.4.1</charon.version>

        <!-- Carbon Kernel -->
        <carbon.kernel.version>4.10.33</carbon.kernel.version>

        <!-- Identity Verification -->
        <identity.verification.version>1.0.16</identity.verification.version>

        <!-- Carbon Repo Versions -->
        <carbon.deployment.version>4.12.31</carbon.deployment.version>
        <carbon.commons.version>4.10.13</carbon.commons.version>
        <carbon.registry.version>4.8.39</carbon.registry.version>
        <carbon.multitenancy.version>4.11.32</carbon.multitenancy.version>
        <carbon.metrics.version>1.3.12</carbon.metrics.version>
        <carbon.analytics-common.version>5.2.61</carbon.analytics-common.version>
        <carbon.dashboards.version>2.0.27</carbon.dashboards.version>
        <carbon.database.utils.version>2.2.2</carbon.database.utils.version>
        <carbon.healthcheck.version>1.3.0</carbon.healthcheck.version>

        <!-- Common tool Versions -->
        <cipher-tool.version>1.1.26</cipher-tool.version>
        <securevault.wso2.version>1.1.10</securevault.wso2.version>

        <!-- Feature dependency Versions -->
        <stratos.version.221>2.2.1</stratos.version.221>
        <ehcache.version>1.5.0.wso2v3</ehcache.version>
        <bcel.wso2.version>6.7.0.wso2v1</bcel.wso2.version>
        <asm-all.version>5.2</asm-all.version>
        <cglib.wso2.version>2.2.wso2v1</cglib.wso2.version>
        <jibx.wso2.version>1.2.1.wso2v1</jibx.wso2.version>
        <axis2.jibx.wso2.version>1.6.1.wso2v11</axis2.jibx.wso2.version>
        <axis2.jaxb.wso2.version>${axis2.wso2.version}</axis2.jaxb.wso2.version>
        <axis2-transports.version>2.0.0-wso2v42</axis2-transports.version>
        <h2database.wso2.version>2.2.224.wso2v2</h2database.wso2.version>
        <slf4j.version>1.7.28</slf4j.version>

        <!-- UI styles dependency versions -->
        <equinox.http.servlet.version>2.2.2</equinox.http.servlet.version>
        <equinox.http.helper.version>1.0.0</equinox.http.helper.version>
        <equinox.jsp.jasper.version>1.0.1.R33x_v20070816</equinox.jsp.jasper.version>
        <javax.servlet.jsp.version>2.0.0.v200706191603</javax.servlet.jsp.version>

        <!-- Distribution dependencies ends here -->

        <!-- Build dependency Versions -->
        <wso2.json.merge.plugin.version>5.2.5</wso2.json.merge.plugin.version>
        <carbon.p2.plugin.version>5.1.2</carbon.p2.plugin.version>
        <ds-annotations.version>1.2.10</ds-annotations.version>
        <maven.war.plugin.version>3.2.0</maven.war.plugin.version>
        <maven.checkstyle.plugin.version>3.1.1</maven.checkstyle.plugin.version>

        <!-- Sample dependency Versions -->
        <samples.is.version>4.3.13</samples.is.version>
        <sevlet.api.version>2.5</sevlet.api.version>
        <jsp.api.version>2.0</jsp.api.version>
        <neethi.wso2.version>2.0.4.wso2v5</neethi.wso2.version>
        <axiom.impl.version>1.2.12</axiom.impl.version>
        <axiom.version>1.2.11-wso2v6</axiom.version>
        <gdata.core.wso2.version>1.47.0.wso2v1</gdata.core.wso2.version>
        <json.simple.version>1.1.1</json.simple.version>
        <openid4java.consumer.version>1.0.0</openid4java.consumer.version>
        <opensaml.version>2.6.6</opensaml.version>
        <opensaml2.wso2.version>2.6.6.wso2v3</opensaml2.wso2.version>
        <opensaml3.version>3.3.1</opensaml3.version>
        <shibboleth.version>7.3.0</shibboleth.version>
        <joda.wso2.version>2.9.4.wso2v1</joda.wso2.version>
        <wss4j.wso2.version>1.6.0-wso2v7</wss4j.wso2.version>
        <openws.version>1.5.4</openws.version>
        <xalan.version>2.7.2</xalan.version>
        <xalan.wso2.version>2.7.0.wso2v1</xalan.wso2.version>
        <rampart.wso2.version>1.6.1-wso2v43</rampart.wso2.version>
        <orbit.version.commons.httpclient>4.5.13.wso2v1</orbit.version.commons.httpclient>
        <httpcore.wso2.version>4.4.15.wso2v1</httpcore.wso2.version>
        <httpclient.version>4.5.13</httpclient.version>
        <commons.httpclient.version>3.1</commons.httpclient.version>
        <jstl.version>1.1.2</jstl.version>
        <taglibs.version>1.1.2</taglibs.version>
        <google.collect.wso2.version>1.0.0.wso2v2</google.collect.wso2.version>
        <google.code.gson.version>2.9.0</google.code.gson.version>
        <oauth2.client.version>1.0.0</oauth2.client.version>
        <axiom.wso2.version>1.2.11-wso2v16</axiom.wso2.version>
        <commons.lang.version>2.6</commons.lang.version>
        <charon.orbit.version>2.1.8</charon.orbit.version>
        <commons-collections.version>3.2.2</commons-collections.version>
        <axis2.client.version>${axis2.wso2.version}</axis2.client.version>
        <axis2.wso2.version>1.6.1-wso2v42</axis2.wso2.version>
        <nimbusds.version>7.3.0.wso2v1</nimbusds.version>
        <commons-codec.version>1.14.0.wso2v1</commons-codec.version>
        <eclipse.microprofile.version>1.2</eclipse.microprofile.version>
        <xmltooling.version>1.3.1</xmltooling.version>
        <xercesImpl.version>2.12.2</xercesImpl.version>
        <commons.codec.version>1.8</commons.codec.version>
        <XmlSchema.version>1.4.7-wso2v5</XmlSchema.version>
        <wsdl4j.version>1.6.2.wso2v2</wsdl4j.version>
        <commons.pool.wso2.version>1.5.6.wso2v1</commons.pool.wso2.version>
        <liberty.maven.plugin.version>2.2</liberty.maven.plugin.version>
        <pax.logging.api.version>2.1.0-wso2v4</pax.logging.api.version>
        <org.wso2.orbit.org.apache.velocity.version>1.7.0.wso2v1</org.wso2.orbit.org.apache.velocity.version>

        <osgi.framework.imp.pkg.version.range>[1.7.0, 2.0.0)</osgi.framework.imp.pkg.version.range>
        <osgi.service.component.imp.pkg.version.range>[1.2.0, 2.0.0)</osgi.service.component.imp.pkg.version.range>
        <commons.logging.version.range>[1.2.0,2.0.0)</commons.logging.version.range>
        <commons-lang.wso2.version>2.6.0.wso2v1</commons-lang.wso2.version>

        <!--  Test dependencies -->
        <carbon.automation.version>4.4.13</carbon.automation.version>
        <carbon.automationutils.version>4.5.4</carbon.automationutils.version>
        <selenium.version>2.40.0</selenium.version>
        <testng.version>6.1.1</testng.version>
        <junit.version>4.13.1</junit.version>
        <org.apache.tomcat.wso2.version>7.0.52.wso2v5</org.apache.tomcat.wso2.version>
        <msf4j.version>2.6.2</msf4j.version>
        <jacoco.agent.version>0.8.4</jacoco.agent.version>
        <xml.apis.version>1.4.01</xml.apis.version>
        <emma.version>2.1.5320</emma.version>
        <apache.wink.version>1.1.3-incubating</apache.wink.version>
        <apache.ws.security.version>1.6.19</apache.ws.security.version>
        <apache.openejb.version>4.5.2</apache.openejb.version>
        <nimbus.oidc.sdk.version>6.13</nimbus.oidc.sdk.version>
        <apacheds.core.version>2.0.0.AM26</apacheds.core.version>
        <apacheds.api.version>2.0.0.AM4</apacheds.api.version>
        <wiremock.version>3.9.1</wiremock.version>
        <snakeyaml.version>2.2</snakeyaml.version>
        <!--Rest API test -->
        <rest.assured.version>5.0.0</rest.assured.version>
        <swagger-core-version>1.5.22</swagger-core-version>
        <swagger-request-validator.version>2.6.0</swagger-request-validator.version>
        <!--UI Cypress test -->
        <com.fasterxml.jackson.version>2.16.1</com.fasterxml.jackson.version>
        <com.fasterxml.jackson.databind.version>2.16.1</com.fasterxml.jackson.databind.version>
        <jackson-core-asl.version>1.9.13</jackson-core-asl.version>
        <!--ws-trust-client-->
        <org.apache.velocity.version>1.7</org.apache.velocity.version>
        <org.xmlunit.version>2.6.3</org.xmlunit.version>
        <org.apache.logging.log4j.version>2.17.1</org.apache.logging.log4j.version>
        <org.apache.log4j.wso2.version>1.2.17.wso2v1</org.apache.log4j.wso2.version>

        <project.scm.id>my-scm-server</project.scm.id>

        <!-- Integration UI Templates Version -->
        <identity.integration.ui.templates.version>1.0.11</identity.integration.ui.templates.version>

        <greenmail.version>2.0.1</greenmail.version>
        <jakarta.mail.version>2.0.1</jakarta.mail.version>
        <jsoup.version>1.15.3</jsoup.version>
        <nimbus-jose-jwt.version>9.41.2</nimbus-jose-jwt.version>
    </properties>

    <repositories>
        <!-- Before adding ANYTHING in here, please start a discussion on the dev list.
	Ideally the Axis2 build should only use Maven central (which is available
	by default) and nothing else. We had troubles with other repositories in
	the past. Therefore configuring additional repositories here should be
	considered very carefully. -->
        <repository>
            <id>wso2-nexus</id>
            <name>WSO2 internal Repository</name>
            <url>https://maven.wso2.org/nexus/content/groups/wso2-public/</url>
            <releases>
                <enabled>true</enabled>
                <updatePolicy>daily</updatePolicy>
                <checksumPolicy>ignore</checksumPolicy>
            </releases>
        </repository>

        <repository>
            <id>wso2.releases</id>
            <name>WSO2 internal Repository</name>
            <url>https://maven.wso2.org/nexus/content/repositories/releases/</url>
            <releases>
                <enabled>true</enabled>
                <updatePolicy>daily</updatePolicy>
                <checksumPolicy>ignore</checksumPolicy>
            </releases>
        </repository>

        <repository>
            <id>wso2.snapshots</id>
            <name>WSO2 Snapshot Repository</name>
            <url>https://maven.wso2.org/nexus/content/repositories/snapshots/</url>
            <snapshots>
                <enabled>true</enabled>
                <updatePolicy>daily</updatePolicy>
            </snapshots>
            <releases>
                <enabled>false</enabled>
            </releases>
        </repository>
    </repositories>

    <scm>
        <url>https://github.com/wso2/product-is.git</url>
        <developerConnection>scm:git:https://github.com/wso2/product-is.git</developerConnection>
        <connection>scm:git:https://github.com/wso2/product-is.git</connection>
        <tag>HEAD</tag>
    </scm>


</project><|MERGE_RESOLUTION|>--- conflicted
+++ resolved
@@ -2478,13 +2478,9 @@
 
         <!-- Identity REST API feature -->
         <identity.api.dispatcher.version>2.0.17</identity.api.dispatcher.version>
-<<<<<<< HEAD
+
         <identity.server.api.version>1.3.28</identity.server.api.version>
-        <identity.user.api.version>1.3.49</identity.user.api.version>
-=======
-        <identity.server.api.version>1.3.27</identity.server.api.version>
         <identity.user.api.version>1.3.50</identity.user.api.version>
->>>>>>> 99d86e9a
 
         <identity.agent.sso.version>5.5.9</identity.agent.sso.version>
         <identity.tool.samlsso.validator.version>5.5.10</identity.tool.samlsso.validator.version>
