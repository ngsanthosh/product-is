<?xml version="1.0" encoding="utf-8"?>
<!--
  ~ Copyright (c) 2014-2024, WSO2 LLC. (http://www.wso2.org) All Rights Reserved.
  ~
  ~ Licensed under the Apache License, Version 2.0 (the "License");
  ~ you may not use this file except in compliance with the License.
  ~ You may obtain a copy of the License at
  ~
  ~      http://www.apache.org/licenses/LICENSE-2.0
  ~
  ~ Unless required by applicable law or agreed to in writing, software
  ~ distributed under the License is distributed on an "AS IS" BASIS,
  ~ WITHOUT WARRANTIES OR CONDITIONS OF ANY KIND, either express or implied.
  ~ See the License for the specific language governing permissions and
  ~ limitations under the License.
  -->
<project xmlns="http://maven.apache.org/POM/4.0.0" xmlns:xsi="http://www.w3.org/2001/XMLSchema-instance" xsi:schemaLocation="http://maven.apache.org/POM/4.0.0 http://maven.apache.org/maven-v4_0_0.xsd">

    <parent>
        <groupId>org.wso2</groupId>
        <artifactId>wso2</artifactId>
        <version>1.2</version>
    </parent>


    <modelVersion>4.0.0</modelVersion>
    <groupId>org.wso2.is</groupId>
    <artifactId>identity-server-parent</artifactId>
    <packaging>pom</packaging>
    <description>WSO2 Identity Server</description>
    <version>7.1.0-m4-SNAPSHOT</version>
    <name>WSO2 Identity Server</name>
    <url>http://wso2.org/projects/identity</url>

    <modules>
        <module>modules/features</module>
        <module>modules/p2-profile-gen</module>
        <module>modules/connectors</module>
        <module>modules/api-resources</module>
        <module>modules/authenticators</module>
        <module>modules/social-authenticators</module>
        <module>modules/provisioning-connectors</module>
        <module>modules/local-authenticators</module>
        <module>modules/oauth2-grant-types</module>
        <module>modules/integration-ui-templates</module>
        <module>modules/distribution</module>
        <module>modules/styles</module>
        <module>modules/tests-utils</module>
        <module>modules/integration</module>
    </modules>

    <licenses>
        <license>
            <name>Apache License Version 2.0</name>
            <url>http://www.apache.org/licenses/LICENSE-2.0</url>
        </license>
    </licenses>

    <organization>
        <name>WSO2</name>
        <url>http://www.wso2.org</url>
    </organization>

    <issueManagement>
        <system>JIRA</system>
        <url>http://www.wso2.org/jira/browse/IDENTITY</url>
    </issueManagement>
    <mailingLists>
        <mailingList>
            <name>Identity Server Developers</name>
            <subscribe>identity-dev-subscribe@wso2.org</subscribe>
            <unsubscribe>identity-dev-unsubscribe@wso2.org</unsubscribe>
            <post>identity-dev@wso2.org</post>
            <archive>http://wso2.org/mailarchive/identity-dev/</archive>
        </mailingList>
    </mailingLists>

    <inceptionYear>2007</inceptionYear>

    <developers>
        <developer>
            <name>Ruchith Fernando</name>
            <id>ruchith</id>
            <email>ruchith AT wso2.com</email>
            <organization>WSO2</organization>
        </developer>
        <developer>
            <name>Dimuthu Leelaratne</name>
            <id>dimuthul</id>
            <email>dimuthul AT wso2.com</email>
            <organization>WSO2</organization>
        </developer>
        <developer>
            <name>Dumindu Perera</name>
            <id>dumindu</id>
            <email>dumindu AT wso2.com</email>
            <organization>WSO2</organization>
        </developer>
        <developer>
            <name>Saminda Abeyruwan</name>
            <id>saminda</id>
            <email>saminda AT wso2.com</email>
            <organization>WSO2</organization>
        </developer>
        <developer>
            <name>Nandana Mihindukulasooriya</name>
            <id>nandana</id>
            <email>nandana AT wso2.com</email>
            <organization>WSO2</organization>
        </developer>
        <developer>
            <name>Prabath Siriwardena</name>
            <id>prabath</id>
            <email>prabath AT wso2.com</email>
            <organization>WSO2</organization>
        </developer>
        <developer>
            <name>Thilina Buddhika</name>
            <id>thilina</id>
            <email>thilinab AT wso2.com</email>
            <organization>WSO2</organization>
        </developer>
        <developer>
            <name>Amila Jayasekara</name>
            <id>amilaj</id>
            <email>amilaj AT wso2.com</email>
            <organization>WSO2</organization>
        </developer>
        <developer>
            <name>Asela Pathberiya</name>
            <id>asela</id>
            <email>asela AT wso2.com</email>
            <organization>WSO2</organization>
        </developer>
        <developer>
            <name>Hasini Gunasinghe</name>
            <id>hasini</id>
            <email>hasini AT wso2.com</email>
            <organization>WSO2</organization>
        </developer>
        <developer>
            <name>Manjula Rathnayake</name>
            <id>manjula</id>
            <email>manjular AT wso2.com</email>
            <organization>WSO2</organization>
        </developer>
        <developer>
            <name>Suresh Attanayake</name>
            <id>suresh</id>
            <email>suresh AT wso2.com</email>
            <organization>WSO2</organization>
        </developer>
        <developer>
            <name>Johann Nallathamby</name>
            <id>johann</id>
            <email>johann AT wso2.com</email>
            <organization>WSO2</organization>
        </developer>
        <developer>
            <name>Dulanja Liyanage</name>
            <id>dulanja</id>
            <email>dulanja AT wso2.com</email>
            <organization>WSO2</organization>
        </developer>
        <developer>
            <name>Ishara Karunarathna</name>
            <id>ishara</id>
            <email>isharak AT wso2.com</email>
            <organization>WSO2</organization>
        </developer>
        <developer>
            <name>Darshana Gunawardana</name>
            <id>darshana</id>
            <email>darshana AT wso2.com</email>
            <organization>WSO2</organization>
        </developer>
        <developer>
            <name>Pushpalanka Jayawardana</name>
            <id>pushpalanka</id>
            <email>lanka AT wso2.com</email>
            <organization>WSO2</organization>
        </developer>
        <developer>
            <name>Chamath Gunawardana</name>
            <id>chamath</id>
            <email>chamathg AT wso2.com</email>
            <organization>WSO2</organization>
        </developer>
        <developer>
            <name>Thanuja Jayasinghe</name>
            <id>thanuja</id>
            <email>thanuja AT wso2.com</email>
            <organization>WSO2</organization>
        </developer>
        <developer>
            <name>Isura Karunarathna</name>
            <id>isura</id>
            <email>isura AT wso2.com</email>
            <organization>WSO2</organization>
        </developer>
        <developer>
            <name>Prasad Tissera</name>
            <id>prasad</id>
            <email>prasadt AT wso2.com</email>
            <organization>WSO2</organization>
        </developer>
        <developer>
            <name>Pulasthi Mahawithana</name>
            <id>pulasthi</id>
            <email>pulasthim AT wso2.com</email>
            <organization>WSO2</organization>
        </developer>
        <developer>
            <name>Hasintha Indrajee</name>
            <id>hasintha</id>
            <email>hasintha AT wso2.com</email>
            <organization>WSO2</organization>
        </developer>
        <developer>
            <name>Gayan Gunawardana</name>
            <id>gayan</id>
            <email>gayan AT wso2.com</email>
            <organization>WSO2</organization>
        </developer>
        <developer>
            <name>Tharindu Edirisinghe</name>
            <id>tharindue</id>
            <email>tharindue AT wso2.com</email>
            <organization>WSO2</organization>
        </developer>
        <developer>
            <name>Malithi Edirisinghe</name>
            <id>malithim</id>
            <email>malithim AT wso2.com</email>
            <organization>WSO2</organization>
        </developer>
        <developer>
            <name>Godwin Shrimal</name>
            <id>godwin</id>
            <email>godwin AT wso2.com</email>
            <organization>WSO2</organization>
        </developer>
        <developer>
            <name>Omindu Rathnaweera</name>
            <id>omindu</id>
            <email>omindu AT wso2.com</email>
            <organization>WSO2</organization>
        </developer>
        <developer>
            <name>Nuwandi Wickramasinghe</name>
            <id>nuwandiw</id>
            <email>nuwandiw AT wso2.com</email>
            <organization>WSO2</organization>
        </developer>
        <developer>
            <name>Kasun Bandara</name>
            <id>kasunb</id>
            <email>kasunb AT wso2.com</email>
            <organization>WSO2</organization>
        </developer>
        <developer>
            <name>Indunil Upeksha</name>
            <id>indunil</id>
            <email>indunil AT wso2.com</email>
            <organization>WSO2</organization>
        </developer>
        <developer>
            <name>Hasanthi Dissanayake</name>
            <id>hasanthi</id>
            <email>hasanthi AT wso2.com</email>
            <organization>WSO2</organization>
        </developer>
        <developer>
            <name>Maduranga Siriwardena</name>
            <id>maduranga</id>
            <email>maduranga AT wso2.com</email>
            <organization>WSO2</organization>
        </developer>
        <developer>
            <name>Chamila Wijayarathna</name>
            <id>chamila</id>
            <email>chamila AT wso2.com</email>
            <organization>WSO2</organization>
        </developer>
        <developer>
            <name>Chanaka Jayasena</name>
            <id>chanaka</id>
            <email>chanaka AT wso2.com</email>
            <organization>WSO2</organization>
        </developer>
        <developer>
            <name>Chamara Philips</name>
            <id>chamarap</id>
            <email>chamarap AT wso2.com</email>
            <organization>WSO2</organization>
        </developer>
        <developer>
            <name>Damith Senanayake</name>
            <id>damiths</id>
            <email>damiths AT wso2.com</email>
            <organization>WSO2</organization>
        </developer>
        <developer>
            <name>Jayanga Kaushalya</name>
            <id>jayangak</id>
            <email>jayangak AT wso2.com</email>
            <organization>WSO2</organization>
        </developer>
        <developer>
            <name>Farasath Ahamed</name>
            <id>farasatha</id>
            <email>farasatha AT wso2.com</email>
            <organization>WSO2</organization>
        </developer>
        <developer>
            <name>Dharshana Kasun Warusavitharana</name>
            <id>dharshanaw</id>
            <email>dharshanaw AT wso2.com</email>
            <organization>WSO2</organization>
        </developer>
        <developer>
            <name>Ayesha Dissanayaka</name>
            <id>ayesha</id>
            <email>ayesha AT wso2.com</email>
            <organization>WSO2</organization>
        </developer>
        <developer>
            <name>Ashen Weerathunga</name>
            <id>ashen</id>
            <email>ashen AT wso2.com</email>
            <organization>WSO2</organization>
        </developer>
        <developer>
            <name>Dimuthu De Lanerolle</name>
            <id>dimuthud</id>
            <email>dimuthud AT wso2.com</email>
            <organization>WSO2</organization>
        </developer>
        <developer>
            <name>Ruwan Abeykoon</name>
            <id>ruwana</id>
            <email>ruwana AT wso2.com</email>
            <organization>WSO2</organization>
        </developer>
        <developer>
            <name>Kasun Gajasinghe</name>
            <id>kasung</id>
            <email>kasung AT wso2.com</email>
            <organization>WSO2</organization>
        </developer>
        <developer>
            <name>Dinusha Senanayaka</name>
            <id>dinusha</id>
            <email>dinusha AT wso2.com</email>
            <organization>WSO2</organization>
        </developer>
        <developer>
            <name>Lahiru Manohara</name>
            <id>lahiruma</id>
            <email>lahiruma AT wso2.com</email>
            <organization>WSO2</organization>
        </developer>
        <developer>
            <name>Rushmin Fernando</name>
            <id>rushmin</id>
            <email>rushmin AT wso2.com</email>
            <organization>WSO2</organization>
        </developer>
        <developer>
            <name>Lahiru Ekanayake</name>
            <id>lahirue</id>
            <email>lahirue AT wso2.com</email>
            <organization>WSO2</organization>
        </developer>
        <developer>
            <name>Lahiru Cooray</name>
            <id>lahiruc</id>
            <email>lahiruc AT wso2.com</email>
            <organization>WSO2</organization>
        </developer>
        <developer>
            <name>Dinali Dabarera</name>
            <id>Dinali</id>
            <email>dinali AT wso2.com</email>
            <organization>WSO2</organization>
        </developer>
        <developer>
            <name>Nilasini Thirunavukaarasu</name>
            <id>Nilasini</id>
            <email>nilasini AT wso2.com</email>
            <organization>WSO2</organization>
        </developer>
        <developer>
            <name>Sathya Bandara</name>
            <id>Sathya</id>
            <email>sathya AT wso2.com</email>
            <organization>WSO2</organization>
        </developer>
        <developer>
            <name>Supun Priyadarshana</name>
            <id>Supun</id>
            <email>supunp AT wso2.com</email>
            <organization>WSO2</organization>
        </developer>
        <developer>
            <name>Thilina Madumal</name>
            <id>Thilina</id>
            <email>thilinamad AT wso2.com</email>
            <organization>WSO2</organization>
        </developer>
        <developer>
            <name>Madawa Soysa</name>
            <id>madawas</id>
            <email>madawas AT wso2.com</email>
            <organization>WSO2</organization>
        </developer>
    </developers>


    <pluginRepositories>
        <pluginRepository>
            <id>wso2-maven2-repository</id>
            <url>https://dist.wso2.org/maven2</url>
        </pluginRepository>
        <pluginRepository>
            <id>wso2.releases</id>
            <name>WSO2 internal Repository</name>
            <url>https://maven.wso2.org/nexus/content/repositories/releases/</url>
            <releases>
                <enabled>true</enabled>
                <updatePolicy>daily</updatePolicy>
                <checksumPolicy>ignore</checksumPolicy>
            </releases>
        </pluginRepository>
        <pluginRepository>
            <id>wso2.snapshots</id>
            <name>Apache Snapshot Repository</name>
            <url>https://maven.wso2.org/nexus/content/repositories/snapshots/</url>
            <snapshots>
                <enabled>true</enabled>
                <updatePolicy>daily</updatePolicy>
            </snapshots>
            <releases>
                <enabled>false</enabled>
            </releases>
        </pluginRepository>
        <pluginRepository>
            <id>wso2-nexus</id>
            <name>WSO2 internal Repository</name>
            <url>https://maven.wso2.org/nexus/content/groups/wso2-public/</url>
            <releases>
                <enabled>true</enabled>
                <updatePolicy>daily</updatePolicy>
                <checksumPolicy>ignore</checksumPolicy>
            </releases>
        </pluginRepository>
    </pluginRepositories>

    <build>
        <plugins>
            <plugin>
                <groupId>org.apache.maven.plugins</groupId>
                <artifactId>maven-release-plugin</artifactId>
                <configuration>
                    <preparationGoals>clean install</preparationGoals>
                    <autoVersionSubmodules>true</autoVersionSubmodules>
                </configuration>
            </plugin>
            <plugin>
                <groupId>org.apache.maven.plugins</groupId>
                <artifactId>maven-deploy-plugin</artifactId>
            </plugin>
            <plugin>
                <groupId>org.apache.maven.plugins</groupId>
                <artifactId>maven-compiler-plugin</artifactId>
                <configuration>
                    <encoding>UTF-8</encoding>
                    <source>1.8</source>
                    <target>1.8</target>
                </configuration>
            </plugin>
            <plugin>
                <groupId>org.apache.maven.plugins</groupId>
                <artifactId>maven-surefire-plugin</artifactId>
                <version>2.22.1</version>
            </plugin>
            <plugin>
                <inherited>false</inherited>
                <artifactId>maven-clean-plugin</artifactId>
                <version>2.1</version>
            </plugin>
        </plugins>

        <pluginManagement>
            <plugins>
                <plugin>
                    <groupId>org.apache.felix</groupId>
                    <artifactId>maven-bundle-plugin</artifactId>
                    <version>3.2.0</version>
                    <extensions>true</extensions>
                    <configuration>
                        <obrRepository>NONE</obrRepository>
                    </configuration>
                </plugin>
                <plugin>
                    <groupId>org.apache.maven.plugins</groupId>
                    <artifactId>maven-source-plugin</artifactId>
                    <version>3.0.1</version>
                    <executions>
                        <execution>
                            <id>attach-sources</id>
                            <phase>verify</phase>
                            <goals>
                                <goal>jar-no-fork</goal>
                            </goals>
                        </execution>
                    </executions>
                </plugin>
                <plugin>
                    <groupId>org.apache.maven.plugins</groupId>
                    <artifactId>maven-project-info-reports-plugin</artifactId>
                    <version>2.4</version>
                </plugin>
                <plugin>
                    <groupId>org.apache.maven.plugins</groupId>
                    <artifactId>maven-war-plugin</artifactId>
                    <version>${maven.war.plugin.version}</version>
                </plugin>
                <plugin>
                    <groupId>org.codehaus.mojo</groupId>
                    <artifactId>build-helper-maven-plugin</artifactId>
                    <version>3.0.0</version>
                </plugin>
                <plugin>
                    <groupId>net.wasdev.wlp.maven.plugins</groupId>
                    <artifactId>liberty-maven-plugin</artifactId>
                    <version>${liberty.maven.plugin.version}</version>
                </plugin>
                <plugin>
                    <groupId>org.wso2.maven</groupId>
                    <artifactId>wso2-maven-json-merge-plugin</artifactId>
                    <version>${wso2.json.merge.plugin.version}</version>
                </plugin>
                <plugin>
                    <groupId>org.apache.maven.plugins</groupId>
                    <artifactId>maven-checkstyle-plugin</artifactId>
                    <version>${maven.checkstyle.plugin.version}</version>
                </plugin>
            </plugins>
        </pluginManagement>

    </build>

    <dependencyManagement>
        <dependencies>
            <dependency>
                <groupId>org.wso2.carbon</groupId>
                <artifactId>org.wso2.carbon.ui</artifactId>
                <version>${carbon.kernel.version}</version>
            </dependency>
            <dependency>
                <groupId>org.eclipse.equinox</groupId>
                <artifactId>org.eclipse.equinox.http.servlet</artifactId>
                <version>${equinox.http.servlet.version}</version>
            </dependency>
            <dependency>
                <groupId>org.eclipse.equinox</groupId>
                <artifactId>org.eclipse.equinox.http.helper</artifactId>
                <version>${equinox.http.helper.version}</version>
            </dependency>
            <dependency>
                <groupId>org.eclipse.equinox</groupId>
                <artifactId>org.eclipse.equinox.jsp.jasper</artifactId>
                <version>${equinox.jsp.jasper.version}</version>
            </dependency>
            <dependency>
                <groupId>org.eclipse.equinox</groupId>
                <artifactId>javax.servlet.jsp</artifactId>
                <version>${javax.servlet.jsp.version}</version>
            </dependency>
            <dependency>
                <groupId>org.eclipse.microprofile</groupId>
                <artifactId>microprofile</artifactId>
                <version>${eclipse.microprofile.version}</version>
                <type>pom</type>
            </dependency>
            <dependency>
                <groupId>net.sf.ehcache.wso2</groupId>
                <artifactId>ehcache</artifactId>
                <version>${ehcache.version}</version>
            </dependency>
            <dependency>
                <groupId>org.apache.bcel.wso2</groupId>
                <artifactId>bcel</artifactId>
                <version>${bcel.wso2.version}</version>
            </dependency>
            <dependency>
                <groupId>org.ow2.asm</groupId>
                <artifactId>asm-all</artifactId>
                <version>${asm-all.version}</version>
            </dependency>
            <dependency>
                <groupId>cglib.wso2</groupId>
                <artifactId>cglib</artifactId>
                <version>${cglib.wso2.version}</version>
            </dependency>
            <dependency>
                <groupId>com.google.gdata.wso2</groupId>
                <artifactId>gdata-core</artifactId>
                <version>${gdata.core.wso2.version}</version>
            </dependency>
            <dependency>
                <groupId>com.google.code.gson</groupId>
                <artifactId>gson</artifactId>
                <version>${google.code.gson.version}</version>
            </dependency>
            <dependency>
                <groupId>org.apache.axis2.wso2</groupId>
                <artifactId>axis2-jibx</artifactId>
                <version>${axis2.jibx.wso2.version}</version>
            </dependency>
            <dependency>
                <groupId>org.jibx.wso2</groupId>
                <artifactId>jibx</artifactId>
                <version>${jibx.wso2.version}</version>
            </dependency>
            <dependency>
                <groupId>org.apache.axis2.wso2</groupId>
                <artifactId>axis2-jaxbri</artifactId>
                <version>${axis2.jaxb.wso2.version}</version>
            </dependency>
            <dependency>
                <groupId>org.wso2.carbon</groupId>
                <artifactId>org.wso2.carbon.core</artifactId>
                <version>${carbon.kernel.version}</version>
            </dependency>
            <dependency>
                <groupId>org.wso2.carbon</groupId>
                <artifactId>org.wso2.carbon.registry.core</artifactId>
                <version>${carbon.kernel.version}</version>
            </dependency>
            <dependency>
                <groupId>org.wso2.carbon</groupId>
                <artifactId>org.wso2.carbon.user.api</artifactId>
                <version>${carbon.kernel.version}</version>
            </dependency>
            <dependency>
                <groupId>org.apache.axis2.wso2</groupId>
                <artifactId>axis2</artifactId>
                <version>${axis2.wso2.version}</version>
            </dependency>
            <dependency>
                <groupId>org.apache.ws.commons.axiom.wso2</groupId>
                <artifactId>axiom</artifactId>
                <version>${axiom.wso2.version}</version>
            </dependency>
            <dependency>
                <groupId>org.wso2.carbon.identity.framework</groupId>
                <artifactId>org.wso2.carbon.identity.core</artifactId>
                <version>${carbon.identity.framework.version}</version>
            </dependency>
            <dependency>
                <groupId>org.wso2.carbon.identity.framework</groupId>
                <artifactId>org.wso2.carbon.identity.application.common</artifactId>
                <version>${carbon.identity.framework.version}</version>
            </dependency>
            <dependency>
                <groupId>org.wso2.carbon.registry</groupId>
                <artifactId>org.wso2.carbon.registry.resource.stub</artifactId>
                <version>${carbon.registry.version}</version>
            </dependency>
            <dependency>
                <groupId>org.wso2.identity</groupId>
                <artifactId>org.wso2.identity.integration.ui.pages</artifactId>
                <version>${project.version}</version>
                <scope>test</scope>
            </dependency>
            <dependency>
                <groupId>org.wso2.carbon</groupId>
                <artifactId>org.wso2.carbon.authenticator.stub</artifactId>
                <version>${carbon.kernel.version}</version>
            </dependency>
            <dependency>
                <groupId>org.wso2.carbon.identity.inbound.auth.oauth2</groupId>
                <artifactId>org.wso2.carbon.identity.oauth</artifactId>
                <version>${identity.inbound.auth.oauth.version}</version>
            </dependency>
            <dependency>
                <groupId>org.wso2.carbon.identity.inbound.auth.oauth2</groupId>
                <artifactId>org.wso2.carbon.identity.oauth.stub</artifactId>
                <version>${identity.inbound.auth.oauth.version}</version>
            </dependency>
            <dependency>
                <groupId>junit</groupId>
                <artifactId>junit</artifactId>
                <version>${junit.version}</version>
                <scope>test</scope>
            </dependency>
            <dependency>
                <groupId>javax.servlet</groupId>
                <artifactId>servlet-api</artifactId>
                <version>${sevlet.api.version}</version>
            </dependency>
            <dependency>
                <groupId>javax.servlet</groupId>
                <artifactId>jsp-api</artifactId>
                <version>${jsp.api.version}</version>
            </dependency>
            <dependency>
                <groupId>com.google.common.wso2</groupId>
                <artifactId>google-collect</artifactId>
                <version>${google.collect.wso2.version}</version>
            </dependency>
            <dependency>
                <groupId>org.apache.oltu.oauth2</groupId>
                <artifactId>org.apache.oltu.oauth2.client</artifactId>
                <version>${oauth2.client.version}</version>
            </dependency>
            <dependency>
                <groupId>org.wso2.carbon</groupId>
                <artifactId>org.wso2.carbon.utils</artifactId>
                <version>${carbon.kernel.version}</version>
                <exclusions>
                    <exclusion>
                        <groupId>org.yaml</groupId>
                        <artifactId>snakeyaml</artifactId>
                    </exclusion>
                </exclusions>
            </dependency>
            <dependency>
                <groupId>com.googlecode.json-simple</groupId>
                <artifactId>json-simple</artifactId>
                <version>${json.simple.version}</version>
            </dependency>
            <dependency>
                <groupId>org.openid4java</groupId>
                <artifactId>openid4java-consumer</artifactId>
                <version>${openid4java.consumer.version}</version>
            </dependency>
            <dependency>
                <groupId>javax.servlet</groupId>
                <artifactId>jstl</artifactId>
                <version>${jstl.version}</version>
            </dependency>
            <dependency>
                <groupId>taglibs</groupId>
                <artifactId>standard</artifactId>
                <version>${taglibs.version}</version>
            </dependency>
            <dependency>
                <groupId>commons-lang</groupId>
                <artifactId>commons-lang</artifactId>
                <version>${commons.lang.version}</version>
            </dependency>
            <dependency>
                <groupId>org.wso2.is</groupId>
                <artifactId>org.wso2.identity.passivests.filter</artifactId>
                <version>${project.version}</version>
            </dependency>
            <dependency>
                <groupId>org.apache.ws.commons.axiom</groupId>
                <artifactId>axiom-impl</artifactId>
                <version>${axiom.impl.version}</version>
            </dependency>
            <dependency>
                <groupId>org.apache.ws.commons.axiom</groupId>
                <artifactId>axiom-api</artifactId>
                <version>${axiom.version}</version>
            </dependency>
            <dependency>
                <groupId>org.opensaml</groupId>
                <artifactId>opensaml</artifactId>
                <version>${opensaml.version}</version>
            </dependency>
            <!--OpenSAML3 dependencies-->
            <dependency>
                <groupId>org.opensaml</groupId>
                <artifactId>opensaml-core</artifactId>
                <version>${opensaml3.version}</version>
            </dependency>
            <dependency>
                <groupId>org.opensaml</groupId>
                <artifactId>opensaml-soap-api</artifactId>
                <version>${opensaml3.version}</version>
            </dependency>
            <dependency>
                <groupId>org.opensaml</groupId>
                <artifactId>opensaml-soap-impl</artifactId>
                <version>${opensaml3.version}</version>
            </dependency>
            <dependency>
                <groupId>org.opensaml</groupId>
                <artifactId>opensaml-profile-api</artifactId>
                <version>${opensaml3.version}</version>
            </dependency>
            <dependency>
                <groupId>org.opensaml</groupId>
                <artifactId>opensaml-profile-impl</artifactId>
                <version>${opensaml3.version}</version>
            </dependency>
            <dependency>
                <groupId>org.opensaml</groupId>
                <artifactId>opensaml-saml-api</artifactId>
                <version>${opensaml3.version}</version>
            </dependency>
            <dependency>
                <groupId>org.opensaml</groupId>
                <artifactId>opensaml-saml-impl</artifactId>
                <version>${opensaml3.version}</version>
            </dependency>
            <dependency>
                <groupId>org.opensaml</groupId>
                <artifactId>opensaml-messaging-api</artifactId>
                <version>${opensaml3.version}</version>
            </dependency>
            <dependency>
                <groupId>org.opensaml</groupId>
                <artifactId>opensaml-messaging-impl</artifactId>
                <version>${opensaml3.version}</version>
            </dependency>
            <dependency>
                <groupId>org.opensaml</groupId>
                <artifactId>opensaml-security-api</artifactId>
                <version>${opensaml3.version}</version>
            </dependency>
            <dependency>
                <groupId>org.opensaml</groupId>
                <artifactId>opensaml-security-impl</artifactId>
                <version>${opensaml3.version}</version>
            </dependency>
            <dependency>
                <groupId>org.opensaml</groupId>
                <artifactId>opensaml-storage-api</artifactId>
                <version>${opensaml3.version}</version>
            </dependency>
            <dependency>
                <groupId>org.opensaml</groupId>
                <artifactId>opensaml-storage-impl</artifactId>
                <version>${opensaml3.version}</version>
            </dependency>
            <dependency>
                <groupId>org.opensaml</groupId>
                <artifactId>opensaml-xacml-api</artifactId>
                <version>${opensaml3.version}</version>
            </dependency>
            <dependency>
                <groupId>org.opensaml</groupId>
                <artifactId>opensaml-xacml-impl</artifactId>
                <version>${opensaml3.version}</version>
            </dependency>
            <dependency>
                <groupId>org.opensaml</groupId>
                <artifactId>opensaml-xacml-saml-api</artifactId>
                <version>${opensaml3.version}</version>
            </dependency>
            <dependency>
                <groupId>org.opensaml</groupId>
                <artifactId>opensaml-xacml-saml-impl</artifactId>
                <version>${opensaml3.version}</version>
            </dependency>
            <dependency>
                <groupId>org.opensaml</groupId>
                <artifactId>opensaml-xmlsec-api</artifactId>
                <version>${opensaml3.version}</version>
            </dependency>
            <dependency>
                <groupId>org.opensaml</groupId>
                <artifactId>opensaml-xmlsec-impl</artifactId>
                <version>${opensaml3.version}</version>
            </dependency>
            <dependency>
                <groupId>net.shibboleth.utilities</groupId>
                <artifactId>java-support</artifactId>
                <version>${shibboleth.version}</version>
            </dependency>
            <!--End of OpenSAML3 dependencies-->
            <dependency>
                <groupId>org.wso2.orbit.joda-time</groupId>
                <artifactId>joda-time</artifactId>
                <version>${joda.wso2.version}</version>
            </dependency>
            <dependency>
                <groupId>xalan</groupId>
                <artifactId>xalan</artifactId>
                <version>${xalan.version}</version>
            </dependency>
            <dependency>
                <groupId>xalan.wso2</groupId>
                <artifactId>xalan</artifactId>
                <version>${xalan.wso2.version}</version>
            </dependency>
            <dependency>
                <groupId>xml-apis</groupId>
                <artifactId>xml-apis</artifactId>
                <version>${xml.apis.version}</version>
            </dependency>
            <dependency>
                <groupId>org.wso2.carbon.identity.agent.sso.java</groupId>
                <artifactId>org.wso2.carbon.identity.sso.agent</artifactId>
                <version>${identity.agent.sso.version}</version>
            </dependency>
            <dependency>
                <groupId>org.wso2.orbit.org.apache.neethi</groupId>
                <artifactId>neethi</artifactId>
                <version>${neethi.wso2.version}</version>
            </dependency>
            <dependency>
                <groupId>org.wso2.orbit.org.opensaml</groupId>
                <artifactId>opensaml</artifactId>
                <version>${opensaml2.wso2.version}</version>
            </dependency>
            <dependency>
                <groupId>org.wso2.carbon</groupId>
                <artifactId>org.wso2.carbon.addressing</artifactId>
                <version>${carbon.kernel.version}</version>
            </dependency>
            <dependency>
                <groupId>org.apache.rampart.wso2</groupId>
                <artifactId>rampart-core</artifactId>
                <version>${rampart.wso2.version}</version>
            </dependency>
            <dependency>
                <groupId>org.apache.rampart.wso2</groupId>
                <artifactId>rampart-policy</artifactId>
                <version>${rampart.wso2.version}</version>
            </dependency>
            <dependency>
                <groupId>org.apache.rampart.wso2</groupId>
                <artifactId>rampart-trust</artifactId>
                <version>${rampart.wso2.version}</version>
            </dependency>
            <dependency>
                <groupId>org.apache.ws.security.wso2</groupId>
                <artifactId>wss4j</artifactId>
                <version>${wss4j.wso2.version}</version>
            </dependency>
            <dependency>
                <groupId>org.apache.httpcomponents.wso2</groupId>
                <artifactId>httpcore</artifactId>
                <version>${httpcore.wso2.version}</version>
            </dependency>
            <dependency>
                <groupId>org.wso2.carbon.identity.user.ws</groupId>
                <artifactId>org.wso2.carbon.um.ws.api.stub</artifactId>
                <version>${identity.user.ws.version}</version>
            </dependency>
            <dependency>
                <groupId>org.wso2.carbon.identity.user.ws</groupId>
                <artifactId>org.wso2.carbon.um.ws.api</artifactId>
                <version>${identity.user.ws.version}</version>
            </dependency>
            <dependency>
                <groupId>org.wso2.carbon.identity</groupId>
                <artifactId>org.wso2.carbon.authenticator.stub</artifactId>
                <version>${carbon.kernel.version}</version>
            </dependency>
            <dependency>
                <groupId>org.wso2.carbon.identity.framework</groupId>
                <artifactId>org.wso2.carbon.identity.entitlement</artifactId>
                <version>${carbon.identity.framework.version}</version>
            </dependency>
            <dependency>
                <groupId>org.wso2.carbon.identity.framework</groupId>
                <artifactId>org.wso2.carbon.identity.entitlement.stub</artifactId>
                <version>${carbon.identity.framework.version}</version>
            </dependency>
            <dependency>
                <groupId>org.wso2.securevault</groupId>
                <artifactId>org.wso2.securevault</artifactId>
                <version>${securevault.wso2.version}</version>
            </dependency>
            <dependency>
                <groupId>org.apache.httpcomponents</groupId>
                <artifactId>httpclient</artifactId>
                <version>${httpclient.version}</version>
            </dependency>
            <dependency>
                <groupId>commons-httpclient</groupId>
                <artifactId>commons-httpclient</artifactId>
                <version>${commons.httpclient.version}</version>
            </dependency>
            <dependency>
                <groupId>org.wso2.is</groupId>
                <artifactId>org.wso2.identity.styles</artifactId>
                <version>${project.version}</version>
            </dependency>
            <dependency>
                <groupId>org.wso2.carbon</groupId>
                <artifactId>org.wso2.carbon.core.ui.feature</artifactId>
                <version>${carbon.kernel.version}</version>
                <type>zip</type>
            </dependency>
            <dependency>
                <groupId>org.wso2.carbon</groupId>
                <artifactId>org.wso2.carbon.core.ui.feature</artifactId>
                <version>${carbon.kernel.version}</version>
            </dependency>
            <dependency>
                <groupId>org.wso2.carbon</groupId>
                <artifactId>org.wso2.carbon.hazelcast</artifactId>
                <version>${carbon.kernel.version}</version>
            </dependency>
            <dependency>
                <groupId>org.wso2.identity</groupId>
                <artifactId>org.wso2.stratos.identity.dashboard.ui</artifactId>
                <version>${stratos.version.221}</version>
            </dependency>
            <dependency>
                <groupId>org.testng</groupId>
                <artifactId>testng</artifactId>
                <version>${testng.version}</version>
                <scope>test</scope>
            </dependency>
            <dependency>
                <groupId>org.wso2.carbon.identity.framework</groupId>
                <artifactId>org.wso2.carbon.user.mgt.stub</artifactId>
                <version>${carbon.identity.framework.version}</version>
            </dependency>
            <dependency>
                <groupId>org.wso2.carbon.identity.inbound.auth.sts</groupId>
                <artifactId>org.wso2.carbon.identity.sts.passive.stub</artifactId>
                <version>${identity.inbound.auth.sts.version}</version>
            </dependency>
            <dependency>
                <groupId>org.wso2.carbon</groupId>
                <artifactId>SecVerifier</artifactId>
                <version>${carbon.kernel.version}</version>
                <type>aar</type>
            </dependency>
            <dependency>
                <groupId>emma</groupId>
                <artifactId>emma</artifactId>
                <version>${emma.version}</version>
            </dependency>
            <dependency>
                <groupId>org.wso2.orbit.com.h2database</groupId>
                <artifactId>h2-engine</artifactId>
                <version>${h2database.wso2.version}</version>
            </dependency>
            <dependency>
                <groupId>org.apache.rampart</groupId>
                <artifactId>rampart</artifactId>
                <type>mar</type>
                <version>${rampart.wso2.version}</version>
            </dependency>
            <dependency>
                <groupId>org.wso2.carbon.identity.framework</groupId>
                <artifactId>org.wso2.carbon.identity.application.mgt.stub</artifactId>
                <version>${carbon.identity.framework.version}</version>
                <scope>compile</scope>
            </dependency>
            <dependency>
                <groupId>org.wso2.carbon.identity.framework</groupId>
                <artifactId>org.wso2.carbon.identity.application.default.auth.sequence.mgt.stub</artifactId>
                <version>${carbon.identity.framework.version}</version>
                <scope>compile</scope>
            </dependency>
            <dependency>
                <groupId>org.wso2.carbon.identity.framework</groupId>
                <artifactId>org.wso2.carbon.identity.functions.library.mgt.stub</artifactId>
                <version>${carbon.identity.framework.version}</version>
                <scope>compile</scope>
            </dependency>
            <dependency>
                <groupId>org.wso2.carbon.identity.framework</groupId>
                <artifactId>org.wso2.carbon.idp.mgt.stub</artifactId>
                <version>${carbon.identity.framework.version}</version>
                <scope>compile</scope>
            </dependency>
            <dependency>
                <groupId>org.wso2.identity</groupId>
                <artifactId>org.wso2.identity.integration.common.clients</artifactId>
                <version>${project.version}</version>
                <scope>compile</scope>
            </dependency>
            <dependency>
                <groupId>org.wso2.identity</groupId>
                <artifactId>org.wso2.identity.integration.common.utils</artifactId>
                <version>${project.version}</version>
                <scope>compile</scope>
            </dependency>
            <dependency>
                <groupId>org.wso2.carbon.identity.inbound.provisioning.scim</groupId>
                <artifactId>org.wso2.carbon.identity.scim.common.stub</artifactId>
                <version>${identity.inbound.provisioning.scim.version}</version>
                <scope>compile</scope>
            </dependency>
            <dependency>
                <groupId>org.wso2.carbon.identity.inbound.provisioning.scim2</groupId>
                <artifactId>org.wso2.carbon.identity.scim2.common</artifactId>
                <version>${identity.inbound.provisioning.scim2.version}</version>
                <scope>compile</scope>
            </dependency>
            <dependency>
                <groupId>org.wso2.carbon.identity.framework</groupId>
                <artifactId>org.wso2.carbon.identity.user.store.configuration.stub</artifactId>
                <version>${carbon.identity.framework.version}</version>
                <scope>compile</scope>
            </dependency>
            <dependency>
                <groupId>org.wso2.carbon.identity.framework</groupId>
                <artifactId>org.wso2.carbon.identity.user.store.count.stub</artifactId>
                <version>${carbon.identity.framework.version}</version>
                <scope>compile</scope>
            </dependency>
            <dependency>
                <groupId>org.wso2.carbon</groupId>
                <artifactId>org.wso2.carbon.user.core</artifactId>
                <version>${carbon.kernel.version}</version>
                <scope>compile</scope>
            </dependency>
            <dependency>
                <groupId>org.wso2.carbon.identity.framework</groupId>
                <artifactId>org.wso2.carbon.identity.mgt</artifactId>
                <version>${carbon.identity.framework.version}</version>
            </dependency>
            <dependency>
                <groupId>org.wso2.carbon.identity.framework</groupId>
                <artifactId>org.wso2.carbon.identity.mgt.stub</artifactId>
                <version>${carbon.identity.framework.version}</version>
                <scope>compile</scope>
            </dependency>
            <dependency>
                <groupId>org.wso2.carbon.identity.framework</groupId>
                <artifactId>org.wso2.carbon.identity.template.mgt</artifactId>
                <version>${carbon.identity.framework.version}</version>
            </dependency>
            <dependency>
                <groupId>org.wso2.carbon.identity.framework</groupId>
                <artifactId>org.wso2.carbon.identity.template.mgt.ui</artifactId>
                <version>${carbon.identity.framework.version}</version>
            </dependency>
            <dependency>
                <groupId>org.wso2.carbon.identity.inbound.auth.saml2</groupId>
                <artifactId>org.wso2.carbon.identity.sso.saml.stub</artifactId>
                <version>${identity.inbound.auth.saml.version}</version>
                <scope>compile</scope>
            </dependency>
            <dependency>
                <groupId>org.wso2.carbon.identity.framework</groupId>
                <artifactId>org.wso2.carbon.claim.mgt.stub</artifactId>
                <version>${carbon.identity.framework.version}</version>
                <scope>compile</scope>
            </dependency>
            <dependency>
                <groupId>org.wso2.carbon.identity.framework</groupId>
                <artifactId>org.wso2.carbon.identity.claim.metadata.mgt.stub</artifactId>
                <version>${carbon.identity.framework.version}</version>
                <scope>compile</scope>
            </dependency>
            <dependency>
                <groupId>org.wso2.carbon.identity.framework</groupId>
                <artifactId>org.wso2.carbon.identity.claim.metadata.mgt</artifactId>
                <version>${carbon.identity.framework.version}</version>
                <scope>compile</scope>
            </dependency>
            <dependency>
                <groupId>org.wso2.carbon.identity.inbound.auth.openid</groupId>
                <artifactId>org.wso2.carbon.identity.provider.openid.stub</artifactId>
                <version>${identity.inbound.auth.openid.version}</version>
                <scope>compile</scope>
            </dependency>
            <dependency>
                <groupId>org.wso2.carbon.identity.association.account</groupId>
                <artifactId>org.wso2.carbon.identity.user.account.association.stub</artifactId>
                <version>${identity.user.account.association.version}</version>
            </dependency>
            <dependency>
                <groupId>org.wso2.carbon.identity.framework</groupId>
                <artifactId>org.wso2.carbon.identity.governance.stub</artifactId>
                <version>${carbon.identity.framework.version}</version>
            </dependency>
            <dependency>
                <groupId>org.wso2.carbon.identity.governance</groupId>
                <artifactId>org.wso2.carbon.identity.recovery</artifactId>
                <version>${identity.governance.version}</version>
            </dependency>
            <dependency>
                <groupId>org.wso2.carbon.deployment</groupId>
                <artifactId>org.wso2.carbon.service.mgt.stub</artifactId>
                <version>${carbon.deployment.version}</version>
                <scope>test</scope>
            </dependency>
            <dependency>
                <groupId>org.wso2.carbon.deployment</groupId>
                <artifactId>org.wso2.carbon.webapp.mgt.stub</artifactId>
                <version>${carbon.deployment.version}</version>
                <scope>test</scope>
            </dependency>
            <dependency>
                <groupId>org.wso2.carbon.automation</groupId>
                <artifactId>org.wso2.carbon.automation.test.utils</artifactId>
                <version>${carbon.automation.version}</version>
            </dependency>
            <dependency>
                <groupId>org.wso2.carbon.automation</groupId>
                <artifactId>org.wso2.carbon.automation.engine</artifactId>
                <version>${carbon.automation.version}</version>
            </dependency>
            <dependency>
                <groupId>org.wso2.carbon.automation</groupId>
                <artifactId>org.wso2.carbon.automation.extensions</artifactId>
                <version>${carbon.automation.version}</version>
                <exclusions>
                    <exclusion>
                        <groupId>com.saucelabs.selenium</groupId> <!-- Exclude Project-E from Project-B -->
                        <artifactId>sauce-ondemand-driver</artifactId>
                    </exclusion>
                    <exclusion>
                        <groupId>com.saucelabs.selenium</groupId> <!-- Exclude Project-E from Project-B -->
                        <artifactId>selenium-client-factory</artifactId>
                    </exclusion>
                </exclusions>
            </dependency>
            <dependency>
                <groupId>org.wso2.carbon.automationutils</groupId>
                <artifactId>org.wso2.carbon.integration.common.extensions</artifactId>
                <version>${carbon.automationutils.version}</version>
            </dependency>
            <dependency>
                <groupId>org.wso2.carbon.automationutils</groupId>
                <artifactId>org.wso2.carbon.integration.common.utils</artifactId>
                <version>${carbon.automationutils.version}</version>
            </dependency>
            <dependency>
                <groupId>org.wso2.carbon.automationutils</groupId>
                <artifactId>org.wso2.carbon.integration.common.admin.client</artifactId>
                <version>${carbon.automationutils.version}</version>
            </dependency>
            <dependency>
                <groupId>org.wso2.is</groupId>
                <artifactId>org.wso2.identity.integration.common.clients</artifactId>
                <version>${project.version}</version>
                <scope>compile</scope>
            </dependency>
            <dependency>
                <groupId>org.wso2.is</groupId>
                <artifactId>org.wso2.identity.integration.common.utils</artifactId>
                <version>${project.version}</version>
                <scope>compile</scope>
            </dependency>
            <dependency>
                <groupId>org.wso2.charon</groupId>
                <artifactId>org.wso2.charon.core</artifactId>
                <version>${charon.orbit.version}</version>
            </dependency>
            <dependency>
                <groupId>org.apache.wink</groupId>
                <artifactId>wink-client</artifactId>
                <version>${apache.wink.version}</version>
            </dependency>
            <dependency>
                <groupId>org.apache.ws.security</groupId>
                <artifactId>wss4j</artifactId>
                <version>${apache.ws.security.version}</version>
            </dependency>
            <dependency>
                <groupId>commons-collections</groupId>
                <artifactId>commons-collections</artifactId>
                <version>${commons-collections.version}</version>
            </dependency>
            <dependency>
                <groupId>org.slf4j</groupId>
                <artifactId>slf4j-simple</artifactId>
                <version>${slf4j.version}</version>
            </dependency>

            <dependency>
                <groupId>org.slf4j</groupId>
                <artifactId>slf4j-log4j12</artifactId>
                <version>${slf4j.version}</version>
            </dependency>
            <dependency>
                <groupId>org.apache.openejb</groupId>
                <artifactId>openejb-core</artifactId>
                <version>${apache.openejb.version}</version>
                <scope>test</scope>
            </dependency>
            <dependency>
                <groupId>org.wso2.orbit.org.apache.httpcomponents</groupId>
                <artifactId>httpclient</artifactId>
                <version>${orbit.version.commons.httpclient}</version>
            </dependency>
            <dependency>
                <groupId>org.apache.axis2.wso2</groupId>
                <artifactId>axis2-client</artifactId>
                <version>${axis2.client.version}</version>
            </dependency>
            <dependency>
                <groupId>org.wso2.orbit.com.nimbusds</groupId>
                <artifactId>nimbus-jose-jwt</artifactId>
                <version>${nimbusds.version}</version>
            </dependency>
            <dependency>
                <groupId>com.nimbusds</groupId>
                <artifactId>oauth2-oidc-sdk</artifactId>
                <version>${nimbus.oidc.sdk.version}</version>
            </dependency>
            <dependency>
                <groupId>org.wso2.orbit.commons-codec</groupId>
                <artifactId>commons-codec</artifactId>
                <version>${commons-codec.version}</version>
            </dependency>
            <dependency>
                <groupId>org.wso2.carbon.identity.framework</groupId>
                <artifactId>org.wso2.carbon.identity.user.registration.stub</artifactId>
                <version>${carbon.identity.framework.version}</version>
            </dependency>
            <dependency>
                <groupId>org.wso2.carbon.identity.framework</groupId>
                <artifactId>org.wso2.carbon.identity.user.profile.stub</artifactId>
                <version>${carbon.identity.framework.version}</version>
            </dependency>
            <dependency>
                <groupId>com.googlecode.javaewah</groupId>
                <artifactId>JavaEWAH</artifactId>
                <version>${javaewah.version}</version>
            </dependency>
            <dependency>
                <groupId>org.wso2.is</groupId>
                <artifactId>org.wso2.carbon.identity.test.integration.service.stubs</artifactId>
                <version>${project.version}</version>
            </dependency>
            <dependency>
                <groupId>org.wso2.carbon.identity.framework</groupId>
                <artifactId>org.wso2.carbon.security.mgt.stub</artifactId>
                <version>${carbon.identity.framework.version}</version>
            </dependency>
            <dependency>
                <groupId>org.jacoco</groupId>
                <artifactId>org.jacoco.agent</artifactId>
                <version>${jacoco.agent.version}</version>
            </dependency>
            <dependency>
                <groupId>org.wso2.carbon</groupId>
                <artifactId>org.wso2.carbon.core.services</artifactId>
                <version>${carbon.kernel.version}</version>
            </dependency>
            <dependency>
                <groupId>org.apache.tomcat.wso2</groupId>
                <artifactId>tomcat</artifactId>
                <version>${org.apache.tomcat.wso2.version}</version>
            </dependency>
            <dependency>
                <groupId>org.opensaml</groupId>
                <artifactId>xmltooling</artifactId>
                <version>${xmltooling.version}</version>
            </dependency>
            <dependency>
                <groupId>org.opensaml</groupId>
                <artifactId>openws</artifactId>
                <version>${openws.version}</version>
            </dependency>
            <dependency>
                <groupId>org.wso2.carbon.identity.framework</groupId>
                <artifactId>org.wso2.carbon.identity.application.mgt</artifactId>
                <version>${carbon.identity.framework.version}</version>
            </dependency>
            <dependency>
                <groupId>org.wso2.carbon.identity.framework</groupId>
                <artifactId>org.wso2.carbon.identity.functions.library.mgt</artifactId>
                <version>${carbon.identity.framework.version}</version>
            </dependency>
            <dependency>
                <groupId>org.wso2.carbon.identity.framework</groupId>
                <artifactId>org.wso2.carbon.identity.user.functionality.mgt</artifactId>
                <version>${carbon.identity.framework.version}</version>
            </dependency>
            <dependency>
                <groupId>xerces</groupId>
                <artifactId>xercesImpl</artifactId>
                <version>${xercesImpl.version}</version>
            </dependency>
            <dependency>
                <groupId>org.wso2.carbon.identity.framework</groupId>
                <artifactId>org.wso2.carbon.identity.application.authentication.framework</artifactId>
                <version>${carbon.identity.framework.version}</version>
            </dependency>
            <dependency>
                <groupId>org.wso2.carbon.identity.framework</groupId>
                <artifactId>org.wso2.carbon.user.mgt.common</artifactId>
                <version>${carbon.identity.framework.version}</version>
            </dependency>
            <dependency>
                <groupId>org.wso2.carbon.identity.framework</groupId>
                <artifactId>org.wso2.carbon.identity.role.mgt.core</artifactId>
                <version>${carbon.identity.framework.version}</version>
            </dependency>
            <dependency>
                <groupId>org.wso2.carbon.identity.framework</groupId>
                <artifactId>org.wso2.carbon.identity.secret.mgt.core</artifactId>
                <version>${carbon.identity.framework.version}</version>
            </dependency>
            <dependency>
                <groupId>org.wso2.carbon.identity.framework</groupId>
                <artifactId>org.wso2.carbon.identity.api.resource.mgt</artifactId>
                <version>${carbon.identity.framework.version}</version>
            </dependency>
            <dependency>
                <groupId>org.wso2.carbon.identity.saml.common</groupId>
                <artifactId>org.wso2.carbon.identity.saml.common.util</artifactId>
                <version>${saml.common.util.version}</version>
            </dependency>
            <dependency>
                <groupId>commons-codec</groupId>
                <artifactId>commons-codec</artifactId>
                <version>${commons.codec.version}</version>
            </dependency>
            <dependency>
                <groupId>org.apache.ws.commons.schema.wso2</groupId>
                <artifactId>XmlSchema</artifactId>
                <version>${XmlSchema.version}</version>
            </dependency>
            <dependency>
                <groupId>wsdl4j.wso2</groupId>
                <artifactId>wsdl4j</artifactId>
                <version>${wsdl4j.version}</version>
            </dependency>
            <dependency>
                <groupId>org.wso2.carbon.analytics-common</groupId>
                <artifactId>org.wso2.carbon.databridge.commons</artifactId>
                <scope>test</scope>
                <version>${carbon.analytics-common.version}</version>
            </dependency>
            <dependency>
                <groupId>org.wso2.carbon.analytics-common</groupId>
                <artifactId>org.wso2.carbon.databridge.core</artifactId>
                <scope>test</scope>
                <version>${carbon.analytics-common.version}</version>
            </dependency>
            <dependency>
                <groupId>org.wso2.carbon.analytics-common</groupId>
                <artifactId>org.wso2.carbon.databridge.receiver.thrift</artifactId>
                <scope>test</scope>
                <version>${carbon.analytics-common.version}</version>
            </dependency>
            <dependency>
                <groupId>org.wso2.carbon.multitenancy</groupId>
                <artifactId>org.wso2.carbon.tenant.mgt.stub</artifactId>
                <version>${carbon.multitenancy.version}</version>
            </dependency>
            <dependency>
                <groupId>commons-pool.wso2</groupId>
                <artifactId>commons-pool</artifactId>
                <version>${commons.pool.wso2.version}</version>
            </dependency>

            <!-- Outbound Authenticators -->
            <dependency>
                <groupId>org.wso2.carbon.identity.outbound.auth.oidc</groupId>
                <artifactId>org.wso2.carbon.identity.application.authenticator.oidc</artifactId>
                <version>${identity.outbound.auth.oidc.version}</version>
            </dependency>
            <dependency>
                <groupId>org.wso2.carbon.identity.outbound.auth.oauth2</groupId>
                <artifactId>org.wso2.carbon.identity.application.authenticator.oauth2</artifactId>
                <version>${identity.outbound.auth.oauth2.version}</version>
            </dependency>
            <dependency>
                <groupId>org.wso2.carbon.identity.outbound.auth.sts.passive</groupId>
                <artifactId>org.wso2.carbon.identity.application.authenticator.passive.sts</artifactId>
                <version>${identity.outbound.auth.passive.sts.version}</version>
            </dependency>
            <dependency>
                <groupId>org.wso2.carbon.identity.outbound.auth.saml2</groupId>
                <artifactId>org.wso2.carbon.identity.application.authenticator.samlsso</artifactId>
                <version>${identity.outbound.auth.samlsso.version}</version>
            </dependency>

            <!-- Social Authenticators -->
            <dependency>
                <groupId>org.wso2.carbon.identity.outbound.auth.facebook</groupId>
                <artifactId>org.wso2.carbon.identity.application.authenticator.facebook</artifactId>
                <version>${social.authenticator.facebook.version}</version>
            </dependency>
            <dependency>
                <groupId>org.wso2.carbon.identity.outbound.auth.google</groupId>
                <artifactId>org.wso2.carbon.identity.application.authenticator.google</artifactId>
                <version>${social.authenticator.google.version}</version>
            </dependency>
            <dependency>
                <groupId>org.wso2.carbon.identity.outbound.auth.live</groupId>
                <artifactId>org.wso2.carbon.identity.application.authenticator.live</artifactId>
                <version>${social.authenticator.windowslive.version}</version>
            </dependency>
            <dependency>
                <groupId>org.wso2.carbon.identity.outbound.auth.apple</groupId>
                <artifactId>org.wso2.carbon.identity.application.authenticator.apple</artifactId>
                <version>${social.authenticator.apple.version}</version>
            </dependency>

            <!-- Provisioning Connectors -->
            <dependency>
                <groupId>org.wso2.carbon.identity.outbound.provisioning.google</groupId>
                <artifactId>org.wso2.carbon.identity.provisioning.connector.google</artifactId>
                <version>${provisioning.connector.google.version}</version>
            </dependency>
            <dependency>
                <groupId>org.wso2.carbon.identity.outbound.provisioning.salesforce</groupId>
                <artifactId>org.wso2.carbon.identity.provisioning.connector.salesforce</artifactId>
                <version>${provisioning.connector.salesforce.version}</version>
            </dependency>
            <dependency>
                <groupId>org.wso2.carbon.identity.outbound.provisioning.scim</groupId>
                <artifactId>org.wso2.carbon.identity.provisioning.connector.scim</artifactId>
                <version>${provisioning.connector.scim.version}</version>
            </dependency>
            <dependency>
                <groupId>org.wso2.carbon.identity.outbound.provisioning.scim2</groupId>
                <artifactId>org.wso2.carbon.identity.provisioning.connector.scim2</artifactId>
                <version>${provisioning.connector.scim2.version}</version>
            </dependency>
            <dependency>
                <groupId>org.wso2.carbon.extension.identity.verification</groupId>
                <artifactId>org.wso2.carbon.extension.identity.verification.mgt.feature</artifactId>
                <version>${identity.verification.version}</version>
            </dependency>
            <dependency>
                <groupId>org.wso2.carbon.extension.identity.verification</groupId>
                <artifactId>org.wso2.carbon.extension.identity.verification.provider.feature</artifactId>
                <version>${identity.verification.version}</version>
            </dependency>
            <dependency>
                <groupId>org.wso2.carbon.extension.identity.verification</groupId>
                <artifactId>org.wso2.carbon.extension.identity.verification.ui.feature</artifactId>
                <version>${identity.verification.version}</version>
            </dependency>

            <!-- Local Authenticators -->
            <dependency>
                <groupId>org.wso2.carbon.identity.application.auth.basic</groupId>
                <artifactId>org.wso2.carbon.identity.application.authenticator.basicauth</artifactId>
                <version>${identity.local.auth.basicauth.version}</version>
            </dependency>
            <dependency>
                <groupId>org.wso2.carbon.identity.local.auth.iwa</groupId>
                <artifactId>org.wso2.carbon.identity.application.authenticator.iwa</artifactId>
                <version>${identity.local.auth.iwa.version}</version>
            </dependency>
            <dependency>
                <groupId>org.wso2.carbon.identity.local.auth.fido</groupId>
                <artifactId>org.wso2.carbon.identity.application.authenticator.fido</artifactId>
                <version>${identity.local.auth.fido.version}</version>
            </dependency>
            <dependency>
                <groupId>org.wso2.carbon.identity.local.auth.fido</groupId>
                <artifactId>org.wso2.carbon.identity.application.authenticator.fido2</artifactId>
                <version>${identity.local.auth.fido.version}</version>
            </dependency>
            <dependency>
                <groupId>org.wso2.carbon.identity.local.auth.fido</groupId>
                <artifactId>org.wso2.carbon.identity.application.authenticator.fido2.server.feature</artifactId>
                <version>${identity.local.auth.fido.version}</version>
            </dependency>
            <dependency>
                <groupId>org.wso2.carbon.identity.application.auth.basic</groupId>
                <artifactId>org.wso2.carbon.identity.application.authenticator.basicauth.jwt</artifactId>
                <version>${identity.local.auth.basicauth.version}</version>
            </dependency>
            <dependency>
                <groupId>org.wso2.carbon.identity.application.auth.basic</groupId>
                <artifactId>org.wso2.carbon.identity.application.authentication.handler.identifier</artifactId>
                <version>${identity.local.auth.basicauth.version}</version>
            </dependency>
            <dependency>
                <groupId>org.wso2.carbon.identity.application.auth.basic</groupId>
                <artifactId>org.wso2.carbon.identity.application.authentication.handler.session</artifactId>
                <version>${identity.local.auth.basicauth.version}</version>
            </dependency>
            <dependency>
                <groupId>org.wso2.carbon.extension.identity.oauth.addons</groupId>
                <artifactId>org.wso2.carbon.identity.oauth2.token.handler.clientauth.mutualtls</artifactId>
                <version>${identity.oauth.addons.version}</version>
            </dependency>

            <!-- Local Authentication API Connector -->
            <dependency>
                <groupId>org.wso2.carbon.identity.local.auth.api</groupId>
                <artifactId>org.wso2.carbon.identity.local.auth.api.core</artifactId>
                <version>${identity.local.auth.api.version}</version>
            </dependency>

            <!-- OAuth2 Grant Type extensions -->
            <dependency>
                <groupId>org.wso2.carbon.extension.identity.oauth2.grantType.jwt</groupId>
                <artifactId>org.wso2.carbon.identity.oauth2.grant.jwt</artifactId>
                <version>${identity.oauth2.jwt.bearer.grant.version}</version>
            </dependency>
            <dependency>
                <groupId>org.wso2.carbon.extension.identity.oauth2.grantType.token.exchange</groupId>
                <artifactId>org.wso2.carbon.identity.oauth2.grant.token.exchange</artifactId>
                <version>${identity.oauth2.token.exchange.grant.version}</version>
            </dependency>

            <!--Conditional authenticator functions-->
            <dependency>
                <groupId>org.wso2.carbon.identity.conditional.auth.functions</groupId>
                <artifactId>org.wso2.carbon.identity.conditional.auth.functions.user</artifactId>
                <version>${conditional.authentication.functions.version}</version>
            </dependency>
            <dependency>
                <groupId>org.wso2.carbon.identity.conditional.auth.functions</groupId>
                <artifactId>org.wso2.carbon.identity.conditional.auth.functions.notification</artifactId>
                <version>${conditional.authentication.functions.version}</version>
            </dependency>
            <dependency>
                <groupId>org.wso2.carbon.identity.conditional.auth.functions</groupId>
                <artifactId>org.wso2.carbon.identity.conditional.auth.functions.analytics</artifactId>
                <version>${conditional.authentication.functions.version}</version>
            </dependency>
            <dependency>
                <groupId>org.wso2.carbon.identity.conditional.auth.functions</groupId>
                <artifactId>org.wso2.carbon.identity.conditional.auth.functions.choreo</artifactId>
                <version>${conditional.authentication.functions.version}</version>
            </dependency>
            <!-- Other Connectors packed with IS -->
            <dependency>
                <groupId>org.wso2.carbon.extension.identity.authenticator.outbound.emailotp</groupId>
                <artifactId>org.wso2.carbon.identity.authenticator.emailotp</artifactId>
                <version>${authenticator.emailotp.version}</version>
            </dependency>
            <dependency>
                <groupId>org.wso2.carbon.extension.identity.authenticator.outbound.smsotp</groupId>
                <artifactId>org.wso2.carbon.extension.identity.authenticator.smsotp.connector</artifactId>
                <version>${authenticator.smsotp.version}</version>
            </dependency>
            <dependency>
                <groupId>org.wso2.carbon.identity.local.auth.magiclink</groupId>
                <artifactId>org.wso2.carbon.identity.application.authenticator.magiclink</artifactId>
                <version>${authenticator.magiclink.version}</version>
            </dependency>
            <dependency>
                <groupId>org.wso2.carbon.identity.local.auth.magiclink</groupId>
                <artifactId>org.wso2.carbon.identity.local.auth.magiclink.server.feature</artifactId>
                <version>${authenticator.magiclink.version}</version>
            </dependency>
            <dependency>
                <groupId>org.wso2.carbon.identity.local.auth.emailotp</groupId>
                <artifactId>org.wso2.carbon.identity.local.auth.emailotp</artifactId>
                <version>${authenticator.local.auth.emailotp.version}</version>
            </dependency>
            <dependency>
                <groupId>org.wso2.carbon.identity.local.auth.smsotp</groupId>
                <artifactId>org.wso2.carbon.identity.local.auth.smsotp.feature</artifactId>
                <version>${authenticator.local.auth.smsotp.version}</version>
            </dependency>
            <dependency>
                <groupId>org.wso2.carbon.identity.local.auth.emailotp</groupId>
                <artifactId>org.wso2.carbon.identity.local.auth.emailotp.server.feature</artifactId>
                <version>${authenticator.local.auth.emailotp.version}</version>
            </dependency>
            <dependency>
                <groupId>org.wso2.carbon.identity.auth.otp.commons</groupId>
                <artifactId>org.wso2.carbon.identity.auth.otp.core</artifactId>
                <version>${authenticator.auth.otp.commons.version}</version>
            </dependency>
            <dependency>
                <groupId>org.wso2.carbon.identity.auth.otp.commons</groupId>
                <artifactId>org.wso2.carbon.identity.auth.otp.core.server.feature</artifactId>
                <version>${authenticator.auth.otp.commons.version}</version>
            </dependency>
            <dependency>
                <groupId>org.wso2.carbon.extension.identity.authenticator.outbound.twitter</groupId>
                <artifactId>org.wso2.carbon.extension.identity.authenticator.twitter.connector</artifactId>
                <version>${authenticator.twitter.version}</version>
            </dependency>
            <dependency>
                <groupId>org.wso2.carbon.extension.identity.authenticator.outbound.office365</groupId>
                <artifactId>org.wso2.carbon.extension.identity.authenticator.office3620connector</artifactId>
                <version>${authenticator.office365.version}</version>
            </dependency>
            <dependency>
                <groupId>org.wso2.carbon.extension.identity.authenticator.outbound.totp</groupId>
                <artifactId>org.wso2.carbon.extension.identity.authenticator.totp.connector</artifactId>
                <version>${authenticator.totp.version}</version>
            </dependency>
            <dependency>
                <groupId>org.wso2.carbon.extension.identity.authenticator.outbound.backupcode</groupId>
                <artifactId>org.wso2.carbon.extension.identity.authenticator.backupcode.connector</artifactId>
                <version>${authenticator.backupcode.version}</version>
            </dependency>
            <dependency>
                <groupId>org.wso2.carbon.extension.identity.authenticator.outbound.x509Certificate</groupId>
                <artifactId>org.wso2.carbon.extension.identity.authenticator.x509Certificate.connector</artifactId>
                <version>${authenticator.x509.version}</version>
            </dependency>

            <!--Hash providers-->
            <dependency>
                <groupId>org.wso2.carbon.identity.hash.provider.pbkdf2</groupId>
                <artifactId>org.wso2.carbon.identity.hash.provider.pbkdf2.server.feature</artifactId>
                <version>${hashprovider.pbkdf2.version}</version>
            </dependency>

            <!-- API server and API user common dependencies -->
            <dependency>
                <groupId>org.wso2.carbon.identity.server.api</groupId>
                <artifactId>org.wso2.carbon.identity.api.server.common</artifactId>
                <version>${identity.server.api.version}</version>
            </dependency>
            <dependency>
                <groupId>org.wso2.carbon.identity.user.api</groupId>
                <artifactId>org.wso2.carbon.identity.api.user.common</artifactId>
                <version>${identity.user.api.version}</version>
            </dependency>

            <!--
                Dependencies from this point is used in p2 profile gen, added here to get them updated along with
                versions plugin (version plugin only reads the dependencies in dependencyManagement,
                and dependencies section)
            -->
            <dependency>
                <groupId>org.wso2.carbon.healthcheck</groupId>
                <artifactId>org.wso2.carbon.healthcheck.server.feature</artifactId>
                <version>${carbon.healthcheck.version}</version>
            </dependency>
            <dependency>
                <groupId>org.wso2.carbon.identity.carbon.auth.saml2</groupId>
                <artifactId>org.wso2.carbon.identity.authenticator.saml2.sso.feature</artifactId>
                <version>${identity.carbon.auth.saml2.version}</version>
                <type>zip</type>
            </dependency>
            <dependency>
                <groupId>org.wso2.carbon.identity.local.auth.requestpath.basic</groupId>
                <artifactId>org.wso2.carbon.identity.application.authenticator.requestpath.basicauth.server.feature
                </artifactId>
                <version>${identity.outbound.auth.requestpath.basicauth.version}</version>
            </dependency>
            <dependency>
                <groupId>org.wso2.carbon.identity.carbon.auth.mutualssl</groupId>
                <artifactId>org.wso2.carbon.identity.authenticator.mutualssl.feature</artifactId>
                <version>${identity.carbon.auth.mutual.ssl.version}</version>
            </dependency>
            <dependency>
                <groupId>org.wso2.carbon.identity.userstore.remote</groupId>
                <artifactId>org.wso2.carbon.identity.user.store.remote.feature</artifactId>
                <version>${identity.userstore.remote.version}</version>
            </dependency>
            <dependency>
                <groupId>org.wso2.carbon.identity.carbon.auth.iwa</groupId>
                <artifactId>org.wso2.carbon.identity.authenticator.iwa.feature</artifactId>
                <version>${identity.carbon.auth.iwa.version}</version>
            </dependency>
            <dependency>
                <groupId>org.wso2.carbon.identity.local.auth.requestpath.oauth</groupId>
                <artifactId>org.wso2.carbon.identity.application.authenticator.requestpath.oauth.server.feature
                </artifactId>
                <version>${identity.outbound.auth.requestpath.oauth.version}</version>
            </dependency>
            <dependency>
                <groupId>org.wso2.carbon.identity.tool.validator.sso.saml2</groupId>
                <artifactId>org.wso2.carbon.identity.tools.saml.validator.feature</artifactId>
                <version>${identity.tool.samlsso.validator.version}</version>
            </dependency>
            <dependency>
                <groupId>org.wso2.carbon.identity.datapublisher.authentication</groupId>
                <artifactId>org.wso2.carbon.identity.data.publisher.application.authentication.server.feature
                </artifactId>
                <version>${identity.data.publisher.authentication.version}</version>
            </dependency>
            <dependency>
                <groupId>org.wso2.carbon.identity.data.publisher.oauth</groupId>
                <artifactId>org.wso2.carbon.identity.data.publisher.oauth.server.feature</artifactId>
                <version>${identity.data.publisher.oauth.version}</version>
            </dependency>
            <dependency>
                <groupId>org.wso2.carbon.identity.data.publisher.audit</groupId>
                <artifactId>org.wso2.carbon.identity.data.publisher.audit.user.operation.server.feature</artifactId>
                <version>${identity.data.publisher.audit.version}</version>
            </dependency>
            <dependency>
                <groupId>org.wso2.carbon.identity.auth.rest</groupId>
                <artifactId>org.wso2.carbon.identity.auth.server.feature</artifactId>
                <version>${identity.carbon.auth.rest.version}</version>
            </dependency>
            <dependency>
                <groupId>org.wso2.carbon.identity.auth.rest</groupId>
                <artifactId>org.wso2.carbon.identity.cors.server.feature</artifactId>
                <version>${identity.carbon.auth.rest.version}</version>
            </dependency>
            <dependency>
                <groupId>org.wso2.carbon.identity.event.handler.accountlock</groupId>
                <artifactId>org.wso2.carbon.identity.handler.event.account.lock.feature</artifactId>
                <version>${identity.event.handler.account.lock.version}</version>
            </dependency>
            <dependency>
                <groupId>org.wso2.carbon.identity.event.handler.notification</groupId>
                <artifactId>org.wso2.carbon.email.mgt.feature</artifactId>
                <version>${identity.event.handler.notification.version}</version>
            </dependency>
            <dependency>
                <groupId>org.wso2.carbon.identity.metadata.saml2</groupId>
                <artifactId>org.wso2.carbon.identity.idp.metadata.saml2.server.feature</artifactId>
                <version>${identity.metadata.saml.version}</version>
            </dependency>
            <dependency>
                <groupId>org.wso2.carbon.identity.saml.common</groupId>
                <artifactId>org.wso2.carbon.identity.saml.common.util.feature</artifactId>
                <version>${saml.common.util.version}</version>
            </dependency>
            <dependency>
                <groupId>org.wso2.identity.apps</groupId>
                <artifactId>org.wso2.identity.apps.common.server.feature</artifactId>
                <version>${identity.apps.core.version}</version>
            </dependency>
            <dependency>
                <groupId>org.wso2.identity.apps</groupId>
                <artifactId>org.wso2.identity.apps.console.server.feature</artifactId>
                <version>${identity.apps.console.version}</version>
            </dependency>
            <dependency>
                <groupId>org.wso2.identity.apps</groupId>
                <artifactId>org.wso2.identity.apps.myaccount.server.feature</artifactId>
                <version>${identity.apps.myaccount.version}</version>
            </dependency>
            <dependency>
                <groupId>org.wso2.identity.apps</groupId>
                <artifactId>org.wso2.identity.apps.authentication.portal.server.feature</artifactId>
                <version>${identity.apps.core.version}</version>
            </dependency>
            <dependency>
                <groupId>org.wso2.identity.apps</groupId>
                <artifactId>org.wso2.identity.apps.recovery.portal.server.feature</artifactId>
                <version>${identity.apps.core.version}</version>
            </dependency>
            <dependency>
                <groupId>org.wso2.identity.apps</groupId>
                <artifactId>org.wso2.identity.apps.x509certificate.portal.server.feature</artifactId>
                <version>${identity.apps.core.version}</version>
            </dependency>

            <dependency>
                <groupId>org.wso2.carbon.identity.application.authz.xacml</groupId>
                <artifactId>org.wso2.carbon.identity.application.authz.xacml.server.feature</artifactId>
                <version>${identity.app.authz.xacml.version}</version>
            </dependency>
            <dependency>
                <groupId>org.wso2.carbon.extension.identity.oauth.addons</groupId>
                <artifactId>org.wso2.carbon.identity.oauth2.validators.xacml.server.feature</artifactId>
                <version>${identity.oauth.addons.version}</version>
            </dependency>
            <dependency>
                <groupId>org.wso2.carbon.identity.outbound.auth.oauth2</groupId>
                <artifactId>org.wso2.carbon.identity.outbound.auth.oauth2.server.feature</artifactId>
                <version>${identity.outbound.auth.oauth2.version}</version>
            </dependency>
            <dependency>
                <groupId>org.apache.felix</groupId>
                <artifactId>org.apache.felix.scr.ds-annotations</artifactId>
                <version>${ds-annotations.version}</version>
            </dependency>
            <dependency>
                <groupId>org.wso2.carbon.consent.mgt</groupId>
                <artifactId>org.wso2.carbon.consent.mgt.feature</artifactId>
                <version>${carbon.consent.mgt.version}</version>
            </dependency>
            <dependency>
                <groupId>org.wso2.carbon.identity.framework</groupId>
                <artifactId>org.wso2.carbon.identity.consent.mgt</artifactId>
                <version>${carbon.identity.framework.version}</version>
            </dependency>
            <dependency>
                <groupId>org.wso2.carbon.utils</groupId>
                <artifactId>org.wso2.carbon.database.utils</artifactId>
                <version>${carbon.database.utils.version}</version>
            </dependency>
            <dependency>
                <groupId>org.wso2.carbon.registry</groupId>
                <artifactId>org.wso2.carbon.registry.properties.stub</artifactId>
                <version>${carbon.registry.version}</version>
            </dependency>
            <dependency>
                <groupId>org.wso2.carbon.extension.identity.x509certificate</groupId>
                <artifactId>org.wso2.carbon.extension.identity.x509Certificate.validation.server.feature</artifactId>
                <version>${org.wso2.carbon.extension.identity.x509certificate.version}</version>
            </dependency>
            <dependency>
                <groupId>org.wso2.carbon.extension.identity.x509certificate</groupId>
                <artifactId>org.wso2.carbon.extension.identity.x509Certificate.valve</artifactId>
                <version>${org.wso2.carbon.extension.identity.x509certificate.version}</version>
            </dependency>
            <dependency>
                <groupId>org.wso2.carbon.identity.conditional.auth.functions</groupId>
                <artifactId>org.wso2.carbon.identity.conditional.auth.functions.server.feature</artifactId>
                <version>${conditional.authentication.functions.version}</version>
            </dependency>
            <dependency>
                <groupId>org.wso2.carbon.identity.framework</groupId>
                <artifactId>org.wso2.carbon.identity.template.mgt.server.feature</artifactId>
                <version>${carbon.identity.framework.version}</version>
            </dependency>
            <dependency>
                <groupId>org.wso2.carbon.identity.framework</groupId>
                <artifactId>org.wso2.carbon.identity.template.mgt.feature</artifactId>
                <version>${carbon.identity.framework.version}</version>
            </dependency>
            <dependency>
                <groupId>org.wso2.carbon.identity.framework</groupId>
                <artifactId>org.wso2.carbon.identity.cors.mgt.server.feature</artifactId>
                <version>${carbon.identity.framework.version}</version>
            </dependency>
            <dependency>
                <groupId>org.wso2.carbon.identity.framework</groupId>
                <artifactId>org.wso2.carbon.identity.user.functionality.mgt.feature</artifactId>
                <version>${carbon.identity.framework.version}</version>
            </dependency>
            <dependency>
                <groupId>org.wso2.carbon.identity.framework</groupId>
                <artifactId>org.wso2.carbon.identity.multi.attribute.login.mgt.server.feature</artifactId>
                <version>${carbon.identity.framework.version}</version>
            </dependency>
            <dependency>
                <groupId>org.wso2.carbon.identity.framework</groupId>
                <artifactId>org.wso2.carbon.identity.unique.claim.mgt.server.feature</artifactId>
                <version>${carbon.identity.framework.version}</version>
            </dependency>
            <dependency>
                <groupId>org.wso2.carbon.identity.framework</groupId>
                <artifactId>org.wso2.carbon.identity.api.resource.mgt.server.feature</artifactId>
                <version>${carbon.identity.framework.version}</version>
            </dependency>
            <dependency>
                <groupId>org.wso2.carbon.identity.governance</groupId>
                <artifactId>org.wso2.carbon.identity.multi.attribute.login.service.server.feature</artifactId>
                <version>${identity.governance.version}</version>
            </dependency>
            <dependency>
                <groupId>org.wso2.carbon.identity.framework</groupId>
                <artifactId>org.wso2.carbon.identity.central.log.mgt</artifactId>
                <version>${carbon.identity.framework.version}</version>
            </dependency>
            <dependency>
                <groupId>org.wso2.carbon.identity.branding.preference.management</groupId>
                <artifactId>org.wso2.carbon.identity.branding.preference.management.core</artifactId>
                <version>${identity.branding.preference.management.version}</version>
            </dependency>
            <dependency>
                <groupId>org.wso2.carbon.identity.framework</groupId>
                <artifactId>org.wso2.carbon.identity.input.validation.mgt</artifactId>
                <version>${carbon.identity.framework.version}</version>
            </dependency>
            <dependency>
                <groupId>org.wso2.carbon.identity.framework</groupId>
                <artifactId>org.wso2.carbon.identity.input.validation.mgt.server.feature</artifactId>
                <version>${carbon.identity.framework.version}</version>
            </dependency>
            <dependency>
                <groupId>org.wso2.carbon.identity.framework</groupId>
                <artifactId>org.wso2.carbon.identity.client.attestation.mgt</artifactId>
                <version>${carbon.identity.framework.version}</version>
            </dependency>
            <dependency>
                <groupId>org.wso2.carbon.identity.framework</groupId>
                <artifactId>org.wso2.carbon.identity.client.attestation.mgt.server.feature</artifactId>
                <version>${carbon.identity.framework.version}</version>
            </dependency>
            <dependency>
                <groupId>org.wso2.carbon.identity.framework</groupId>
                <artifactId>org.wso2.carbon.identity.trusted.app.mgt</artifactId>
                <version>${carbon.identity.framework.version}</version>
            </dependency>
            <dependency>
                <groupId>org.wso2.carbon.identity.framework</groupId>
                <artifactId>org.wso2.carbon.identity.trusted.app.mgt.server.feature</artifactId>
                <version>${carbon.identity.framework.version}</version>
            </dependency>
            <dependency>
                <groupId>org.wso2.carbon.identity.framework</groupId>
                <artifactId>org.wso2.carbon.identity.consent.server.configs.mgt</artifactId>
                <version>${carbon.identity.framework.version}</version>
            </dependency>
            <dependency>
                <groupId>org.wso2.carbon.identity.framework</groupId>
                <artifactId>org.wso2.carbon.identity.consent.server.configs.mgt.server.feature</artifactId>
                <version>${carbon.identity.framework.version}</version>
            </dependency>
            <dependency>
                <groupId>org.wso2.carbon.identity.organization.management</groupId>
                <artifactId>org.wso2.carbon.identity.organization.management.server.feature</artifactId>
                <version>${identity.org.mgt.version}</version>
            </dependency>
            <dependency>
                <groupId>org.wso2.carbon.identity.organization.management.core</groupId>
                <artifactId>org.wso2.carbon.identity.organization.management.core.server.feature</artifactId>
                <version>${identity.org.mgt.core.version}</version>
            </dependency>
            <dependency>
                <groupId>org.wso2.carbon.identity.auth.organization.login</groupId>
                <artifactId>org.wso2.carbon.identity.auth.organization.login.server.feature</artifactId>
                <version>${identity.organization.login.version}</version>
            </dependency>
            <dependency>
                <groupId>org.wso2.carbon.extension.identity.oauth2.grantType.organizationswitch</groupId>
                <artifactId>org.wso2.carbon.identity.oauth2.grant.organizationswitch.server.feature</artifactId>
                <version>${identity.oauth2.grant.organizationswitch.version}</version>
            </dependency>
            <dependency>
                <groupId>org.wso2.carbon.identity.outbound.provisioning.scim2</groupId>
                <artifactId>org.wso2.carbon.identity.provisioning.connector.scim2.server.feature</artifactId>
                <version>${provisioning.connector.scim2.version}</version>
            </dependency>
            <dependency>
                <groupId>org.wso2.carbon.extension.identity.verification</groupId>
                <artifactId>org.wso2.carbon.extension.identity.verification.mgt</artifactId>
                <version>${identity.verification.version}</version>
            </dependency>
            <dependency>
                <groupId>org.wso2.carbon.extension.identity.verification</groupId>
                <artifactId>org.wso2.carbon.extension.identity.verification.provider</artifactId>
                <version>${identity.verification.version}</version>
            </dependency>
            <dependency>
                <groupId>org.wso2.carbon.extension.identity.verification</groupId>
                <artifactId>org.wso2.carbon.extension.identity.verification.ui</artifactId>
                <version>${identity.verification.version}</version>
            </dependency>
            <dependency>
                <groupId>org.wso2.carbon.extension.identity.oauth.addons</groupId>
                <artifactId>org.wso2.carbon.identity.oauth2.token.handler.clientauth.jwt</artifactId>
                <version>${identity.oauth.addons.version}</version>
            </dependency>

            <dependency>
                <groupId>org.wso2.msf4j</groupId>
                <artifactId>msf4j-core</artifactId>
                <version>${msf4j.version}</version>
            </dependency>
            <dependency>
                <groupId>org.wso2.msf4j</groupId>
                <artifactId>msf4j-microservice</artifactId>
                <version>${msf4j.version}</version>
            </dependency>
            <dependency>
                <groupId>org.apache.velocity</groupId>
                <artifactId>velocity</artifactId>
                <version>${org.apache.velocity.version}</version>
            </dependency>
            <dependency>
                <groupId>io.rest-assured</groupId>
                <artifactId>rest-assured</artifactId>
                <version>${rest.assured.version}</version>
                <scope>test</scope>
            </dependency>
            <dependency>
                <groupId>io.rest-assured</groupId>
                <artifactId>json-path</artifactId>
                <version>${rest.assured.version}</version>
                <scope>test</scope>
            </dependency>
            <dependency>
                <groupId>io.rest-assured</groupId>
                <artifactId>xml-path</artifactId>
                <version>${rest.assured.version}</version>
                <scope>test</scope>
            </dependency>
            <dependency>
                <groupId>io.rest-assured</groupId>
                <artifactId>rest-assured-all</artifactId>
                <version>${rest.assured.version}</version>
                <scope>test</scope>
            </dependency>
            <dependency>
                <groupId>org.wiremock</groupId>
                <artifactId>wiremock</artifactId>
                <version>${wiremock.version}</version>
                <scope>test</scope>
            </dependency>
            <dependency>
                <groupId>org.yaml</groupId>
                <artifactId>snakeyaml</artifactId>
                <version>${snakeyaml.version}</version>
                <scope>test</scope>
            </dependency>
            <dependency>
                <groupId>io.swagger</groupId>
                <artifactId>swagger-annotations</artifactId>
                <version>${swagger-core-version}</version>
                <scope>test</scope>
            </dependency>
            <dependency>
                <groupId>com.atlassian.oai</groupId>
                <artifactId>swagger-request-validator-restassured</artifactId>
                <version>${swagger-request-validator.version}</version>
                <scope>test</scope>
            </dependency>
            <dependency>
                <groupId>org.xmlunit</groupId>
                <artifactId>xmlunit-core</artifactId>
                <version>${org.xmlunit.version}</version>
                <scope>test</scope>
            </dependency>
            <dependency>
                <groupId>org.wso2.identity.apps</groupId>
                <artifactId>identity-apps-cypress-tests</artifactId>
                <version>${identity.apps.tests.version}</version>
            </dependency>
            <dependency>
                <groupId>org.codehaus.jackson</groupId>
                <artifactId>jackson-core-asl</artifactId>
                <version>${jackson-core-asl.version}</version>
                <scope>compile</scope>
            </dependency>
            <dependency>
                <groupId>com.fasterxml.jackson.core</groupId>
                <artifactId>jackson-core</artifactId>
                <version>${com.fasterxml.jackson.version}</version>
            </dependency>
            <dependency>
                <groupId>com.fasterxml.jackson.core</groupId>
                <artifactId>jackson-annotations</artifactId>
                <version>${com.fasterxml.jackson.version}</version>
            </dependency>
            <dependency>
                <groupId>com.fasterxml.jackson.core</groupId>
                <artifactId>jackson-databind</artifactId>
                <version>${com.fasterxml.jackson.databind.version}</version>
            </dependency>
            <dependency>
                <groupId>org.apache.log4j.wso2</groupId>
                <artifactId>log4j</artifactId>
                <version>${org.apache.log4j.wso2.version}</version>
                <exclusions>
                    <exclusion>
                        <groupId>log4j</groupId>
                        <artifactId>log4j</artifactId>
                    </exclusion>
                </exclusions>
            </dependency>
            <!-- Pax Logging -->
            <dependency>
                <groupId>org.wso2.org.ops4j.pax.logging</groupId>
                <artifactId>pax-logging-api</artifactId>
                <version>${pax.logging.api.version}</version>
            </dependency>
            <dependency>
                <groupId>org.apache.logging.log4j</groupId>
                <artifactId>log4j-jul</artifactId>
                <version>${org.apache.logging.log4j.version}</version>
                <scope>test</scope>
            </dependency>
            <dependency>
                <groupId>org.apache.logging.log4j</groupId>
                <artifactId>log4j-core</artifactId>
                <version>${org.apache.logging.log4j.version}</version>
                <scope>test</scope>
            </dependency>
            <dependency>
                <groupId>commons-logging</groupId>
                <artifactId>commons-logging</artifactId>
                <version>1.2</version>
                <scope>test</scope>
            </dependency>
            <dependency>
                <groupId>commons-lang.wso2</groupId>
                <artifactId>commons-lang</artifactId>
                <version>${commons-lang.wso2.version}</version>
                <scope>test</scope>
            </dependency>
            <dependency>
                <groupId>org.wso2.is</groupId>
                <artifactId>org.wso2.carbon.identity.test.integration.service</artifactId>
                <version>${project.version}</version>
            </dependency>
            <dependency>
                <groupId>org.apache.directory.server</groupId>
                <artifactId>apacheds-core-constants</artifactId>
                <version>${apacheds.core.version}</version>
                <scope>test</scope>
            </dependency>
            <dependency>
                <groupId>org.apache.directory.server</groupId>
                <artifactId>apacheds-core</artifactId>
                <version>${apacheds.core.version}</version>
                <scope>test</scope>
            </dependency>
            <dependency>
                <groupId>org.apache.directory.server</groupId>
                <artifactId>apacheds-core-api</artifactId>
                <version>${apacheds.core.version}</version>
                <scope>test</scope>
            </dependency>
            <dependency>
                <groupId>org.apache.directory.server</groupId>
                <artifactId>apacheds-jdbm-partition</artifactId>
                <version>${apacheds.core.version}</version>
                <scope>test</scope>
            </dependency>
            <dependency>
                <groupId>org.apache.directory.server</groupId>
                <artifactId>apacheds-ldif-partition</artifactId>
                <version>${apacheds.core.version}</version>
                <scope>test</scope>
            </dependency>
            <dependency>
                <groupId>org.apache.directory.server</groupId>
                <artifactId>apacheds-protocol-ldap</artifactId>
                <version>${apacheds.core.version}</version>
                <scope>test</scope>
            </dependency>
            <dependency>
                <groupId>org.apache.directory.server</groupId>
                <artifactId>apacheds-protocol-shared</artifactId>
                <version>${apacheds.core.version}</version>
                <scope>test</scope>
            </dependency>
            <dependency>
                <groupId>org.apache.directory.server</groupId>
                <artifactId>apacheds-xdbm-partition</artifactId>
                <version>${apacheds.core.version}</version>
                <scope>test</scope>
            </dependency>
            <dependency>
                <groupId>org.apache.directory.api</groupId>
                <artifactId>api-all</artifactId>
                <version>${apacheds.api.version}</version>
                <scope>test</scope>
            </dependency>
            <dependency>
                <groupId>com.icegreen</groupId>
                <artifactId>greenmail</artifactId>
                <version>${greenmail.version}</version>
                <scope>test</scope>
            </dependency>
            <dependency>
                <groupId>com.sun.mail</groupId>
                <artifactId>jakarta.mail</artifactId>
                <version>${jakarta.mail.version}</version>
                <scope>test</scope>
            </dependency>
            <dependency>
                <groupId>org.jsoup</groupId>
                <artifactId>jsoup</artifactId>
                <version>${jsoup.version}</version>
                <scope>test</scope>
            </dependency>

            <dependency>
                <groupId>org.wso2.carbon.identity.governance</groupId>
                <artifactId>org.wso2.carbon.identity.user.onboard.core.service</artifactId>
                <version>${identity.governance.version}</version>
            </dependency>
            <dependency>
                <groupId>org.wso2.carbon.extension.identity.authenticator.utils</groupId>
                <artifactId>org.wso2.carbon.extension.identity.helper</artifactId>
                <version>${identity.extension.utils}</version>
            </dependency>
            <dependency>
                <groupId>com.nimbusds</groupId>
                <artifactId>nimbus-jose-jwt</artifactId>
                <version>${nimbus-jose-jwt.version}</version>
            </dependency>

            <!-- Integration UI Templates -->
            <dependency>
                <groupId>org.wso2.carbon.identity.integration.ui.templates</groupId>
                <artifactId>org.wso2.carbon.identity.integration.ui.templates.applications.custom-application</artifactId>
                <version>${identity.integration.ui.templates.version}</version>
                <type>zip</type>
            </dependency>
            <dependency>
                <groupId>org.wso2.carbon.identity.integration.ui.templates</groupId>
                <artifactId>org.wso2.carbon.identity.integration.ui.templates.applications.custom-protocol-application</artifactId>
                <version>${identity.integration.ui.templates.version}</version>
                <type>zip</type>
            </dependency>
            <dependency>
                <groupId>org.wso2.carbon.identity.integration.ui.templates</groupId>
                <artifactId>org.wso2.carbon.identity.integration.ui.templates.applications.m2m-application</artifactId>
                <version>${identity.integration.ui.templates.version}</version>
                <type>zip</type>
            </dependency>
            <dependency>
                <groupId>org.wso2.carbon.identity.integration.ui.templates</groupId>
                <artifactId>org.wso2.carbon.identity.integration.ui.templates.applications.mobile-application</artifactId>
                <version>${identity.integration.ui.templates.version}</version>
                <type>zip</type>
            </dependency>
            <dependency>
                <groupId>org.wso2.carbon.identity.integration.ui.templates</groupId>
                <artifactId>org.wso2.carbon.identity.integration.ui.templates.applications.single-page-application</artifactId>
                <version>${identity.integration.ui.templates.version}</version>
                <type>zip</type>
            </dependency>
            <dependency>
                <groupId>org.wso2.carbon.identity.integration.ui.templates</groupId>
                <artifactId>org.wso2.carbon.identity.integration.ui.templates.applications.traditional-web-application</artifactId>
                <version>${identity.integration.ui.templates.version}</version>
                <type>zip</type>
            </dependency>
            <dependency>
                <groupId>org.wso2.carbon.identity.integration.ui.templates</groupId>
                <artifactId>org.wso2.carbon.identity.integration.ui.templates.applications.salesforce</artifactId>
                <version>${identity.integration.ui.templates.version}</version>
                <type>zip</type>
            </dependency>
            <dependency>
                <groupId>org.wso2.carbon.identity.integration.ui.templates</groupId>
                <artifactId>org.wso2.carbon.identity.integration.ui.templates.applications.google-workspace</artifactId>
                <version>${identity.integration.ui.templates.version}</version>
                <type>zip</type>
            </dependency>
            <dependency>
                <groupId>org.wso2.carbon.identity.integration.ui.templates</groupId>
                <artifactId>org.wso2.carbon.identity.integration.ui.templates.applications.microsoft-365</artifactId>
                <version>${identity.integration.ui.templates.version}</version>
                <type>zip</type>
            </dependency>
        </dependencies>
    </dependencyManagement>

    <profiles>
        <profile>
            <id>Sign-Artifacts</id>
            <activation>
                <property>
                    <name>sign</name>
                </property>
            </activation>
            <build>
                <plugins>
                    <plugin>
                        <groupId>org.apache.maven.plugins</groupId>
                        <artifactId>maven-gpg-plugin</artifactId>
                        <version>1.0-alpha-3</version>
                        <executions>
                            <execution>
                                <id>sign-artifacts</id>
                                <phase>verify</phase>
                                <goals>
                                    <goal>sign</goal>
                                </goals>
                            </execution>
                        </executions>
                    </plugin>
                </plugins>
            </build>
        </profile>
        <profile>
            <id>wso2-release</id>
            <build>
                <plugins>
                    <plugin>
                        <groupId>org.apache.maven.plugins</groupId>
                        <artifactId>maven-javadoc-plugin</artifactId>
                        <version>2.10.1</version>
                        <executions>
                            <execution>
                                <id>attach-javadocs</id>
                                <goals>
                                    <goal>jar</goal>
                                </goals>
                                <configuration> <!-- add this to disable checking -->
                                    <additionalparam>-Xdoclint:none</additionalparam>
                                    <source>8</source>
                                </configuration>
                            </execution>
                        </executions>
                    </plugin>
                </plugins>
            </build>
        </profile>

    </profiles>

    <properties>

        <!--Carbon Identity Framework Version-->
        <carbon.identity.framework.version>7.5.72</carbon.identity.framework.version>
        <carbon.identity.framework.version.range>[5.14.67, 8.0.0)</carbon.identity.framework.version.range>

        <!--SAML Common Utils Version-->
        <saml.common.util.version>1.4.1</saml.common.util.version>
        <saml.common.util.version.range>[1.0.0,2.0.0)</saml.common.util.version.range>

        <!--Carbon Consent Version-->
        <carbon.consent.mgt.version>2.6.3</carbon.consent.mgt.version>

        <!--Identity Governance Version-->
        <identity.governance.version>1.11.8</identity.governance.version>

        <!--Identity Carbon Versions-->
        <identity.carbon.auth.saml2.version>5.9.5</identity.carbon.auth.saml2.version>
        <identity.carbon.auth.mutual.ssl.version>5.5.0</identity.carbon.auth.mutual.ssl.version>
        <identity.carbon.auth.iwa.version>5.5.1</identity.carbon.auth.iwa.version>
        <identity.carbon.auth.rest.version>1.9.13</identity.carbon.auth.rest.version>


        <!-- Identity Inbound Versions   -->

        <identity.inbound.auth.oauth.version>7.0.169</identity.inbound.auth.oauth.version>
        <identity.inbound.auth.saml.version>5.11.43</identity.inbound.auth.saml.version>
        <identity.inbound.auth.openid.version>5.10.2</identity.inbound.auth.openid.version>
        <identity.inbound.auth.sts.version>5.11.10</identity.inbound.auth.sts.version>
        <identity.inbound.provisioning.scim.version>5.7.7</identity.inbound.provisioning.scim.version>
        <identity.inbound.provisioning.scim2.version>3.4.97</identity.inbound.provisioning.scim2.version>

        <!-- Identity User Versions -->
        <identity.user.account.association.version>5.5.10</identity.user.account.association.version>
        <identity.user.ws.version>5.8.4</identity.user.ws.version>

        <!-- Identity Userstore Versions -->
        <identity.userstore.remote.version>5.2.5</identity.userstore.remote.version>

        <!-- Identity Data Publisher Versions -->
        <identity.data.publisher.authentication.version>5.7.1</identity.data.publisher.authentication.version>
        <identity.data.publisher.oauth.version>1.7.3</identity.data.publisher.oauth.version>
        <identity.data.publisher.audit.version>1.4.5</identity.data.publisher.audit.version>

        <!-- Identity Event Handler Versions -->
        <identity.event.handler.account.lock.version>1.9.12</identity.event.handler.account.lock.version>
        <identity.event.handler.notification.version>1.9.11</identity.event.handler.notification.version>

        <!--<identity.agent.entitlement.proxy.version>5.1.1</identity.agent.entitlement.proxy.version>-->
        <!--<identity.carbon.auth.signedjwt.version>5.1.1</identity.carbon.auth.signedjwt.version>-->
        <!--<identity.userstore.cassandra.version>5.1.1</identity.userstore.cassandra.version>-->
        <!--<identity.agent-entitlement-filter.version>5.1.1</identity.agent-entitlement-filter.version>-->

        <!-- Authenticator Versions -->
        <identity.outbound.auth.oidc.version>5.12.11</identity.outbound.auth.oidc.version>
        <identity.outbound.auth.oauth2.version>1.0.12</identity.outbound.auth.oauth2.version>
        <identity.outbound.auth.passive.sts.version>5.5.1</identity.outbound.auth.passive.sts.version>
        <identity.outbound.auth.samlsso.version>5.9.5</identity.outbound.auth.samlsso.version>
        <identity.outbound.auth.requestpath.basicauth.version>5.5.5</identity.outbound.auth.requestpath.basicauth.version>
        <identity.outbound.auth.requestpath.oauth.version>5.5.6</identity.outbound.auth.requestpath.oauth.version>

        <!-- Social Authenticator Versions -->
        <social.authenticator.facebook.version>5.2.14</social.authenticator.facebook.version>
        <social.authenticator.google.version>5.2.15</social.authenticator.google.version>
        <social.authenticator.windowslive.version>5.2.3</social.authenticator.windowslive.version>
        <social.authenticator.apple.version>1.0.6</social.authenticator.apple.version>
        <social.authenticator.github.version>1.1.14</social.authenticator.github.version>

        <!-- Provisioning connector Versions -->
        <provisioning.connector.google.version>5.2.4</provisioning.connector.google.version>
        <provisioning.connector.salesforce.version>5.2.7</provisioning.connector.salesforce.version>
        <provisioning.connector.scim.version>5.3.3</provisioning.connector.scim.version>
        <provisioning.connector.scim2.version>2.0.6</provisioning.connector.scim2.version>

        <!-- Local Authenticator Versions -->
        <identity.local.auth.basicauth.version>6.8.15</identity.local.auth.basicauth.version>
        <identity.local.auth.fido.version>5.4.15</identity.local.auth.fido.version>
        <identity.local.auth.iwa.version>5.4.7</identity.local.auth.iwa.version>

        <!-- Local Authentication API Connector Version -->
        <identity.local.auth.api.version>3.0.2</identity.local.auth.api.version>

        <!-- OAuth2 Grant Type extensions -->
        <identity.oauth2.jwt.bearer.grant.version>2.3.2</identity.oauth2.jwt.bearer.grant.version>
        <identity.oauth2.token.exchange.grant.version>1.1.12</identity.oauth2.token.exchange.grant.version>

        <!--SAML Metadata-->
        <identity.metadata.saml.version>1.8.3</identity.metadata.saml.version>

        <!-- Connector Versions -->
        <authenticator.totp.version>3.3.30</authenticator.totp.version>
        <authenticator.backupcode.version>0.0.20</authenticator.backupcode.version>
        <authenticator.office365.version>2.1.3</authenticator.office365.version>
        <authenticator.smsotp.version>3.3.31</authenticator.smsotp.version>
        <authenticator.magiclink.version>1.1.28</authenticator.magiclink.version>
        <authenticator.emailotp.version>4.1.30</authenticator.emailotp.version>
        <authenticator.local.auth.emailotp.version>1.0.24</authenticator.local.auth.emailotp.version>
        <authenticator.local.auth.smsotp.version>1.0.9</authenticator.local.auth.smsotp.version>
        <authenticator.twitter.version>1.1.2</authenticator.twitter.version>
        <authenticator.x509.version>3.1.20</authenticator.x509.version>
        <identity.extension.utils>1.0.18</identity.extension.utils>
        <authenticator.auth.otp.commons.version>1.0.7</authenticator.auth.otp.commons.version>

        <identity.org.mgt.version>1.4.50</identity.org.mgt.version>
        <identity.org.mgt.core.version>1.1.16</identity.org.mgt.core.version>
        <identity.organization.login.version>1.1.38</identity.organization.login.version>
        <identity.oauth2.grant.organizationswitch.version>1.1.26</identity.oauth2.grant.organizationswitch.version>

        <!-- Hash Provider Versions-->
        <hashprovider.pbkdf2.version>0.1.7</hashprovider.pbkdf2.version>

        <!-- Identity Branding Preference Management Versions -->
        <identity.branding.preference.management.version>1.1.16</identity.branding.preference.management.version>

        <!-- Identity REST API feature -->
        <identity.api.dispatcher.version>2.0.17</identity.api.dispatcher.version>
<<<<<<< HEAD
        <identity.server.api.version>1.2.240</identity.server.api.version>
=======
        <identity.server.api.version>1.2.239</identity.server.api.version>
>>>>>>> 1785ec1a
        <identity.user.api.version>1.3.43</identity.user.api.version>

        <identity.agent.sso.version>5.5.9</identity.agent.sso.version>
        <identity.tool.samlsso.validator.version>5.5.9</identity.tool.samlsso.validator.version>
        <identity.app.authz.xacml.version>2.3.2</identity.app.authz.xacml.version>
        <identity.oauth.addons.version>2.5.17</identity.oauth.addons.version>
        <org.wso2.carbon.extension.identity.x509certificate.version>1.1.13</org.wso2.carbon.extension.identity.x509certificate.version>
        <conditional.authentication.functions.version>1.2.65</conditional.authentication.functions.version>

        <!-- Identity Portal Versions -->
        <identity.apps.console.version>2.30.14</identity.apps.console.version>
        <identity.apps.myaccount.version>2.8.33</identity.apps.myaccount.version>
        <identity.apps.core.version>2.4.47</identity.apps.core.version>
        <identity.apps.tests.version>1.6.378</identity.apps.tests.version>

        <!-- Charon -->
        <charon.version>3.4.1</charon.version>

        <!-- Carbon Kernel -->
        <carbon.kernel.version>4.10.23</carbon.kernel.version>

        <!-- Identity Verification -->
        <identity.verification.version>1.0.13</identity.verification.version>

        <!-- Carbon Repo Versions -->
        <carbon.deployment.version>4.12.29</carbon.deployment.version>
        <carbon.commons.version>4.10.12</carbon.commons.version>
        <carbon.registry.version>4.8.35</carbon.registry.version>
        <carbon.multitenancy.version>4.11.27</carbon.multitenancy.version>
        <carbon.metrics.version>1.3.12</carbon.metrics.version>
        <carbon.analytics-common.version>5.2.58</carbon.analytics-common.version>
        <carbon.dashboards.version>2.0.27</carbon.dashboards.version>
        <carbon.database.utils.version>2.1.7</carbon.database.utils.version>
        <carbon.healthcheck.version>1.3.0</carbon.healthcheck.version>

        <!-- Common tool Versions -->
        <cipher-tool.version>1.1.26</cipher-tool.version>
        <securevault.wso2.version>1.1.9</securevault.wso2.version>

        <!-- Feature dependency Versions -->
        <stratos.version.221>2.2.1</stratos.version.221>
        <ehcache.version>1.5.0.wso2v3</ehcache.version>
        <bcel.wso2.version>6.7.0.wso2v1</bcel.wso2.version>
        <asm-all.version>5.2</asm-all.version>
        <cglib.wso2.version>2.2.wso2v1</cglib.wso2.version>
        <jibx.wso2.version>1.2.1.wso2v1</jibx.wso2.version>
        <axis2.jibx.wso2.version>1.6.1.wso2v11</axis2.jibx.wso2.version>
        <axis2.jaxb.wso2.version>${axis2.wso2.version}</axis2.jaxb.wso2.version>
        <axis2-transports.version>2.0.0-wso2v42</axis2-transports.version>
        <h2database.wso2.version>2.2.224.wso2v2</h2database.wso2.version>
        <slf4j.version>1.7.28</slf4j.version>

        <!-- UI styles dependency versions -->
        <equinox.http.servlet.version>2.2.2</equinox.http.servlet.version>
        <equinox.http.helper.version>1.0.0</equinox.http.helper.version>
        <equinox.jsp.jasper.version>1.0.1.R33x_v20070816</equinox.jsp.jasper.version>
        <javax.servlet.jsp.version>2.0.0.v200706191603</javax.servlet.jsp.version>

        <!-- Distribution dependencies ends here -->

        <!-- Build dependency Versions -->
        <wso2.json.merge.plugin.version>5.2.5</wso2.json.merge.plugin.version>
        <carbon.p2.plugin.version>5.1.2</carbon.p2.plugin.version>
        <ds-annotations.version>1.2.10</ds-annotations.version>
        <maven.war.plugin.version>3.2.0</maven.war.plugin.version>
        <maven.checkstyle.plugin.version>3.1.1</maven.checkstyle.plugin.version>

        <!-- Sample dependency Versions -->
        <samples.is.version>4.3.12</samples.is.version>
        <sevlet.api.version>2.5</sevlet.api.version>
        <jsp.api.version>2.0</jsp.api.version>
        <neethi.wso2.version>2.0.4.wso2v5</neethi.wso2.version>
        <axiom.impl.version>1.2.12</axiom.impl.version>
        <axiom.version>1.2.11-wso2v6</axiom.version>
        <gdata.core.wso2.version>1.47.0.wso2v1</gdata.core.wso2.version>
        <json.simple.version>1.1.1</json.simple.version>
        <openid4java.consumer.version>1.0.0</openid4java.consumer.version>
        <opensaml.version>2.6.6</opensaml.version>
        <opensaml2.wso2.version>2.6.6.wso2v3</opensaml2.wso2.version>
        <opensaml3.version>3.3.1</opensaml3.version>
        <shibboleth.version>7.3.0</shibboleth.version>
        <joda.wso2.version>2.9.4.wso2v1</joda.wso2.version>
        <wss4j.wso2.version>1.6.0-wso2v7</wss4j.wso2.version>
        <openws.version>1.5.4</openws.version>
        <xalan.version>2.7.2</xalan.version>
        <xalan.wso2.version>2.7.0.wso2v1</xalan.wso2.version>
        <rampart.wso2.version>1.6.1-wso2v43</rampart.wso2.version>
        <orbit.version.commons.httpclient>4.5.13.wso2v1</orbit.version.commons.httpclient>
        <httpcore.wso2.version>4.4.15.wso2v1</httpcore.wso2.version>
        <httpclient.version>4.5.13</httpclient.version>
        <commons.httpclient.version>3.1</commons.httpclient.version>
        <jstl.version>1.1.2</jstl.version>
        <taglibs.version>1.1.2</taglibs.version>
        <google.collect.wso2.version>1.0.0.wso2v2</google.collect.wso2.version>
        <google.code.gson.version>2.9.0</google.code.gson.version>
        <oauth2.client.version>1.0.0</oauth2.client.version>
        <axiom.wso2.version>1.2.11-wso2v16</axiom.wso2.version>
        <commons.lang.version>2.6</commons.lang.version>
        <charon.orbit.version>2.1.8</charon.orbit.version>
        <commons-collections.version>3.2.2</commons-collections.version>
        <axis2.client.version>${axis2.wso2.version}</axis2.client.version>
        <axis2.wso2.version>1.6.1-wso2v42</axis2.wso2.version>
        <nimbusds.version>7.3.0.wso2v1</nimbusds.version>
        <commons-codec.version>1.14.0.wso2v1</commons-codec.version>
        <eclipse.microprofile.version>1.2</eclipse.microprofile.version>
        <xmltooling.version>1.3.1</xmltooling.version>
        <xercesImpl.version>2.12.2</xercesImpl.version>
        <commons.codec.version>1.8</commons.codec.version>
        <XmlSchema.version>1.4.7-wso2v5</XmlSchema.version>
        <wsdl4j.version>1.6.2.wso2v2</wsdl4j.version>
        <commons.pool.wso2.version>1.5.6.wso2v1</commons.pool.wso2.version>
        <liberty.maven.plugin.version>2.2</liberty.maven.plugin.version>
        <pax.logging.api.version>2.1.0-wso2v4</pax.logging.api.version>
        <org.wso2.orbit.org.apache.velocity.version>1.7.0.wso2v1</org.wso2.orbit.org.apache.velocity.version>

        <osgi.framework.imp.pkg.version.range>[1.7.0, 2.0.0)</osgi.framework.imp.pkg.version.range>
        <osgi.service.component.imp.pkg.version.range>[1.2.0, 2.0.0)</osgi.service.component.imp.pkg.version.range>
        <commons.logging.version.range>[1.2.0,2.0.0)</commons.logging.version.range>
        <commons-lang.wso2.version>2.6.0.wso2v1</commons-lang.wso2.version>

        <!--  Test dependencies -->
        <carbon.automation.version>4.4.12</carbon.automation.version>
        <carbon.automationutils.version>4.5.4</carbon.automationutils.version>
        <selenium.version>2.40.0</selenium.version>
        <testng.version>6.1.1</testng.version>
        <junit.version>4.13.1</junit.version>
        <org.apache.tomcat.wso2.version>7.0.52.wso2v5</org.apache.tomcat.wso2.version>
        <msf4j.version>2.6.2</msf4j.version>
        <jacoco.agent.version>0.8.4</jacoco.agent.version>
        <xml.apis.version>1.4.01</xml.apis.version>
        <emma.version>2.1.5320</emma.version>
        <apache.wink.version>1.1.3-incubating</apache.wink.version>
        <apache.ws.security.version>1.6.19</apache.ws.security.version>
        <apache.openejb.version>4.5.2</apache.openejb.version>
        <nimbus.oidc.sdk.version>6.13</nimbus.oidc.sdk.version>
        <apacheds.core.version>2.0.0.AM26</apacheds.core.version>
        <apacheds.api.version>2.0.0.AM4</apacheds.api.version>
        <wiremock.version>3.9.1</wiremock.version>
        <snakeyaml.version>2.2</snakeyaml.version>
        <!--Rest API test -->
        <rest.assured.version>5.0.0</rest.assured.version>
        <swagger-core-version>1.5.22</swagger-core-version>
        <swagger-request-validator.version>2.6.0</swagger-request-validator.version>
        <!--UI Cypress test -->
        <com.fasterxml.jackson.version>2.16.1</com.fasterxml.jackson.version>
        <com.fasterxml.jackson.databind.version>2.16.1</com.fasterxml.jackson.databind.version>
        <jackson-core-asl.version>1.9.13</jackson-core-asl.version>
        <!--ws-trust-client-->
        <org.apache.velocity.version>1.7</org.apache.velocity.version>
        <org.xmlunit.version>2.6.3</org.xmlunit.version>
        <org.apache.logging.log4j.version>2.17.1</org.apache.logging.log4j.version>
        <org.apache.log4j.wso2.version>1.2.17.wso2v1</org.apache.log4j.wso2.version>

        <project.scm.id>my-scm-server</project.scm.id>

        <!-- Integration UI Templates Version -->
        <identity.integration.ui.templates.version>1.0.10</identity.integration.ui.templates.version>

        <greenmail.version>2.0.1</greenmail.version>
        <jakarta.mail.version>2.0.1</jakarta.mail.version>
        <jsoup.version>1.15.3</jsoup.version>
        <nimbus-jose-jwt.version>9.41.2</nimbus-jose-jwt.version>
    </properties>

    <repositories>
        <!-- Before adding ANYTHING in here, please start a discussion on the dev list.
	Ideally the Axis2 build should only use Maven central (which is available
	by default) and nothing else. We had troubles with other repositories in
	the past. Therefore configuring additional repositories here should be
	considered very carefully. -->
        <repository>
            <id>wso2-nexus</id>
            <name>WSO2 internal Repository</name>
            <url>https://maven.wso2.org/nexus/content/groups/wso2-public/</url>
            <releases>
                <enabled>true</enabled>
                <updatePolicy>daily</updatePolicy>
                <checksumPolicy>ignore</checksumPolicy>
            </releases>
        </repository>

        <repository>
            <id>wso2.releases</id>
            <name>WSO2 internal Repository</name>
            <url>https://maven.wso2.org/nexus/content/repositories/releases/</url>
            <releases>
                <enabled>true</enabled>
                <updatePolicy>daily</updatePolicy>
                <checksumPolicy>ignore</checksumPolicy>
            </releases>
        </repository>

        <repository>
            <id>wso2.snapshots</id>
            <name>WSO2 Snapshot Repository</name>
            <url>https://maven.wso2.org/nexus/content/repositories/snapshots/</url>
            <snapshots>
                <enabled>true</enabled>
                <updatePolicy>daily</updatePolicy>
            </snapshots>
            <releases>
                <enabled>false</enabled>
            </releases>
        </repository>
    </repositories>

    <scm>
        <url>https://github.com/wso2/product-is.git</url>
        <developerConnection>scm:git:https://github.com/wso2/product-is.git</developerConnection>
        <connection>scm:git:https://github.com/wso2/product-is.git</connection>
        <tag>HEAD</tag>
    </scm>


</project><|MERGE_RESOLUTION|>--- conflicted
+++ resolved
@@ -2478,11 +2478,7 @@
 
         <!-- Identity REST API feature -->
         <identity.api.dispatcher.version>2.0.17</identity.api.dispatcher.version>
-<<<<<<< HEAD
         <identity.server.api.version>1.2.240</identity.server.api.version>
-=======
-        <identity.server.api.version>1.2.239</identity.server.api.version>
->>>>>>> 1785ec1a
         <identity.user.api.version>1.3.43</identity.user.api.version>
 
         <identity.agent.sso.version>5.5.9</identity.agent.sso.version>
