<?xml version="1.0" encoding="utf-8"?>
<!--
  ~ Copyright (c) 2014, WSO2 Inc. (http://www.wso2.org) All Rights Reserved.
  ~
  ~ Licensed under the Apache License, Version 2.0 (the "License");
  ~ you may not use this file except in compliance with the License.
  ~ You may obtain a copy of the License at
  ~
  ~      http://www.apache.org/licenses/LICENSE-2.0
  ~
  ~ Unless required by applicable law or agreed to in writing, software
  ~ distributed under the License is distributed on an "AS IS" BASIS,
  ~ WITHOUT WARRANTIES OR CONDITIONS OF ANY KIND, either express or implied.
  ~ See the License for the specific language governing permissions and
  ~ limitations under the License.
  -->
<project xmlns="http://maven.apache.org/POM/4.0.0" xmlns:xsi="http://www.w3.org/2001/XMLSchema-instance" xsi:schemaLocation="http://maven.apache.org/POM/4.0.0 http://maven.apache.org/maven-v4_0_0.xsd">

    <parent>
        <groupId>org.wso2</groupId>
        <artifactId>wso2</artifactId>
        <version>1.2</version>
    </parent>


    <modelVersion>4.0.0</modelVersion>
    <groupId>org.wso2.is</groupId>
    <artifactId>identity-server-parent</artifactId>
    <packaging>pom</packaging>
    <description>WSO2 Identity Server</description>
    <version>5.12.0-alpha4-SNAPSHOT</version>
    <name>WSO2 Identity Server</name>
    <url>http://wso2.org/projects/identity</url>

    <modules>
        <module>modules/features</module>
        <module>modules/p2-profile-gen</module>
        <module>modules/callhome</module>
        <module>modules/connectors</module>
        <module>modules/api-resources</module>
        <module>modules/authenticators</module>
        <module>modules/social-authenticators</module>
        <module>modules/provisioning-connectors</module>
        <module>modules/local-authenticators</module>
        <module>modules/oauth2-grant-types</module>
        <module>modules/distribution</module>
        <module>modules/styles</module>
        <module>modules/tests-utils</module>
        <module>modules/integration</module>
    </modules>

    <licenses>
        <license>
            <name>Apache License Version 2.0</name>
            <url>http://www.apache.org/licenses/LICENSE-2.0</url>
        </license>
    </licenses>

    <organization>
        <name>WSO2</name>
        <url>http://www.wso2.org</url>
    </organization>

    <issueManagement>
        <system>JIRA</system>
        <url>http://www.wso2.org/jira/browse/IDENTITY</url>
    </issueManagement>
    <mailingLists>
        <mailingList>
            <name>Identity Server Developers</name>
            <subscribe>identity-dev-subscribe@wso2.org</subscribe>
            <unsubscribe>identity-dev-unsubscribe@wso2.org</unsubscribe>
            <post>identity-dev@wso2.org</post>
            <archive>http://wso2.org/mailarchive/identity-dev/</archive>
        </mailingList>
    </mailingLists>

    <inceptionYear>2007</inceptionYear>

    <developers>
        <developer>
            <name>Ruchith Fernando</name>
            <id>ruchith</id>
            <email>ruchith AT wso2.com</email>
            <organization>WSO2</organization>
        </developer>
        <developer>
            <name>Dimuthu Leelaratne</name>
            <id>dimuthul</id>
            <email>dimuthul AT wso2.com</email>
            <organization>WSO2</organization>
        </developer>
        <developer>
            <name>Dumindu Perera</name>
            <id>dumindu</id>
            <email>dumindu AT wso2.com</email>
            <organization>WSO2</organization>
        </developer>
        <developer>
            <name>Saminda Abeyruwan</name>
            <id>saminda</id>
            <email>saminda AT wso2.com</email>
            <organization>WSO2</organization>
        </developer>
        <developer>
            <name>Nandana Mihindukulasooriya</name>
            <id>nandana</id>
            <email>nandana AT wso2.com</email>
            <organization>WSO2</organization>
        </developer>
        <developer>
            <name>Prabath Siriwardena</name>
            <id>prabath</id>
            <email>prabath AT wso2.com</email>
            <organization>WSO2</organization>
        </developer>
        <developer>
            <name>Thilina Buddhika</name>
            <id>thilina</id>
            <email>thilinab AT wso2.com</email>
            <organization>WSO2</organization>
        </developer>
        <developer>
            <name>Amila Jayasekara</name>
            <id>amilaj</id>
            <email>amilaj AT wso2.com</email>
            <organization>WSO2</organization>
        </developer>
        <developer>
            <name>Asela Pathberiya</name>
            <id>asela</id>
            <email>asela AT wso2.com</email>
            <organization>WSO2</organization>
        </developer>
        <developer>
            <name>Hasini Gunasinghe</name>
            <id>hasini</id>
            <email>hasini AT wso2.com</email>
            <organization>WSO2</organization>
        </developer>
        <developer>
            <name>Manjula Rathnayake</name>
            <id>manjula</id>
            <email>manjular AT wso2.com</email>
            <organization>WSO2</organization>
        </developer>
        <developer>
            <name>Suresh Attanayake</name>
            <id>suresh</id>
            <email>suresh AT wso2.com</email>
            <organization>WSO2</organization>
        </developer>
        <developer>
            <name>Johann Nallathamby</name>
            <id>johann</id>
            <email>johann AT wso2.com</email>
            <organization>WSO2</organization>
        </developer>
        <developer>
            <name>Dulanja Liyanage</name>
            <id>dulanja</id>
            <email>dulanja AT wso2.com</email>
            <organization>WSO2</organization>
        </developer>
        <developer>
            <name>Ishara Karunarathna</name>
            <id>ishara</id>
            <email>isharak AT wso2.com</email>
            <organization>WSO2</organization>
        </developer>
        <developer>
            <name>Darshana Gunawardana</name>
            <id>darshana</id>
            <email>darshana AT wso2.com</email>
            <organization>WSO2</organization>
        </developer>
        <developer>
            <name>Pushpalanka Jayawardana</name>
            <id>pushpalanka</id>
            <email>lanka AT wso2.com</email>
            <organization>WSO2</organization>
        </developer>
        <developer>
            <name>Chamath Gunawardana</name>
            <id>chamath</id>
            <email>chamathg AT wso2.com</email>
            <organization>WSO2</organization>
        </developer>
        <developer>
            <name>Thanuja Jayasinghe</name>
            <id>thanuja</id>
            <email>thanuja AT wso2.com</email>
            <organization>WSO2</organization>
        </developer>
        <developer>
            <name>Isura Karunarathna</name>
            <id>isura</id>
            <email>isura AT wso2.com</email>
            <organization>WSO2</organization>
        </developer>
        <developer>
            <name>Prasad Tissera</name>
            <id>prasad</id>
            <email>prasadt AT wso2.com</email>
            <organization>WSO2</organization>
        </developer>
        <developer>
            <name>Pulasthi Mahawithana</name>
            <id>pulasthi</id>
            <email>pulasthim AT wso2.com</email>
            <organization>WSO2</organization>
        </developer>
        <developer>
            <name>Hasintha Indrajee</name>
            <id>hasintha</id>
            <email>hasintha AT wso2.com</email>
            <organization>WSO2</organization>
        </developer>
        <developer>
            <name>Gayan Gunawardana</name>
            <id>gayan</id>
            <email>gayan AT wso2.com</email>
            <organization>WSO2</organization>
        </developer>
        <developer>
            <name>Tharindu Edirisinghe</name>
            <id>tharindue</id>
            <email>tharindue AT wso2.com</email>
            <organization>WSO2</organization>
        </developer>
        <developer>
            <name>Malithi Edirisinghe</name>
            <id>malithim</id>
            <email>malithim AT wso2.com</email>
            <organization>WSO2</organization>
        </developer>
        <developer>
            <name>Godwin Shrimal</name>
            <id>godwin</id>
            <email>godwin AT wso2.com</email>
            <organization>WSO2</organization>
        </developer>
        <developer>
            <name>Omindu Rathnaweera</name>
            <id>omindu</id>
            <email>omindu AT wso2.com</email>
            <organization>WSO2</organization>
        </developer>
        <developer>
            <name>Nuwandi Wickramasinghe</name>
            <id>nuwandiw</id>
            <email>nuwandiw AT wso2.com</email>
            <organization>WSO2</organization>
        </developer>
        <developer>
            <name>Kasun Bandara</name>
            <id>kasunb</id>
            <email>kasunb AT wso2.com</email>
            <organization>WSO2</organization>
        </developer>
        <developer>
            <name>Indunil Upeksha</name>
            <id>indunil</id>
            <email>indunil AT wso2.com</email>
            <organization>WSO2</organization>
        </developer>
        <developer>
            <name>Hasanthi Dissanayake</name>
            <id>hasanthi</id>
            <email>hasanthi AT wso2.com</email>
            <organization>WSO2</organization>
        </developer>
        <developer>
            <name>Maduranga Siriwardena</name>
            <id>maduranga</id>
            <email>maduranga AT wso2.com</email>
            <organization>WSO2</organization>
        </developer>
        <developer>
            <name>Chamila Wijayarathna</name>
            <id>chamila</id>
            <email>chamila AT wso2.com</email>
            <organization>WSO2</organization>
        </developer>
        <developer>
            <name>Chanaka Jayasena</name>
            <id>chanaka</id>
            <email>chanaka AT wso2.com</email>
            <organization>WSO2</organization>
        </developer>
        <developer>
            <name>Chamara Philips</name>
            <id>chamarap</id>
            <email>chamarap AT wso2.com</email>
            <organization>WSO2</organization>
        </developer>
        <developer>
            <name>Damith Senanayake</name>
            <id>damiths</id>
            <email>damiths AT wso2.com</email>
            <organization>WSO2</organization>
        </developer>
        <developer>
            <name>Jayanga Kaushalya</name>
            <id>jayangak</id>
            <email>jayangak AT wso2.com</email>
            <organization>WSO2</organization>
        </developer>
        <developer>
            <name>Farasath Ahamed</name>
            <id>farasatha</id>
            <email>farasatha AT wso2.com</email>
            <organization>WSO2</organization>
        </developer>
        <developer>
            <name>Dharshana Kasun Warusavitharana</name>
            <id>dharshanaw</id>
            <email>dharshanaw AT wso2.com</email>
            <organization>WSO2</organization>
        </developer>
        <developer>
            <name>Ayesha Dissanayaka</name>
            <id>ayesha</id>
            <email>ayesha AT wso2.com</email>
            <organization>WSO2</organization>
        </developer>
        <developer>
            <name>Ashen Weerathunga</name>
            <id>ashen</id>
            <email>ashen AT wso2.com</email>
            <organization>WSO2</organization>
        </developer>
        <developer>
            <name>Dimuthu De Lanerolle</name>
            <id>dimuthud</id>
            <email>dimuthud AT wso2.com</email>
            <organization>WSO2</organization>
        </developer>
        <developer>
            <name>Ruwan Abeykoon</name>
            <id>ruwana</id>
            <email>ruwana AT wso2.com</email>
            <organization>WSO2</organization>
        </developer>
        <developer>
            <name>Kasun Gajasinghe</name>
            <id>kasung</id>
            <email>kasung AT wso2.com</email>
            <organization>WSO2</organization>
        </developer>
        <developer>
            <name>Dinusha Senanayaka</name>
            <id>dinusha</id>
            <email>dinusha AT wso2.com</email>
            <organization>WSO2</organization>
        </developer>
        <developer>
            <name>Lahiru Manohara</name>
            <id>lahiruma</id>
            <email>lahiruma AT wso2.com</email>
            <organization>WSO2</organization>
        </developer>
        <developer>
            <name>Rushmin Fernando</name>
            <id>rushmin</id>
            <email>rushmin AT wso2.com</email>
            <organization>WSO2</organization>
        </developer>
        <developer>
            <name>Lahiru Ekanayake</name>
            <id>lahirue</id>
            <email>lahirue AT wso2.com</email>
            <organization>WSO2</organization>
        </developer>
        <developer>
            <name>Lahiru Cooray</name>
            <id>lahiruc</id>
            <email>lahiruc AT wso2.com</email>
            <organization>WSO2</organization>
        </developer>
        <developer>
            <name>Dinali Dabarera</name>
            <id>Dinali</id>
            <email>dinali AT wso2.com</email>
            <organization>WSO2</organization>
        </developer>
        <developer>
            <name>Nilasini Thirunavukaarasu</name>
            <id>Nilasini</id>
            <email>nilasini AT wso2.com</email>
            <organization>WSO2</organization>
        </developer>
        <developer>
            <name>Sathya Bandara</name>
            <id>Sathya</id>
            <email>sathya AT wso2.com</email>
            <organization>WSO2</organization>
        </developer>
        <developer>
            <name>Supun Priyadarshana</name>
            <id>Supun</id>
            <email>supunp AT wso2.com</email>
            <organization>WSO2</organization>
        </developer>
        <developer>
            <name>Thilina Madumal</name>
            <id>Thilina</id>
            <email>thilinamad AT wso2.com</email>
            <organization>WSO2</organization>
        </developer>
        <developer>
            <name>Madawa Soysa</name>
            <id>madawas</id>
            <email>madawas AT wso2.com</email>
            <organization>WSO2</organization>
        </developer>
    </developers>


    <pluginRepositories>
        <pluginRepository>
            <id>wso2-maven2-repository</id>
            <url>https://dist.wso2.org/maven2</url>
        </pluginRepository>
        <pluginRepository>
            <id>wso2.releases</id>
            <name>WSO2 internal Repository</name>
            <url>https://maven.wso2.org/nexus/content/repositories/releases/</url>
            <releases>
                <enabled>true</enabled>
                <updatePolicy>daily</updatePolicy>
                <checksumPolicy>ignore</checksumPolicy>
            </releases>
        </pluginRepository>
        <pluginRepository>
            <id>wso2.snapshots</id>
            <name>Apache Snapshot Repository</name>
            <url>https://maven.wso2.org/nexus/content/repositories/snapshots/</url>
            <snapshots>
                <enabled>true</enabled>
                <updatePolicy>daily</updatePolicy>
            </snapshots>
            <releases>
                <enabled>false</enabled>
            </releases>
        </pluginRepository>
        <pluginRepository>
            <id>wso2-nexus</id>
            <name>WSO2 internal Repository</name>
            <url>https://maven.wso2.org/nexus/content/groups/wso2-public/</url>
            <releases>
                <enabled>true</enabled>
                <updatePolicy>daily</updatePolicy>
                <checksumPolicy>ignore</checksumPolicy>
            </releases>
        </pluginRepository>
    </pluginRepositories>

    <build>
        <plugins>
            <plugin>
                <groupId>org.apache.maven.plugins</groupId>
                <artifactId>maven-release-plugin</artifactId>
                <configuration>
                    <preparationGoals>clean install</preparationGoals>
                    <autoVersionSubmodules>true</autoVersionSubmodules>
                </configuration>
            </plugin>
            <plugin>
                <groupId>org.apache.maven.plugins</groupId>
                <artifactId>maven-deploy-plugin</artifactId>
            </plugin>
            <plugin>
                <groupId>org.apache.maven.plugins</groupId>
                <artifactId>maven-compiler-plugin</artifactId>
                <configuration>
                    <encoding>UTF-8</encoding>
                    <source>1.8</source>
                    <target>1.8</target>
                </configuration>
            </plugin>
            <plugin>
                <groupId>org.apache.maven.plugins</groupId>
                <artifactId>maven-surefire-plugin</artifactId>
                <version>2.22.1</version>
            </plugin>
            <plugin>
                <inherited>false</inherited>
                <artifactId>maven-clean-plugin</artifactId>
                <version>2.1</version>
            </plugin>
        </plugins>

        <pluginManagement>
            <plugins>
                <plugin>
                    <groupId>org.apache.felix</groupId>
                    <artifactId>maven-bundle-plugin</artifactId>
                    <version>3.2.0</version>
                    <extensions>true</extensions>
                    <configuration>
                        <obrRepository>NONE</obrRepository>
                    </configuration>
                </plugin>
                <plugin>
                    <groupId>org.apache.maven.plugins</groupId>
                    <artifactId>maven-source-plugin</artifactId>
                    <version>3.0.1</version>
                    <executions>
                        <execution>
                            <id>attach-sources</id>
                            <phase>verify</phase>
                            <goals>
                                <goal>jar-no-fork</goal>
                            </goals>
                        </execution>
                    </executions>
                </plugin>
                <plugin>
                    <groupId>org.apache.maven.plugins</groupId>
                    <artifactId>maven-project-info-reports-plugin</artifactId>
                    <version>2.4</version>
                </plugin>
                <plugin>
                    <groupId>org.apache.maven.plugins</groupId>
                    <artifactId>maven-war-plugin</artifactId>
                    <version>${maven.war.plugin.version}</version>
                </plugin>
                <plugin>
                    <groupId>org.codehaus.mojo</groupId>
                    <artifactId>build-helper-maven-plugin</artifactId>
                    <version>3.0.0</version>
                </plugin>
                <plugin>
                    <groupId>net.wasdev.wlp.maven.plugins</groupId>
                    <artifactId>liberty-maven-plugin</artifactId>
                    <version>${liberty.maven.plugin.version}</version>
                </plugin>
                <plugin>
                    <groupId>org.wso2.maven</groupId>
                    <artifactId>wso2-maven-json-merge-plugin</artifactId>
                    <version>${wso2.json.merge.plugin.version}</version>
                </plugin>
                <plugin>
                    <groupId>org.apache.maven.plugins</groupId>
                    <artifactId>maven-checkstyle-plugin</artifactId>
                    <version>${maven.checkstyle.plugin.version}</version>
                </plugin>
            </plugins>
        </pluginManagement>

    </build>

    <dependencyManagement>
        <dependencies>
            <dependency>
                <groupId>org.wso2.carbon</groupId>
                <artifactId>org.wso2.carbon.ui</artifactId>
                <version>${carbon.kernel.version}</version>
            </dependency>
            <dependency>
                <groupId>org.eclipse.equinox</groupId>
                <artifactId>org.eclipse.equinox.http.servlet</artifactId>
                <version>${equinox.http.servlet.version}</version>
            </dependency>
            <dependency>
                <groupId>org.eclipse.equinox</groupId>
                <artifactId>org.eclipse.equinox.http.helper</artifactId>
                <version>${equinox.http.helper.version}</version>
            </dependency>
            <dependency>
                <groupId>org.eclipse.equinox</groupId>
                <artifactId>org.eclipse.equinox.jsp.jasper</artifactId>
                <version>${equinox.jsp.jasper.version}</version>
            </dependency>
            <dependency>
                <groupId>org.eclipse.equinox</groupId>
                <artifactId>javax.servlet.jsp</artifactId>
                <version>${javax.servlet.jsp.version}</version>
            </dependency>
            <dependency>
                <groupId>org.eclipse.microprofile</groupId>
                <artifactId>microprofile</artifactId>
                <version>${eclipse.microprofile.version}</version>
                <type>pom</type>
            </dependency>
            <dependency>
                <groupId>net.sf.ehcache.wso2</groupId>
                <artifactId>ehcache</artifactId>
                <version>${ehcache.version}</version>
            </dependency>
            <dependency>
                <groupId>org.apache.bcel.wso2</groupId>
                <artifactId>bcel</artifactId>
                <version>${bcel.wso2.version}</version>
            </dependency>
            <dependency>
                <groupId>org.ow2.asm</groupId>
                <artifactId>asm-all</artifactId>
                <version>${asm-all.version}</version>
            </dependency>
            <dependency>
                <groupId>cglib.wso2</groupId>
                <artifactId>cglib</artifactId>
                <version>${cglib.wso2.version}</version>
            </dependency>
            <dependency>
                <groupId>com.google.gdata.wso2</groupId>
                <artifactId>gdata-core</artifactId>
                <version>${gdata.core.wso2.version}</version>
            </dependency>
            <dependency>
                <groupId>com.google.code.gson</groupId>
                <artifactId>gson</artifactId>
                <version>${google.code.gson.version}</version>
            </dependency>
            <dependency>
                <groupId>org.apache.axis2.wso2</groupId>
                <artifactId>axis2-jibx</artifactId>
                <version>${axis2.jibx.wso2.version}</version>
            </dependency>
            <dependency>
                <groupId>org.jibx.wso2</groupId>
                <artifactId>jibx</artifactId>
                <version>${jibx.wso2.version}</version>
            </dependency>
            <dependency>
                <groupId>org.apache.axis2.wso2</groupId>
                <artifactId>axis2-jaxbri</artifactId>
                <version>${axis2.jaxb.wso2.version}</version>
            </dependency>
            <dependency>
                <groupId>org.wso2.carbon</groupId>
                <artifactId>org.wso2.carbon.core</artifactId>
                <version>${carbon.kernel.version}</version>
            </dependency>
            <dependency>
                <groupId>org.wso2.carbon</groupId>
                <artifactId>org.wso2.carbon.registry.core</artifactId>
                <version>${carbon.kernel.version}</version>
            </dependency>
            <dependency>
                <groupId>org.wso2.carbon</groupId>
                <artifactId>org.wso2.carbon.user.api</artifactId>
                <version>${carbon.kernel.version}</version>
            </dependency>
            <dependency>
                <groupId>org.apache.axis2.wso2</groupId>
                <artifactId>axis2</artifactId>
                <version>${axis2.wso2.version}</version>
            </dependency>
            <dependency>
                <groupId>org.apache.ws.commons.axiom.wso2</groupId>
                <artifactId>axiom</artifactId>
                <version>${axiom.wso2.version}</version>
            </dependency>
            <dependency>
                <groupId>org.wso2.carbon.identity.framework</groupId>
                <artifactId>org.wso2.carbon.identity.core</artifactId>
                <version>${carbon.identity.framework.version}</version>
            </dependency>
            <dependency>
                <groupId>org.wso2.carbon.identity.framework</groupId>
                <artifactId>org.wso2.carbon.identity.application.common</artifactId>
                <version>${carbon.identity.framework.version}</version>
            </dependency>
            <dependency>
                <groupId>org.wso2.carbon.registry</groupId>
                <artifactId>org.wso2.carbon.registry.resource.stub</artifactId>
                <version>${carbon.registry.version}</version>
            </dependency>
            <dependency>
                <groupId>org.wso2.identity</groupId>
                <artifactId>org.wso2.identity.integration.ui.pages</artifactId>
                <version>${project.version}</version>
                <scope>test</scope>
            </dependency>
            <dependency>
                <groupId>org.wso2.carbon</groupId>
                <artifactId>org.wso2.carbon.authenticator.stub</artifactId>
                <version>${carbon.kernel.version}</version>
            </dependency>
            <dependency>
                <groupId>org.wso2.carbon.identity.inbound.auth.oauth2</groupId>
                <artifactId>org.wso2.carbon.identity.oauth</artifactId>
                <version>${identity.inbound.auth.oauth.version}</version>
            </dependency>
            <dependency>
                <groupId>org.wso2.carbon.identity.inbound.auth.oauth2</groupId>
                <artifactId>org.wso2.carbon.identity.oauth.stub</artifactId>
                <version>${identity.inbound.auth.oauth.version}</version>
            </dependency>
            <dependency>
                <groupId>junit</groupId>
                <artifactId>junit</artifactId>
                <version>${junit.version}</version>
                <scope>test</scope>
            </dependency>
            <dependency>
                <groupId>javax.servlet</groupId>
                <artifactId>servlet-api</artifactId>
                <version>${sevlet.api.version}</version>
            </dependency>
            <dependency>
                <groupId>javax.servlet</groupId>
                <artifactId>jsp-api</artifactId>
                <version>${jsp.api.version}</version>
            </dependency>
            <dependency>
                <groupId>com.google.common.wso2</groupId>
                <artifactId>google-collect</artifactId>
                <version>${google.collect.wso2.version}</version>
            </dependency>
            <dependency>
                <groupId>org.apache.oltu.oauth2</groupId>
                <artifactId>org.apache.oltu.oauth2.client</artifactId>
                <version>${oauth2.client.version}</version>
            </dependency>
            <dependency>
                <groupId>org.wso2.carbon</groupId>
                <artifactId>org.wso2.carbon.utils</artifactId>
                <version>${carbon.kernel.version}</version>
                <exclusions>
                    <exclusion>
                        <groupId>org.yaml</groupId>
                        <artifactId>snakeyaml</artifactId>
                    </exclusion>
                </exclusions>
            </dependency>
            <dependency>
                <groupId>com.googlecode.json-simple</groupId>
                <artifactId>json-simple</artifactId>
                <version>${json.simple.version}</version>
            </dependency>
            <dependency>
                <groupId>org.openid4java</groupId>
                <artifactId>openid4java-consumer</artifactId>
                <version>${openid4java.consumer.version}</version>
            </dependency>
            <dependency>
                <groupId>javax.servlet</groupId>
                <artifactId>jstl</artifactId>
                <version>${jstl.version}</version>
            </dependency>
            <dependency>
                <groupId>taglibs</groupId>
                <artifactId>standard</artifactId>
                <version>${taglibs.version}</version>
            </dependency>
            <dependency>
                <groupId>commons-lang</groupId>
                <artifactId>commons-lang</artifactId>
                <version>${commons.lang.version}</version>
            </dependency>
            <dependency>
                <groupId>org.wso2.is</groupId>
                <artifactId>org.wso2.identity.passivests.filter</artifactId>
                <version>${project.version}</version>
            </dependency>
            <dependency>
                <groupId>org.apache.ws.commons.axiom</groupId>
                <artifactId>axiom-impl</artifactId>
                <version>${axiom.impl.version}</version>
            </dependency>
            <dependency>
                <groupId>org.apache.ws.commons.axiom</groupId>
                <artifactId>axiom-api</artifactId>
                <version>${axiom.version}</version>
            </dependency>
            <dependency>
                <groupId>org.opensaml</groupId>
                <artifactId>opensaml</artifactId>
                <version>${opensaml.version}</version>
            </dependency>
            <!--OpenSAML3 dependencies-->
            <dependency>
                <groupId>org.opensaml</groupId>
                <artifactId>opensaml-core</artifactId>
                <version>${opensaml3.version}</version>
            </dependency>
            <dependency>
                <groupId>org.opensaml</groupId>
                <artifactId>opensaml-soap-api</artifactId>
                <version>${opensaml3.version}</version>
            </dependency>
            <dependency>
                <groupId>org.opensaml</groupId>
                <artifactId>opensaml-soap-impl</artifactId>
                <version>${opensaml3.version}</version>
            </dependency>
            <dependency>
                <groupId>org.opensaml</groupId>
                <artifactId>opensaml-profile-api</artifactId>
                <version>${opensaml3.version}</version>
            </dependency>
            <dependency>
                <groupId>org.opensaml</groupId>
                <artifactId>opensaml-profile-impl</artifactId>
                <version>${opensaml3.version}</version>
            </dependency>
            <dependency>
                <groupId>org.opensaml</groupId>
                <artifactId>opensaml-saml-api</artifactId>
                <version>${opensaml3.version}</version>
            </dependency>
            <dependency>
                <groupId>org.opensaml</groupId>
                <artifactId>opensaml-saml-impl</artifactId>
                <version>${opensaml3.version}</version>
            </dependency>
            <dependency>
                <groupId>org.opensaml</groupId>
                <artifactId>opensaml-messaging-api</artifactId>
                <version>${opensaml3.version}</version>
            </dependency>
            <dependency>
                <groupId>org.opensaml</groupId>
                <artifactId>opensaml-messaging-impl</artifactId>
                <version>${opensaml3.version}</version>
            </dependency>
            <dependency>
                <groupId>org.opensaml</groupId>
                <artifactId>opensaml-security-api</artifactId>
                <version>${opensaml3.version}</version>
            </dependency>
            <dependency>
                <groupId>org.opensaml</groupId>
                <artifactId>opensaml-security-impl</artifactId>
                <version>${opensaml3.version}</version>
            </dependency>
            <dependency>
                <groupId>org.opensaml</groupId>
                <artifactId>opensaml-storage-api</artifactId>
                <version>${opensaml3.version}</version>
            </dependency>
            <dependency>
                <groupId>org.opensaml</groupId>
                <artifactId>opensaml-storage-impl</artifactId>
                <version>${opensaml3.version}</version>
            </dependency>
            <dependency>
                <groupId>org.opensaml</groupId>
                <artifactId>opensaml-xacml-api</artifactId>
                <version>${opensaml3.version}</version>
            </dependency>
            <dependency>
                <groupId>org.opensaml</groupId>
                <artifactId>opensaml-xacml-impl</artifactId>
                <version>${opensaml3.version}</version>
            </dependency>
            <dependency>
                <groupId>org.opensaml</groupId>
                <artifactId>opensaml-xacml-saml-api</artifactId>
                <version>${opensaml3.version}</version>
            </dependency>
            <dependency>
                <groupId>org.opensaml</groupId>
                <artifactId>opensaml-xacml-saml-impl</artifactId>
                <version>${opensaml3.version}</version>
            </dependency>
            <dependency>
                <groupId>org.opensaml</groupId>
                <artifactId>opensaml-xmlsec-api</artifactId>
                <version>${opensaml3.version}</version>
            </dependency>
            <dependency>
                <groupId>org.opensaml</groupId>
                <artifactId>opensaml-xmlsec-impl</artifactId>
                <version>${opensaml3.version}</version>
            </dependency>
            <dependency>
                <groupId>net.shibboleth.utilities</groupId>
                <artifactId>java-support</artifactId>
                <version>${shibboleth.version}</version>
            </dependency>
            <!--End of OpenSAML3 dependencies-->
            <dependency>
                <groupId>org.wso2.orbit.joda-time</groupId>
                <artifactId>joda-time</artifactId>
                <version>${joda.wso2.version}</version>
            </dependency>
            <dependency>
                <groupId>xalan</groupId>
                <artifactId>xalan</artifactId>
                <version>${xalan.version}</version>
            </dependency>
            <dependency>
                <groupId>xalan.wso2</groupId>
                <artifactId>xalan</artifactId>
                <version>${xalan.wso2.version}</version>
            </dependency>
            <dependency>
                <groupId>xml-apis</groupId>
                <artifactId>xml-apis</artifactId>
                <version>${xml.apis.version}</version>
            </dependency>
            <dependency>
                <groupId>org.wso2.carbon.identity.agent.sso.java</groupId>
                <artifactId>org.wso2.carbon.identity.sso.agent</artifactId>
                <version>${identity.agent.sso.version}</version>
            </dependency>
            <dependency>
                <groupId>org.wso2.orbit.org.apache.neethi</groupId>
                <artifactId>neethi</artifactId>
                <version>${neethi.wso2.version}</version>
            </dependency>
            <dependency>
                <groupId>org.wso2.orbit.org.opensaml</groupId>
                <artifactId>opensaml</artifactId>
                <version>${opensaml2.wso2.version}</version>
            </dependency>
            <dependency>
                <groupId>org.wso2.carbon</groupId>
                <artifactId>org.wso2.carbon.addressing</artifactId>
                <version>${carbon.kernel.version}</version>
            </dependency>
            <dependency>
                <groupId>org.apache.rampart.wso2</groupId>
                <artifactId>rampart-core</artifactId>
                <version>${rampart.wso2.version}</version>
            </dependency>
            <dependency>
                <groupId>org.apache.rampart.wso2</groupId>
                <artifactId>rampart-policy</artifactId>
                <version>${rampart.wso2.version}</version>
            </dependency>
            <dependency>
                <groupId>org.apache.rampart.wso2</groupId>
                <artifactId>rampart-trust</artifactId>
                <version>${rampart.wso2.version}</version>
            </dependency>
            <dependency>
                <groupId>org.apache.ws.security.wso2</groupId>
                <artifactId>wss4j</artifactId>
                <version>${wss4j.wso2.version}</version>
            </dependency>
            <dependency>
                <groupId>org.apache.httpcomponents.wso2</groupId>
                <artifactId>httpcore</artifactId>
                <version>${httpcore.wso2.version}</version>
            </dependency>
            <dependency>
                <groupId>org.wso2.carbon.identity.user.ws</groupId>
                <artifactId>org.wso2.carbon.um.ws.api.stub</artifactId>
                <version>${identity.user.ws.version}</version>
            </dependency>
            <dependency>
                <groupId>org.wso2.carbon.identity.user.ws</groupId>
                <artifactId>org.wso2.carbon.um.ws.api</artifactId>
                <version>${identity.user.ws.version}</version>
            </dependency>
            <dependency>
                <groupId>org.wso2.carbon.identity</groupId>
                <artifactId>org.wso2.carbon.authenticator.stub</artifactId>
                <version>${carbon.kernel.version}</version>
            </dependency>
            <dependency>
                <groupId>org.wso2.carbon.identity.framework</groupId>
                <artifactId>org.wso2.carbon.identity.entitlement</artifactId>
                <version>${carbon.identity.framework.version}</version>
            </dependency>
            <dependency>
                <groupId>org.wso2.carbon.identity.framework</groupId>
                <artifactId>org.wso2.carbon.identity.entitlement.stub</artifactId>
                <version>${carbon.identity.framework.version}</version>
            </dependency>
            <dependency>
                <groupId>org.wso2.securevault</groupId>
                <artifactId>org.wso2.securevault</artifactId>
                <version>${securevault.wso2.version}</version>
            </dependency>
            <dependency>
                <groupId>org.apache.httpcomponents</groupId>
                <artifactId>httpclient</artifactId>
                <version>${httpclient.version}</version>
            </dependency>
            <dependency>
                <groupId>commons-httpclient</groupId>
                <artifactId>commons-httpclient</artifactId>
                <version>${commons.httpclient.version}</version>
            </dependency>
            <dependency>
                <groupId>org.wso2.is</groupId>
                <artifactId>org.wso2.identity.styles</artifactId>
                <version>${project.version}</version>
            </dependency>
            <dependency>
                <groupId>org.wso2.carbon</groupId>
                <artifactId>org.wso2.carbon.core.ui.feature</artifactId>
                <version>${carbon.kernel.version}</version>
                <type>zip</type>
            </dependency>
            <dependency>
                <groupId>org.wso2.carbon</groupId>
                <artifactId>org.wso2.carbon.core.ui.feature</artifactId>
                <version>${carbon.kernel.version}</version>
            </dependency>
            <dependency>
                <groupId>org.wso2.identity</groupId>
                <artifactId>org.wso2.stratos.identity.dashboard.ui</artifactId>
                <version>${stratos.version.221}</version>
            </dependency>
            <dependency>
                <groupId>org.testng</groupId>
                <artifactId>testng</artifactId>
                <version>${testng.version}</version>
                <scope>test</scope>
            </dependency>
            <dependency>
                <groupId>org.wso2.carbon.identity.framework</groupId>
                <artifactId>org.wso2.carbon.user.mgt.stub</artifactId>
                <version>${carbon.identity.framework.version}</version>
            </dependency>
            <dependency>
                <groupId>org.wso2.carbon.identity.inbound.auth.sts</groupId>
                <artifactId>org.wso2.carbon.identity.sts.passive.stub</artifactId>
                <version>${identity.inbound.auth.sts.version}</version>
            </dependency>
            <dependency>
                <groupId>org.wso2.carbon</groupId>
                <artifactId>SecVerifier</artifactId>
                <version>${carbon.kernel.version}</version>
                <type>aar</type>
            </dependency>
            <dependency>
                <groupId>emma</groupId>
                <artifactId>emma</artifactId>
                <version>${emma.version}</version>
            </dependency>
            <dependency>
                <groupId>org.wso2.orbit.com.h2database</groupId>
                <artifactId>h2</artifactId>
                <version>${h2database.wso2.version}</version>
            </dependency>
            <dependency>
                <groupId>org.apache.rampart</groupId>
                <artifactId>rampart</artifactId>
                <type>mar</type>
                <version>${rampart.wso2.version}</version>
            </dependency>
            <dependency>
                <groupId>org.wso2.carbon.identity.framework</groupId>
                <artifactId>org.wso2.carbon.identity.application.mgt.stub</artifactId>
                <version>${carbon.identity.framework.version}</version>
                <scope>compile</scope>
            </dependency>
            <dependency>
                <groupId>org.wso2.carbon.identity.framework</groupId>
                <artifactId>org.wso2.carbon.identity.application.default.auth.sequence.mgt.stub</artifactId>
                <version>${carbon.identity.framework.version}</version>
                <scope>compile</scope>
            </dependency>
            <dependency>
                <groupId>org.wso2.carbon.identity.framework</groupId>
                <artifactId>org.wso2.carbon.identity.functions.library.mgt.stub</artifactId>
                <version>${carbon.identity.framework.version}</version>
                <scope>compile</scope>
            </dependency>
            <dependency>
                <groupId>org.wso2.carbon.identity.framework</groupId>
                <artifactId>org.wso2.carbon.idp.mgt.stub</artifactId>
                <version>${carbon.identity.framework.version}</version>
                <scope>compile</scope>
            </dependency>
            <dependency>
                <groupId>org.wso2.identity</groupId>
                <artifactId>org.wso2.identity.integration.common.clients</artifactId>
                <version>${project.version}</version>
                <scope>compile</scope>
            </dependency>
            <dependency>
                <groupId>org.wso2.identity</groupId>
                <artifactId>org.wso2.identity.integration.common.utils</artifactId>
                <version>${project.version}</version>
                <scope>compile</scope>
            </dependency>
            <dependency>
                <groupId>org.wso2.carbon.identity.inbound.provisioning.scim</groupId>
                <artifactId>org.wso2.carbon.identity.scim.common.stub</artifactId>
                <version>${identity.inbound.provisioning.scim.version}</version>
                <scope>compile</scope>
            </dependency>
            <dependency>
                <groupId>org.wso2.carbon.identity.inbound.provisioning.scim2</groupId>
                <artifactId>org.wso2.carbon.identity.scim2.common</artifactId>
                <version>${identity.inbound.provisioning.scim2.version}</version>
                <scope>compile</scope>
            </dependency>
            <dependency>
                <groupId>org.wso2.carbon.identity.framework</groupId>
                <artifactId>org.wso2.carbon.identity.user.store.configuration.stub</artifactId>
                <version>${carbon.identity.framework.version}</version>
                <scope>compile</scope>
            </dependency>
            <dependency>
                <groupId>org.wso2.carbon.identity.framework</groupId>
                <artifactId>org.wso2.carbon.identity.user.store.count.stub</artifactId>
                <version>${carbon.identity.framework.version}</version>
                <scope>compile</scope>
            </dependency>
            <dependency>
                <groupId>org.wso2.carbon</groupId>
                <artifactId>org.wso2.carbon.user.core</artifactId>
                <version>${carbon.kernel.version}</version>
                <scope>compile</scope>
            </dependency>
            <dependency>
                <groupId>org.wso2.carbon.identity.framework</groupId>
                <artifactId>org.wso2.carbon.identity.mgt</artifactId>
                <version>${carbon.identity.framework.version}</version>
            </dependency>
            <dependency>
                <groupId>org.wso2.carbon.identity.framework</groupId>
                <artifactId>org.wso2.carbon.identity.mgt.stub</artifactId>
                <version>${carbon.identity.framework.version}</version>
                <scope>compile</scope>
            </dependency>
            <dependency>
                <groupId>org.wso2.carbon.identity.framework</groupId>
                <artifactId>org.wso2.carbon.identity.template.mgt</artifactId>
                <version>${carbon.identity.framework.version}</version>
            </dependency>
            <dependency>
                <groupId>org.wso2.carbon.identity.framework</groupId>
                <artifactId>org.wso2.carbon.identity.template.mgt.ui</artifactId>
                <version>${carbon.identity.framework.version}</version>
            </dependency>
            <dependency>
                <groupId>org.wso2.carbon.identity.framework</groupId>
                <artifactId>org.wso2.carbon.identity.template.mgt.endpoint</artifactId>
                <version>${carbon.identity.framework.version}</version>
            </dependency>
            <dependency>
                <groupId>org.wso2.carbon.identity.inbound.auth.saml2</groupId>
                <artifactId>org.wso2.carbon.identity.sso.saml.stub</artifactId>
                <version>${identity.inbound.auth.saml.version}</version>
                <scope>compile</scope>
            </dependency>
            <dependency>
                <groupId>org.wso2.carbon.identity.framework</groupId>
                <artifactId>org.wso2.carbon.claim.mgt.stub</artifactId>
                <version>${carbon.identity.framework.version}</version>
                <scope>compile</scope>
            </dependency>
            <dependency>
                <groupId>org.wso2.carbon.identity.framework</groupId>
                <artifactId>org.wso2.carbon.identity.claim.metadata.mgt.stub</artifactId>
                <version>${carbon.identity.framework.version}</version>
                <scope>compile</scope>
            </dependency>
            <dependency>
                <groupId>org.wso2.carbon.identity.framework</groupId>
                <artifactId>org.wso2.carbon.identity.claim.metadata.mgt</artifactId>
                <version>${carbon.identity.framework.version}</version>
                <scope>compile</scope>
            </dependency>
            <dependency>
                <groupId>org.wso2.carbon.identity.inbound.auth.openid</groupId>
                <artifactId>org.wso2.carbon.identity.provider.openid.stub</artifactId>
                <version>${identity.inbound.auth.openid.version}</version>
                <scope>compile</scope>
            </dependency>
            <dependency>
                <groupId>org.wso2.carbon.identity.association.account</groupId>
                <artifactId>org.wso2.carbon.identity.user.account.association.stub</artifactId>
                <version>${identity.user.account.association.version}</version>
            </dependency>
            <dependency>
                <groupId>org.wso2.carbon.identity.framework</groupId>
                <artifactId>org.wso2.carbon.identity.governance.stub</artifactId>
                <version>${carbon.identity.framework.version}</version>
            </dependency>
            <dependency>
                <groupId>org.wso2.carbon.identity.governance</groupId>
                <artifactId>org.wso2.carbon.identity.recovery</artifactId>
                <version>${identity.governance.version}</version>
            </dependency>
            <dependency>
                <groupId>org.wso2.carbon.identity.governance</groupId>
                <artifactId>org.wso2.carbon.identity.recovery.stub</artifactId>
                <version>${identity.governance.version}</version>
            </dependency>
            <dependency>
                <groupId>org.wso2.carbon.deployment</groupId>
                <artifactId>org.wso2.carbon.service.mgt.stub</artifactId>
                <version>${carbon.deployment.version}</version>
                <scope>test</scope>
            </dependency>
            <dependency>
                <groupId>org.wso2.carbon.deployment</groupId>
                <artifactId>org.wso2.carbon.webapp.mgt.stub</artifactId>
                <version>${carbon.deployment.version}</version>
                <scope>test</scope>
            </dependency>
            <dependency>
                <groupId>org.wso2.carbon.automation</groupId>
                <artifactId>org.wso2.carbon.automation.test.utils</artifactId>
                <version>${carbon.automation.version}</version>
            </dependency>
            <dependency>
                <groupId>org.wso2.carbon.automation</groupId>
                <artifactId>org.wso2.carbon.automation.engine</artifactId>
                <version>${carbon.automation.version}</version>
            </dependency>
            <dependency>
                <groupId>org.wso2.carbon.automation</groupId>
                <artifactId>org.wso2.carbon.automation.extensions</artifactId>
                <version>${carbon.automation.version}</version>
                <exclusions>
                    <exclusion>
                        <groupId>com.saucelabs.selenium</groupId> <!-- Exclude Project-E from Project-B -->
                        <artifactId>sauce-ondemand-driver</artifactId>
                    </exclusion>
                    <exclusion>
                        <groupId>com.saucelabs.selenium</groupId> <!-- Exclude Project-E from Project-B -->
                        <artifactId>selenium-client-factory</artifactId>
                    </exclusion>
                </exclusions>
            </dependency>
            <dependency>
                <groupId>org.wso2.carbon.automationutils</groupId>
                <artifactId>org.wso2.carbon.integration.common.extensions</artifactId>
                <version>${carbon.automationutils.version}</version>
            </dependency>
            <dependency>
                <groupId>org.wso2.carbon.automationutils</groupId>
                <artifactId>org.wso2.carbon.integration.common.utils</artifactId>
                <version>${carbon.automationutils.version}</version>
            </dependency>
            <dependency>
                <groupId>org.wso2.carbon.automationutils</groupId>
                <artifactId>org.wso2.carbon.integration.common.admin.client</artifactId>
                <version>${carbon.automationutils.version}</version>
            </dependency>
            <dependency>
                <groupId>org.wso2.is</groupId>
                <artifactId>org.wso2.identity.integration.common.clients</artifactId>
                <version>${project.version}</version>
                <scope>compile</scope>
            </dependency>
            <dependency>
                <groupId>org.wso2.is</groupId>
                <artifactId>org.wso2.identity.integration.common.utils</artifactId>
                <version>${project.version}</version>
                <scope>compile</scope>
            </dependency>
            <dependency>
                <groupId>org.wso2.charon</groupId>
                <artifactId>org.wso2.charon.core</artifactId>
                <version>${charon.orbit.version}</version>
            </dependency>
            <dependency>
                <groupId>org.apache.wink</groupId>
                <artifactId>wink-client</artifactId>
                <version>${apache.wink.version}</version>
            </dependency>
            <dependency>
                <groupId>org.apache.ws.security</groupId>
                <artifactId>wss4j</artifactId>
                <version>${apache.ws.security.version}</version>
            </dependency>
            <dependency>
                <groupId>commons-collections</groupId>
                <artifactId>commons-collections</artifactId>
                <version>${commons-collections.version}</version>
            </dependency>
            <dependency>
                <groupId>org.slf4j</groupId>
                <artifactId>slf4j-simple</artifactId>
                <version>${slf4j.version}</version>
            </dependency>

            <dependency>
                <groupId>org.slf4j</groupId>
                <artifactId>slf4j-log4j12</artifactId>
                <version>${slf4j.version}</version>
            </dependency>
            <dependency>
                <groupId>org.apache.openejb</groupId>
                <artifactId>openejb-core</artifactId>
                <version>${apache.openejb.version}</version>
                <scope>test</scope>
            </dependency>
            <dependency>
                <groupId>org.apache.httpcomponents.wso2</groupId>
                <artifactId>httpclient</artifactId>
                <version>${orbit.version.commons.httpclient}</version>
            </dependency>
            <dependency>
                <groupId>org.apache.axis2.wso2</groupId>
                <artifactId>axis2-client</artifactId>
                <version>${axis2.client.version}</version>
            </dependency>
            <dependency>
                <groupId>org.wso2.orbit.com.nimbusds</groupId>
                <artifactId>nimbus-jose-jwt</artifactId>
                <version>${nimbusds.version}</version>
            </dependency>
            <dependency>
                <groupId>com.nimbusds</groupId>
                <artifactId>oauth2-oidc-sdk</artifactId>
                <version>${nimbus.oidc.sdk.version}</version>
            </dependency>
            <dependency>
                <groupId>org.wso2.orbit.commons-codec</groupId>
                <artifactId>commons-codec</artifactId>
                <version>${commons-codec.version}</version>
            </dependency>
            <dependency>
                <groupId>org.wso2.carbon.identity.framework</groupId>
                <artifactId>org.wso2.carbon.identity.user.registration.stub</artifactId>
                <version>${carbon.identity.framework.version}</version>
            </dependency>
            <dependency>
                <groupId>org.wso2.carbon.identity.framework</groupId>
                <artifactId>org.wso2.carbon.identity.user.profile.stub</artifactId>
                <version>${carbon.identity.framework.version}</version>
            </dependency>
            <dependency>
                <groupId>org.wso2.carbon.identity.fetch.remote</groupId>
                <artifactId>org.wso2.carbon.identity.remotefetch.common</artifactId>
                <version>${org.wso2.carbon.identity.remotefetch.version}</version>
            </dependency>
            <dependency>
                <groupId>org.wso2.carbon.identity.fetch.remote</groupId>
                <artifactId>org.wso2.carbon.identity.remotefetch.core</artifactId>
                <version>${org.wso2.carbon.identity.remotefetch.version}</version>
            </dependency>
            <dependency>
                <groupId>org.wso2.carbon.identity.fetch.remote</groupId>
                <artifactId>org.wso2.carbon.identity.remotefetch.core.ui</artifactId>
                <version>${org.wso2.carbon.identity.remotefetch.version}</version>
            </dependency>
            <dependency>
                <groupId>org.wso2.carbon.identity.fetch.remote</groupId>
                <artifactId>org.wso2.carbon.identity.remotefetch.core.feature</artifactId>
                <version>${org.wso2.carbon.identity.remotefetch.version}</version>
            </dependency>
            <dependency>
                <groupId>org.eclipse.jgit</groupId>
                <artifactId>org.eclipse.jgit</artifactId>
                <version>${org.jgit.version}</version>
            </dependency>
            <dependency>
                <groupId>com.googlecode.javaewah</groupId>
                <artifactId>JavaEWAH</artifactId>
                <version>${javaewah.version}</version>
            </dependency>
            <dependency>
                <groupId>org.wso2.is</groupId>
                <artifactId>org.wso2.carbon.identity.test.integration.service.stubs</artifactId>
                <version>${project.version}</version>
            </dependency>
            <dependency>
                <groupId>org.wso2.carbon.identity.framework</groupId>
                <artifactId>org.wso2.carbon.identity.workflow.mgt.stub</artifactId>
                <version>${carbon.identity.framework.version}</version>
            </dependency>
            <dependency>
                <groupId>org.wso2.carbon.identity.framework</groupId>
                <artifactId>org.wso2.carbon.security.mgt.stub</artifactId>
                <version>${carbon.identity.framework.version}</version>
            </dependency>
            <dependency>
                <groupId>org.wso2.carbon.identity.workflow.impl.bps</groupId>
                <artifactId>org.wso2.carbon.identity.workflow.impl.stub</artifactId>
                <version>${identity.workflow.impl.bps.version}</version>
            </dependency>
            <dependency>
                <groupId>org.jacoco</groupId>
                <artifactId>org.jacoco.agent</artifactId>
                <version>${jacoco.agent.version}</version>
            </dependency>
            <dependency>
                <groupId>org.wso2.carbon</groupId>
                <artifactId>org.wso2.carbon.core.services</artifactId>
                <version>${carbon.kernel.version}</version>
            </dependency>
            <dependency>
                <groupId>org.apache.tomcat.wso2</groupId>
                <artifactId>tomcat</artifactId>
                <version>${org.apache.tomcat.wso2.version}</version>
            </dependency>
            <dependency>
                <groupId>org.opensaml</groupId>
                <artifactId>xmltooling</artifactId>
                <version>${xmltooling.version}</version>
            </dependency>
            <dependency>
                <groupId>org.opensaml</groupId>
                <artifactId>openws</artifactId>
                <version>${openws.version}</version>
            </dependency>
            <dependency>
                <groupId>org.wso2.carbon.identity.framework</groupId>
                <artifactId>org.wso2.carbon.identity.application.mgt</artifactId>
                <version>${carbon.identity.framework.version}</version>
            </dependency>
            <dependency>
                <groupId>org.wso2.carbon.identity.framework</groupId>
                <artifactId>org.wso2.carbon.identity.functions.library.mgt</artifactId>
                <version>${carbon.identity.framework.version}</version>
            </dependency>
            <dependency>
                <groupId>org.wso2.carbon.identity.framework</groupId>
                <artifactId>org.wso2.carbon.identity.user.functionality.mgt</artifactId>
                <version>${carbon.identity.framework.version}</version>
            </dependency>
            <dependency>
                <groupId>xerces</groupId>
                <artifactId>xercesImpl</artifactId>
                <version>${xercesImpl.version}</version>
            </dependency>
            <dependency>
                <groupId>org.wso2.carbon.identity.framework</groupId>
                <artifactId>org.wso2.carbon.identity.workflow.mgt</artifactId>
                <version>${carbon.identity.framework.version}</version>
            </dependency>
            <dependency>
                <groupId>org.wso2.carbon.identity.workflow.impl.bps</groupId>
                <artifactId>org.wso2.carbon.identity.workflow.impl</artifactId>
                <version>${identity.workflow.impl.bps.version}</version>
            </dependency>
            <dependency>
                <groupId>org.wso2.carbon.identity.framework</groupId>
                <artifactId>org.wso2.carbon.identity.application.authentication.framework</artifactId>
                <version>${carbon.identity.framework.version}</version>
            </dependency>
            <dependency>
                <groupId>org.wso2.carbon.identity.framework</groupId>
                <artifactId>org.wso2.carbon.user.mgt.common</artifactId>
                <version>${carbon.identity.framework.version}</version>
            </dependency>
            <dependency>
                <groupId>org.wso2.carbon.identity.framework</groupId>
                <artifactId>org.wso2.carbon.identity.role.mgt.core</artifactId>
                <version>${carbon.identity.framework.version}</version>
            </dependency>
            <dependency>
                <groupId>org.wso2.carbon.identity.framework</groupId>
                <artifactId>org.wso2.carbon.identity.secret.mgt.core</artifactId>
                <version>${carbon.identity.framework.version}</version>
            </dependency>
            <dependency>
                <groupId>org.wso2.carbon.identity.saml.common</groupId>
                <artifactId>org.wso2.carbon.identity.saml.common.util</artifactId>
                <version>${saml.common.util.version}</version>
            </dependency>
            <dependency>
                <groupId>commons-codec</groupId>
                <artifactId>commons-codec</artifactId>
                <version>${commons.codec.version}</version>
            </dependency>
            <dependency>
                <groupId>org.apache.ws.commons.schema.wso2</groupId>
                <artifactId>XmlSchema</artifactId>
                <version>${XmlSchema.version}</version>
            </dependency>
            <dependency>
                <groupId>wsdl4j.wso2</groupId>
                <artifactId>wsdl4j</artifactId>
                <version>${wsdl4j.version}</version>
            </dependency>
            <dependency>
                <groupId>org.wso2.carbon.analytics-common</groupId>
                <artifactId>org.wso2.carbon.databridge.commons</artifactId>
                <scope>test</scope>
                <version>${carbon.analytics-common.version}</version>
            </dependency>
            <dependency>
                <groupId>org.wso2.carbon.analytics-common</groupId>
                <artifactId>org.wso2.carbon.databridge.core</artifactId>
                <scope>test</scope>
                <version>${carbon.analytics-common.version}</version>
            </dependency>
            <dependency>
                <groupId>org.wso2.carbon.analytics-common</groupId>
                <artifactId>org.wso2.carbon.databridge.receiver.thrift</artifactId>
                <scope>test</scope>
                <version>${carbon.analytics-common.version}</version>
            </dependency>
            <dependency>
                <groupId>org.wso2.carbon.multitenancy</groupId>
                <artifactId>org.wso2.carbon.tenant.mgt.stub</artifactId>
                <version>${carbon.multitenancy.version}</version>
            </dependency>
            <dependency>
                <groupId>commons-pool.wso2</groupId>
                <artifactId>commons-pool</artifactId>
                <version>${commons.pool.wso2.version}</version>
            </dependency>

            <!-- Outbound Authenticators -->
            <dependency>
                <groupId>org.wso2.carbon.identity.outbound.auth.oidc</groupId>
                <artifactId>org.wso2.carbon.identity.application.authenticator.oidc</artifactId>
                <version>${identity.outbound.auth.oidc.version}</version>
            </dependency>
            <dependency>
                <groupId>org.wso2.carbon.identity.outbound.auth.sts.passive</groupId>
                <artifactId>org.wso2.carbon.identity.application.authenticator.passive.sts</artifactId>
                <version>${identity.outbound.auth.passive.sts.version}</version>
            </dependency>
            <dependency>
                <groupId>org.wso2.carbon.identity.outbound.auth.saml2</groupId>
                <artifactId>org.wso2.carbon.identity.application.authenticator.samlsso</artifactId>
                <version>${identity.outbound.auth.samlsso.version}</version>
            </dependency>

            <!-- Social Authenticators -->
            <dependency>
                <groupId>org.wso2.carbon.identity.outbound.auth.facebook</groupId>
                <artifactId>org.wso2.carbon.identity.application.authenticator.facebook</artifactId>
                <version>${social.authenticator.facebook.version}</version>
            </dependency>
            <dependency>
                <groupId>org.wso2.carbon.identity.outbound.auth.google</groupId>
                <artifactId>org.wso2.carbon.identity.application.authenticator.google</artifactId>
                <version>${social.authenticator.google.version}</version>
            </dependency>
            <dependency>
                <groupId>org.wso2.carbon.identity.outbound.auth.live</groupId>
                <artifactId>org.wso2.carbon.identity.application.authenticator.live</artifactId>
                <version>${social.authenticator.windowslive.version}</version>
            </dependency>
            <dependency>
                <groupId>org.wso2.carbon.identity.outbound.auth.yahoo</groupId>
                <artifactId>org.wso2.carbon.identity.application.authenticator.yahoo</artifactId>
                <version>${social.authenticator.yahoo.version}</version>
            </dependency>

            <!-- Provisioning Connectors -->
            <dependency>
                <groupId>org.wso2.carbon.identity.outbound.provisioning.google</groupId>
                <artifactId>org.wso2.carbon.identity.provisioning.connector.google</artifactId>
                <version>${provisioning.connector.google.version}</version>
            </dependency>
            <dependency>
                <groupId>org.wso2.carbon.identity.outbound.provisioning.salesforce</groupId>
                <artifactId>org.wso2.carbon.identity.provisioning.connector.salesforce</artifactId>
                <version>${provisioning.connector.salesforce.version}</version>
            </dependency>
            <dependency>
                <groupId>org.wso2.carbon.identity.outbound.provisioning.scim</groupId>
                <artifactId>org.wso2.carbon.identity.provisioning.connector.scim</artifactId>
                <version>${provisioning.connector.scim.version}</version>
            </dependency>

            <!-- Local Authenticators -->
            <dependency>
                <groupId>org.wso2.carbon.identity.application.auth.basic</groupId>
                <artifactId>org.wso2.carbon.identity.application.authenticator.basicauth</artifactId>
                <version>${identity.local.auth.basicauth.version}</version>
            </dependency>
            <dependency>
                <groupId>org.wso2.carbon.identity.local.auth.iwa</groupId>
                <artifactId>org.wso2.carbon.identity.application.authenticator.iwa</artifactId>
                <version>${identity.local.auth.iwa.version}</version>
            </dependency>
            <dependency>
                <groupId>org.wso2.carbon.identity.local.auth.fido</groupId>
                <artifactId>org.wso2.carbon.identity.application.authenticator.fido</artifactId>
                <version>${identity.local.auth.fido.version}</version>
            </dependency>
            <dependency>
                <groupId>org.wso2.carbon.identity.local.auth.fido</groupId>
                <artifactId>org.wso2.carbon.identity.application.authenticator.fido2</artifactId>
                <version>${identity.local.auth.fido.version}</version>
            </dependency>
            <dependency>
                <groupId>org.wso2.carbon.identity.local.auth.fido</groupId>
                <artifactId>org.wso2.carbon.identity.application.authenticator.fido2.server.feature</artifactId>
                <version>${identity.local.auth.fido.version}</version>
            </dependency>
            <dependency>
                <groupId>org.wso2.carbon.identity.application.auth.basic</groupId>
                <artifactId>org.wso2.carbon.identity.application.authenticator.basicauth.jwt</artifactId>
                <version>${identity.local.auth.basicauth.version}</version>
            </dependency>
            <dependency>
                <groupId>org.wso2.carbon.identity.application.auth.basic</groupId>
                <artifactId>org.wso2.carbon.identity.application.authentication.handler.identifier</artifactId>
                <version>${identity.local.auth.basicauth.version}</version>
            </dependency>
            <dependency>
                <groupId>org.wso2.carbon.identity.application.auth.basic</groupId>
                <artifactId>org.wso2.carbon.identity.application.authentication.handler.session</artifactId>
                <version>${identity.local.auth.basicauth.version}</version>
            </dependency>
            <dependency>
                <groupId>org.wso2.carbon.extension.identity.oauth.addons</groupId>
                <artifactId>org.wso2.carbon.identity.oauth2.token.handler.clientauth.mutualtls</artifactId>
                <version>${identity.oauth.addons.version}</version>
            </dependency>

            <!-- Local Authentication API Connector -->
            <dependency>
                <groupId>org.wso2.carbon.identity.local.auth.api</groupId>
                <artifactId>org.wso2.carbon.identity.local.auth.api.core</artifactId>
                <version>${identity.local.auth.api.version}</version>
            </dependency>

            <!-- OAuth2 Grant Type extensions -->
            <dependency>
                <groupId>org.wso2.carbon.extension.identity.oauth2.grantType.jwt</groupId>
                <artifactId>org.wso2.carbon.identity.oauth2.grant.jwt</artifactId>
                <version>${identity.oauth2.jwt.bearer.grant.version}</version>
            </dependency>

            <!-- Forget-me tool. -->
            <dependency>
                <groupId>org.wso2.carbon.privacy</groupId>
                <artifactId>org.wso2.carbon.privacy.forgetme.conf</artifactId>
                <version>${forgetme.tool.version}</version>
            </dependency>
            <dependency>
                <groupId>org.wso2.carbon.privacy</groupId>
                <artifactId>org.wso2.carbon.privacy.forgetme.tool</artifactId>
                <version>${forgetme.tool.version}</version>
            </dependency>

            <!--Conditional authenticator functions-->
            <dependency>
                <groupId>org.wso2.carbon.identity.conditional.auth.functions</groupId>
                <artifactId>org.wso2.carbon.identity.conditional.auth.functions.user</artifactId>
                <version>${conditional.authentication.functions.version}</version>
            </dependency>
            <dependency>
                <groupId>org.wso2.carbon.identity.conditional.auth.functions</groupId>
                <artifactId>org.wso2.carbon.identity.conditional.auth.functions.notification</artifactId>
                <version>${conditional.authentication.functions.version}</version>
            </dependency>
            <dependency>
                <groupId>org.wso2.carbon.identity.conditional.auth.functions</groupId>
                <artifactId>org.wso2.carbon.identity.conditional.auth.functions.cookie</artifactId>
                <version>${conditional.authentication.functions.version}</version>
            </dependency>
            <dependency>
                <groupId>org.wso2.carbon.identity.conditional.auth.functions</groupId>
                <artifactId>org.wso2.carbon.identity.conditional.auth.functions.analytics</artifactId>
                <version>${conditional.authentication.functions.version}</version>
            </dependency>
            <dependency>
                <groupId>org.wso2.carbon.identity.conditional.auth.functions</groupId>
                <artifactId>org.wso2.carbon.identity.conditional.auth.functions.choreo</artifactId>
                <version>${conditional.authentication.functions.version}</version>
            </dependency>
            <!-- Other Connectors packed with IS -->
            <dependency>
                <groupId>org.wso2.carbon.extension.identity.authenticator.outbound.emailotp</groupId>
                <artifactId>org.wso2.carbon.identity.authenticator.emailotp</artifactId>
                <version>${authenticator.emailotp.version}</version>
            </dependency>
            <dependency>
                <groupId>org.wso2.carbon.extension.identity.authenticator.outbound.smsotp</groupId>
                <artifactId>org.wso2.carbon.extension.identity.authenticator.smsotp.connector</artifactId>
                <version>${authenticator.smsotp.version}</version>
            </dependency>
            <dependency>
                <groupId>org.wso2.carbon.extension.identity.authenticator.outbound.twitter</groupId>
                <artifactId>org.wso2.carbon.extension.identity.authenticator.twitter.connector</artifactId>
                <version>${authenticator.twitter.version}</version>
            </dependency>
            <dependency>
                <groupId>org.wso2.carbon.extension.identity.authenticator.outbound.office365</groupId>
                <artifactId>org.wso2.carbon.extension.identity.authenticator.office365.connector</artifactId>
                <version>${authenticator.office365.version}</version>
            </dependency>
            <dependency>
                <groupId>org.wso2.carbon.extension.identity.authenticator.outbound.totp</groupId>
                <artifactId>org.wso2.carbon.extension.identity.authenticator.totp.connector</artifactId>
                <version>${authenticator.totp.version}</version>
            </dependency>
            <dependency>
                <groupId>org.wso2.carbon.extension.identity.authenticator.outbound.x509Certificate</groupId>
                <artifactId>org.wso2.carbon.extension.identity.authenticator.x509Certificate.connector</artifactId>
                <version>${authenticator.x509.version}</version>
            </dependency>

            <!--Hash providers-->
            <dependency>
                <groupId>org.wso2.carbon.identity.hash.provider.pbkdf2</groupId>
                <artifactId>org.wso2.carbon.identity.hash.provider.pbkdf2.server.feature</artifactId>
                <version>${hashprovider.pbkdf2.version}</version>
            </dependency>

            <!-- API server and API user common dependencies -->
            <dependency>
                <groupId>org.wso2.carbon.identity.server.api</groupId>
                <artifactId>org.wso2.carbon.identity.api.server.common</artifactId>
                <version>${identity.server.api.version}</version>
            </dependency>
            <dependency>
                <groupId>org.wso2.carbon.identity.user.api</groupId>
                <artifactId>org.wso2.carbon.identity.api.user.common</artifactId>
                <version>${identity.user.api.version}</version>
            </dependency>

            <!--
                Dependencies from this point is used in p2 profile gen, added here to get them updated along with
                versions plugin (version plugin only reads the dependencies in dependencyManagement,
                and dependencies section)
            -->
            <dependency>
                <groupId>org.wso2.carbon.healthcheck</groupId>
                <artifactId>org.wso2.carbon.healthcheck.server.feature</artifactId>
                <version>${carbon.healthcheck.version}</version>
            </dependency>
            <dependency>
                <groupId>org.wso2.carbon.identity.carbon.auth.saml2</groupId>
                <artifactId>org.wso2.carbon.identity.authenticator.saml2.sso.feature</artifactId>
                <version>${identity.carbon.auth.saml2.version}</version>
                <type>zip</type>
            </dependency>
            <dependency>
                <groupId>org.wso2.carbon.identity.local.auth.requestpath.basic</groupId>
                <artifactId>org.wso2.carbon.identity.application.authenticator.requestpath.basicauth.server.feature
                </artifactId>
                <version>${identity.outbound.auth.requestpath.basicauth.version}</version>
            </dependency>
            <dependency>
                <groupId>org.wso2.carbon.identity.carbon.auth.mutualssl</groupId>
                <artifactId>org.wso2.carbon.identity.authenticator.mutualssl.feature</artifactId>
                <version>${identity.carbon.auth.mutual.ssl.version}</version>
            </dependency>
            <dependency>
                <groupId>org.wso2.carbon.identity.workflow.user</groupId>
                <artifactId>org.wso2.carbon.user.mgt.workflow.feature</artifactId>
                <version>${identity.user.workflow.version}</version>
            </dependency>
            <dependency>
                <groupId>org.wso2.carbon.identity.userstore.ldap</groupId>
                <artifactId>org.wso2.carbon.ldap.server.feature</artifactId>
                <version>${identity.userstore.ldap.version}</version>
            </dependency>
            <dependency>
                <groupId>org.wso2.carbon.identity.userstore.remote</groupId>
                <artifactId>org.wso2.carbon.identity.user.store.remote.feature</artifactId>
                <version>${identity.userstore.remote.version}</version>
            </dependency>
            <dependency>
                <groupId>org.wso2.carbon.identity.carbon.auth.iwa</groupId>
                <artifactId>org.wso2.carbon.identity.authenticator.iwa.feature</artifactId>
                <version>${identity.carbon.auth.iwa.version}</version>
            </dependency>
            <dependency>
                <groupId>org.wso2.carbon.identity.workflow.template.multisteps</groupId>
                <artifactId>org.wso2.carbon.identity.workflow.template.server.feature</artifactId>
                <version>${identity.workflow.template.multisteps.version}</version>
            </dependency>
            <dependency>
                <groupId>org.wso2.carbon.identity.local.auth.requestpath.oauth</groupId>
                <artifactId>org.wso2.carbon.identity.application.authenticator.requestpath.oauth.server.feature
                </artifactId>
                <version>${identity.outbound.auth.requestpath.oauth.version}</version>
            </dependency>
            <dependency>
                <groupId>org.wso2.carbon.identity.tool.validator.sso.saml2</groupId>
                <artifactId>org.wso2.carbon.identity.tools.saml.validator.feature</artifactId>
                <version>${identity.tool.samlsso.validator.version}</version>
            </dependency>
            <dependency>
                <groupId>org.wso2.carbon.identity.datapublisher.authentication</groupId>
                <artifactId>org.wso2.carbon.identity.data.publisher.application.authentication.server.feature
                </artifactId>
                <version>${identity.data.publisher.authentication.version}</version>
            </dependency>
            <dependency>
                <groupId>org.wso2.carbon.identity.data.publisher.oauth</groupId>
                <artifactId>org.wso2.carbon.identity.data.publisher.oauth.server.feature</artifactId>
                <version>${identity.data.publisher.oauth.version}</version>
            </dependency>
            <dependency>
                <groupId>org.wso2.carbon.identity.data.publisher.audit</groupId>
                <artifactId>org.wso2.carbon.identity.data.publisher.audit.user.operation.server.feature</artifactId>
                <version>${identity.data.publisher.audit.version}</version>
            </dependency>
            <dependency>
                <groupId>org.wso2.carbon.identity.auth.rest</groupId>
                <artifactId>org.wso2.carbon.identity.auth.server.feature</artifactId>
                <version>${identity.carbon.auth.rest.version}</version>
            </dependency>
            <dependency>
                <groupId>org.wso2.carbon.identity.auth.rest</groupId>
                <artifactId>org.wso2.carbon.identity.cors.server.feature</artifactId>
                <version>${identity.carbon.auth.rest.version}</version>
            </dependency>
            <dependency>
                <groupId>org.wso2.carbon.identity.event.handler.accountlock</groupId>
                <artifactId>org.wso2.carbon.identity.handler.event.account.lock.feature</artifactId>
                <version>${identity.event.handler.account.lock.version}</version>
            </dependency>
            <dependency>
                <groupId>org.wso2.carbon.identity.event.handler.notification</groupId>
                <artifactId>org.wso2.carbon.email.mgt.feature</artifactId>
                <version>${identity.event.handler.notification.version}</version>
            </dependency>
            <dependency>
                <groupId>org.wso2.carbon.identity.metadata.saml2</groupId>
                <artifactId>org.wso2.carbon.identity.idp.metadata.saml2.server.feature</artifactId>
                <version>${identity.metadata.saml.version}</version>
            </dependency>
            <dependency>
                <groupId>org.wso2.carbon.identity.saml.common</groupId>
                <artifactId>org.wso2.carbon.identity.saml.common.util.feature</artifactId>
                <version>${saml.common.util.version}</version>
            </dependency>
            <dependency>
                <groupId>org.wso2.identity.apps</groupId>
                <artifactId>org.wso2.identity.apps.feature</artifactId>
                <version>${identity.apps.version}</version>
            </dependency>
            <dependency>
                <groupId>org.wso2.identity.apps</groupId>
                <artifactId>org.wso2.identity.apps.authentication.portal.server.feature</artifactId>
                <version>${identity.apps.version}</version>
            </dependency>
            <dependency>
                <groupId>org.wso2.identity.apps</groupId>
                <artifactId>org.wso2.identity.apps.recovery.portal.server.feature</artifactId>
                <version>${identity.apps.version}</version>
            </dependency>

            <dependency>
                <groupId>org.wso2.carbon.identity.application.authz.xacml</groupId>
                <artifactId>org.wso2.carbon.identity.application.authz.xacml.server.feature</artifactId>
                <version>${identity.app.authz.xacml.version}</version>
            </dependency>
            <dependency>
                <groupId>org.wso2.carbon.extension.identity.oauth.addons</groupId>
                <artifactId>org.wso2.carbon.identity.oauth2.validators.xacml.server.feature</artifactId>
                <version>${identity.oauth.addons.version}</version>
            </dependency>
            <dependency>
                <groupId>org.apache.felix</groupId>
                <artifactId>org.apache.felix.scr.ds-annotations</artifactId>
                <version>${ds-annotations.version}</version>
            </dependency>
            <dependency>
                <groupId>org.wso2.carbon.consent.mgt</groupId>
                <artifactId>org.wso2.carbon.consent.mgt.server.feature</artifactId>
                <version>${carbon.consent.mgt.version}</version>
            </dependency>
            <dependency>
                <groupId>org.wso2.carbon.identity.framework</groupId>
                <artifactId>org.wso2.carbon.identity.consent.mgt</artifactId>
                <version>${carbon.identity.framework.version}</version>
            </dependency>
            <dependency>
                <groupId>org.wso2.carbon.utils</groupId>
                <artifactId>org.wso2.carbon.database.utils</artifactId>
                <version>${carbon.database.utils.version}</version>
            </dependency>
            <dependency>
                <groupId>org.wso2.carbon.registry</groupId>
                <artifactId>org.wso2.carbon.registry.properties.stub</artifactId>
                <version>${carbon.registry.version}</version>
            </dependency>
            <dependency>
                <groupId>org.wso2.carbon.identity.oauth.uma</groupId>
                <artifactId>org.wso2.carbon.identity.oauth.uma.server.feature</artifactId>
                <version>${carbon.identity.oauth.uma.version}</version>
            </dependency>
            <dependency>
                <groupId>org.wso2.carbon.extension.identity.x509certificate</groupId>
                <artifactId>org.wso2.carbon.extension.identity.x509Certificate.validation.server.feature</artifactId>
                <version>${org.wso2.carbon.extension.identity.x509certificate.version}</version>
            </dependency>
            <dependency>
                <groupId>org.wso2.carbon.identity.conditional.auth.functions</groupId>
                <artifactId>org.wso2.carbon.identity.conditional.auth.functions.server.feature</artifactId>
                <version>${conditional.authentication.functions.version}</version>
            </dependency>
            <dependency>
                <groupId>org.wso2.carbon.identity.framework</groupId>
                <artifactId>org.wso2.carbon.identity.template.mgt.server.feature</artifactId>
                <version>${carbon.identity.framework.version}</version>
            </dependency>
            <dependency>
                <groupId>org.wso2.carbon.identity.framework</groupId>
                <artifactId>org.wso2.carbon.identity.template.mgt.feature</artifactId>
                <version>${carbon.identity.framework.version}</version>
            </dependency>
            <dependency>
                <groupId>org.wso2.carbon.identity.framework</groupId>
                <artifactId>org.wso2.carbon.identity.cors.mgt.server.feature</artifactId>
                <version>${carbon.identity.framework.version}</version>
            </dependency>
            <dependency>
                <groupId>org.wso2.carbon.identity.framework</groupId>
                <artifactId>org.wso2.carbon.identity.user.functionality.mgt.feature</artifactId>
                <version>${carbon.identity.framework.version}</version>
            </dependency>
            <dependency>
                <groupId>org.wso2.carbon.identity.framework</groupId>
                <artifactId>org.wso2.carbon.identity.multi.attribute.login.mgt.server.feature</artifactId>
                <version>${carbon.identity.framework.version}</version>
            </dependency>
            <dependency>
                <groupId>org.wso2.carbon.identity.framework</groupId>
                <artifactId>org.wso2.carbon.identity.unique.claim.mgt.server.feature</artifactId>
                <version>${carbon.identity.framework.version}</version>
            </dependency>
            <dependency>
                <groupId>org.wso2.carbon.identity.framework</groupId>
                <artifactId>org.wso2.carbon.identity.userstore.configuration.server.feature</artifactId>
                <version>${carbon.identity.framework.version}</version>
            </dependency>
            <dependency>
                <groupId>org.wso2.carbon.identity.governance</groupId>
                <artifactId>org.wso2.carbon.identity.multi.attribute.login.service.server.feature</artifactId>
                <version>${identity.governance.version}</version>
            </dependency>
            <dependency>
                <groupId>org.wso2.carbon.identity.framework</groupId>
                <artifactId>org.wso2.carbon.identity.central.log.mgt</artifactId>
                <version>${carbon.identity.framework.version}</version>
            </dependency>
            <dependency>
                <groupId>org.wso2.msf4j</groupId>
                <artifactId>msf4j-core</artifactId>
                <version>${msf4j.version}</version>
            </dependency>
            <dependency>
                <groupId>org.wso2.msf4j</groupId>
                <artifactId>msf4j-microservice</artifactId>
                <version>${msf4j.version}</version>
            </dependency>
            <dependency>
                <groupId>org.apache.velocity</groupId>
                <artifactId>velocity</artifactId>
                <version>${org.apache.velocity.version}</version>
            </dependency>
            <dependency>
                <groupId>io.rest-assured</groupId>
                <artifactId>rest-assured</artifactId>
                <version>${rest.assured.version}</version>
                <scope>test</scope>
            </dependency>
            <dependency>
                <groupId>io.swagger</groupId>
                <artifactId>swagger-annotations</artifactId>
                <version>${swagger-core-version}</version>
                <scope>test</scope>
            </dependency>
            <dependency>
                <groupId>com.atlassian.oai</groupId>
                <artifactId>swagger-request-validator-restassured</artifactId>
                <version>${swagger-request-validator.version}</version>
                <scope>test</scope>
            </dependency>
            <dependency>
                <groupId>org.xmlunit</groupId>
                <artifactId>xmlunit-core</artifactId>
                <version>${org.xmlunit.version}</version>
                <scope>test</scope>
            </dependency>
            <dependency>
                <groupId>org.wso2.identity.apps</groupId>
                <artifactId>identity-apps-cypress-tests</artifactId>
                <version>${identity.apps.version}</version>
            </dependency>
            <dependency>
                <groupId>org.codehaus.jackson</groupId>
                <artifactId>jackson-core-asl</artifactId>
                <version>${jackson-core-asl.version}</version>
                <scope>compile</scope>
            </dependency>
            <dependency>
                <groupId>com.fasterxml.jackson.core</groupId>
                <artifactId>jackson-core</artifactId>
                <version>${com.fasterxml.jackson.version}</version>
            </dependency>
            <dependency>
                <groupId>com.fasterxml.jackson.core</groupId>
                <artifactId>jackson-databind</artifactId>
                <version>${com.fasterxml.jackson.databind.version}</version>
            </dependency>
            <!-- Pax Logging -->
            <dependency>
                <groupId>org.ops4j.pax.logging</groupId>
                <artifactId>pax-logging-api</artifactId>
                <version>${pax.logging.api.version}</version>
            </dependency>
            <dependency>
                <groupId>org.apache.logging.log4j</groupId>
                <artifactId>log4j-jul</artifactId>
                <version>${org.apache.logging.log4j.version}</version>
                <scope>test</scope>
            </dependency>
            <dependency>
                <groupId>org.apache.logging.log4j</groupId>
                <artifactId>log4j-core</artifactId>
                <version>${org.apache.logging.log4j.version}</version>
                <scope>test</scope>
            </dependency>
            <dependency>
                <groupId>commons-logging</groupId>
                <artifactId>commons-logging</artifactId>
                <version>1.2</version>
                <scope>test</scope>
            </dependency>
            <dependency>
                <groupId>commons-lang.wso2</groupId>
                <artifactId>commons-lang</artifactId>
                <version>${commons-lang.wso2.version}</version>
                <scope>test</scope>
            </dependency>
            <dependency>
                <groupId>org.wso2.is</groupId>
                <artifactId>org.wso2.carbon.identity.test.integration.service</artifactId>
                <version>${project.version}</version>
            </dependency>
        </dependencies>
    </dependencyManagement>

    <profiles>
        <profile>
            <id>Sign-Artifacts</id>
            <activation>
                <property>
                    <name>sign</name>
                </property>
            </activation>
            <build>
                <plugins>
                    <plugin>
                        <groupId>org.apache.maven.plugins</groupId>
                        <artifactId>maven-gpg-plugin</artifactId>
                        <version>1.0-alpha-3</version>
                        <executions>
                            <execution>
                                <id>sign-artifacts</id>
                                <phase>verify</phase>
                                <goals>
                                    <goal>sign</goal>
                                </goals>
                            </execution>
                        </executions>
                    </plugin>
                </plugins>
            </build>
        </profile>
        <profile>
            <id>wso2-release</id>
            <build>
                <plugins>
                    <plugin>
                        <groupId>org.apache.maven.plugins</groupId>
                        <artifactId>maven-javadoc-plugin</artifactId>
                        <version>2.10.1</version>
                        <executions>
                            <execution>
                                <id>attach-javadocs</id>
                                <goals>
                                    <goal>jar</goal>
                                </goals>
                                <configuration> <!-- add this to disable checking -->
                                    <additionalparam>-Xdoclint:none</additionalparam>
                                </configuration>
                            </execution>
                        </executions>
                    </plugin>
                </plugins>
            </build>
        </profile>

    </profiles>

    <properties>

        <!--Carbon Identity Framework Version-->
        <carbon.identity.framework.version>5.20.198</carbon.identity.framework.version>
        <carbon.identity.framework.version.range>[5.14.67, 6.0.0]</carbon.identity.framework.version.range>

        <!--SAML Common Utils Version-->
        <saml.common.util.version>1.0.7</saml.common.util.version>
        <saml.common.util.version.range>[1.0.0,2.0.0)</saml.common.util.version.range>

        <!--Carbon Consent Version-->
        <carbon.consent.mgt.version>2.3.9</carbon.consent.mgt.version>

        <!--Identity Governance Version-->
        <identity.governance.version>1.5.42</identity.governance.version>

        <!--Identity Carbon Versions-->
        <identity.carbon.auth.saml2.version>5.5.4</identity.carbon.auth.saml2.version>
        <identity.carbon.auth.mutual.ssl.version>5.4.2</identity.carbon.auth.mutual.ssl.version>
        <identity.carbon.auth.iwa.version>5.4.3</identity.carbon.auth.iwa.version>
        <identity.carbon.auth.rest.version>1.4.46</identity.carbon.auth.rest.version>


        <!-- Identity Inbound Versions   -->
<<<<<<< HEAD
        <identity.inbound.auth.saml.version>5.8.44</identity.inbound.auth.saml.version>
        <identity.inbound.auth.oauth.version>6.7.43</identity.inbound.auth.oauth.version>
        <identity.inbound.auth.openid.version>5.6.2</identity.inbound.auth.openid.version>
=======
        <identity.inbound.auth.saml.version>5.8.46</identity.inbound.auth.saml.version>
        <identity.inbound.auth.oauth.version>6.7.42</identity.inbound.auth.oauth.version>
        <identity.inbound.auth.openid.version>5.6.5</identity.inbound.auth.openid.version>
>>>>>>> b7b44605
        <identity.inbound.auth.sts.version>5.6.13</identity.inbound.auth.sts.version>
        <identity.inbound.provisioning.scim.version>5.6.8</identity.inbound.provisioning.scim.version>
        <identity.inbound.provisioning.scim2.version>1.5.115</identity.inbound.provisioning.scim2.version>

        <!-- Identity workflow Versions -->
        <identity.user.workflow.version>5.4.7</identity.user.workflow.version>
        <identity.workflow.impl.bps.version>5.4.7</identity.workflow.impl.bps.version>
        <identity.workflow.template.multisteps.version>5.4.3</identity.workflow.template.multisteps.version>


        <!-- Identity User Versions -->
        <identity.user.account.association.version>5.4.3</identity.user.account.association.version>
        <identity.user.ws.version>5.4.5</identity.user.ws.version>

        <!-- Identity Userstore Versions -->
        <identity.userstore.ldap.version>6.2.11</identity.userstore.ldap.version>
        <identity.userstore.remote.version>5.2.5</identity.userstore.remote.version>

        <!-- Identity Data Publisher Versions -->
        <identity.data.publisher.authentication.version>5.3.22</identity.data.publisher.authentication.version>
        <identity.data.publisher.oauth.version>1.3.4</identity.data.publisher.oauth.version>
        <identity.data.publisher.audit.version>1.3.4</identity.data.publisher.audit.version>

        <!-- Identity Event Handler Versions -->
        <identity.event.handler.account.lock.version>1.4.35</identity.event.handler.account.lock.version>
        <identity.event.handler.notification.version>1.3.24</identity.event.handler.notification.version>

        <!--<identity.agent.entitlement.proxy.version>5.1.1</identity.agent.entitlement.proxy.version>-->
        <!--<identity.carbon.auth.signedjwt.version>5.1.1</identity.carbon.auth.signedjwt.version>-->
        <!--<identity.userstore.cassandra.version>5.1.1</identity.userstore.cassandra.version>-->
        <!--<identity.agent-entitlement-filter.version>5.1.1</identity.agent-entitlement-filter.version>-->
        <org.wso2.carbon.identity.remotefetch.version>0.7.25</org.wso2.carbon.identity.remotefetch.version>

        <!-- CallHome version -->
        <callhome.version>4.5.x_1.0.11</callhome.version>

        <!-- Authenticator Versions -->
        <identity.outbound.auth.oidc.version>5.6.14</identity.outbound.auth.oidc.version>
        <identity.outbound.auth.passive.sts.version>5.4.5</identity.outbound.auth.passive.sts.version>
        <identity.outbound.auth.samlsso.version>5.3.29</identity.outbound.auth.samlsso.version>
        <identity.outbound.auth.requestpath.basicauth.version>5.4.3</identity.outbound.auth.requestpath.basicauth.version>
        <identity.outbound.auth.requestpath.oauth.version>5.3.3</identity.outbound.auth.requestpath.oauth.version>

        <!-- Social Authenticator Versions -->
        <social.authenticator.facebook.version>5.1.23</social.authenticator.facebook.version>
        <social.authenticator.google.version>5.1.13</social.authenticator.google.version>
        <social.authenticator.windowslive.version>5.1.7</social.authenticator.windowslive.version>
        <social.authenticator.yahoo.version>5.1.9</social.authenticator.yahoo.version>

        <!-- Provisioning connector Versions -->
        <provisioning.connector.google.version>5.1.11</provisioning.connector.google.version>
        <provisioning.connector.salesforce.version>5.1.10</provisioning.connector.salesforce.version>
        <provisioning.connector.scim.version>5.2.7</provisioning.connector.scim.version>

        <!-- Local Authenticator Versions -->
        <identity.local.auth.basicauth.version>6.3.44</identity.local.auth.basicauth.version>
        <identity.local.auth.fido.version>5.3.10</identity.local.auth.fido.version>
        <identity.local.auth.iwa.version>5.3.16</identity.local.auth.iwa.version>

        <!-- Local Authentication API Connector Version -->
        <identity.local.auth.api.version>2.5.2</identity.local.auth.api.version>

        <!-- OAuth2 Grant Type extensions -->
        <identity.oauth2.jwt.bearer.grant.version>2.0.4</identity.oauth2.jwt.bearer.grant.version>

        <!--SAML Metadata-->
        <identity.metadata.saml.version>1.4.9</identity.metadata.saml.version>

        <!-- Connector Versions -->
        <authenticator.totp.version>3.0.19</authenticator.totp.version>
        <authenticator.office365.version>2.0.5</authenticator.office365.version>
        <authenticator.smsotp.version>3.0.14</authenticator.smsotp.version>
        <authenticator.emailotp.version>4.0.5</authenticator.emailotp.version>
        <authenticator.twitter.version>1.0.11</authenticator.twitter.version>
        <authenticator.x509.version>3.1.1</authenticator.x509.version>
        <identity.extension.utils>1.0.8</identity.extension.utils>

        <!-- Hash Provider Versions-->
        <hashprovider.pbkdf2.version>0.1.2</hashprovider.pbkdf2.version>

        <!-- Identity REST API feature -->
        <identity.api.dispatcher.version>2.0.0</identity.api.dispatcher.version>
        <identity.user.api.version>1.1.30</identity.user.api.version>
        <identity.server.api.version>1.0.255</identity.server.api.version>

        <identity.agent.sso.version>5.5.9</identity.agent.sso.version>
        <identity.tool.samlsso.validator.version>5.4.4</identity.tool.samlsso.validator.version>
        <identity.app.authz.xacml.version>2.2.4</identity.app.authz.xacml.version>
        <identity.oauth.addons.version>2.4.2</identity.oauth.addons.version>
        <org.wso2.carbon.extension.identity.x509certificate.version>1.0.15</org.wso2.carbon.extension.identity.x509certificate.version>
        <conditional.authentication.functions.version>1.1.20</conditional.authentication.functions.version>
        <carbon.identity.oauth.uma.version>1.3.7</carbon.identity.oauth.uma.version>

        <!-- Identity Portal Versions -->
        <identity.apps.version>1.2.538</identity.apps.version>

        <!-- Charon -->
        <charon.version>3.4.1</charon.version>

        <!-- Carbon Kernel -->
        <carbon.kernel.version>4.7.0-m4</carbon.kernel.version>

        <!-- Carbon Repo Versions -->
        <carbon.deployment.version>4.12.5</carbon.deployment.version>
        <carbon.commons.version>4.7.39</carbon.commons.version>
        <carbon.registry.version>4.7.40</carbon.registry.version>
        <carbon.multitenancy.version>4.9.17</carbon.multitenancy.version>
        <carbon.metrics.version>1.3.7</carbon.metrics.version>
        <carbon.business-process.version>4.5.42</carbon.business-process.version>
        <carbon.analytics-common.version>5.2.27</carbon.analytics-common.version>
        <carbon.dashboards.version>2.0.26</carbon.dashboards.version>
        <carbon.database.utils.version>2.0.13</carbon.database.utils.version>
        <carbon.healthcheck.version>1.2.8</carbon.healthcheck.version>

        <!-- Common tool Versions -->
        <cipher-tool.version>1.1.9</cipher-tool.version>
        <securevault.wso2.version>1.1.4</securevault.wso2.version>
        <forgetme.tool.version>1.3.2</forgetme.tool.version>

        <!-- Feature dependency Versions -->
        <stratos.version.221>2.2.1</stratos.version.221>
        <ehcache.version>1.5.0.wso2v3</ehcache.version>
        <bcel.wso2.version>5.2.0.wso2v1</bcel.wso2.version>
        <asm-all.version>5.2</asm-all.version>
        <cglib.wso2.version>2.2.wso2v1</cglib.wso2.version>
        <jibx.wso2.version>1.2.1.wso2v1</jibx.wso2.version>
        <axis2.jibx.wso2.version>1.6.1.wso2v11</axis2.jibx.wso2.version>
        <axis2.jaxb.wso2.version>${axis2.wso2.version}</axis2.jaxb.wso2.version>
        <axis2-transports.version>2.0.0-wso2v42</axis2-transports.version>
        <h2database.wso2.version>1.4.199.wso2v1</h2database.wso2.version>
        <slf4j.version>1.7.28</slf4j.version>

        <!-- UI styles dependency versions -->
        <equinox.http.servlet.version>2.2.2</equinox.http.servlet.version>
        <equinox.http.helper.version>1.0.0</equinox.http.helper.version>
        <equinox.jsp.jasper.version>1.0.1.R33x_v20070816</equinox.jsp.jasper.version>
        <javax.servlet.jsp.version>2.0.0.v200706191603</javax.servlet.jsp.version>

        <!-- Distribution dependencies ends here -->

        <!-- Build dependency Versions -->
        <wso2.json.merge.plugin.version>5.2.5</wso2.json.merge.plugin.version>
        <carbon.p2.plugin.version>5.1.2</carbon.p2.plugin.version>
        <ds-annotations.version>1.2.10</ds-annotations.version>
        <maven.war.plugin.version>3.2.0</maven.war.plugin.version>
        <maven.checkstyle.plugin.version>3.1.1</maven.checkstyle.plugin.version>

        <!-- Sample dependency Versions -->
        <samples.is.version>4.3.5</samples.is.version>
        <sevlet.api.version>2.5</sevlet.api.version>
        <jsp.api.version>2.0</jsp.api.version>
        <neethi.wso2.version>2.0.4.wso2v5</neethi.wso2.version>
        <axiom.impl.version>1.2.12</axiom.impl.version>
        <axiom.version>1.2.11-wso2v6</axiom.version>
        <gdata.core.wso2.version>1.47.0.wso2v1</gdata.core.wso2.version>
        <json.simple.version>1.1.1</json.simple.version>
        <openid4java.consumer.version>1.0.0</openid4java.consumer.version>
        <opensaml.version>2.6.6</opensaml.version>
        <opensaml2.wso2.version>2.6.6.wso2v3</opensaml2.wso2.version>
        <opensaml3.version>3.3.1</opensaml3.version>
        <shibboleth.version>7.3.0</shibboleth.version>
        <joda.wso2.version>2.9.4.wso2v1</joda.wso2.version>
        <wss4j.wso2.version>1.5.11-wso2v21</wss4j.wso2.version>
        <openws.version>1.5.4</openws.version>
        <xalan.version>2.7.1</xalan.version>
        <xalan.wso2.version>2.7.0.wso2v1</xalan.wso2.version>
        <rampart.wso2.version>1.6.1-wso2v43</rampart.wso2.version>
        <orbit.version.commons.httpclient>4.2.5.wso2v1</orbit.version.commons.httpclient>
        <httpcore.wso2.version>4.3.3.wso2v1</httpcore.wso2.version>
        <httpclient.version>4.5.13</httpclient.version>
        <commons.httpclient.version>3.1</commons.httpclient.version>
        <jstl.version>1.1.2</jstl.version>
        <taglibs.version>1.1.2</taglibs.version>
        <google.collect.wso2.version>1.0.0.wso2v2</google.collect.wso2.version>
        <google.code.gson.version>2.3.1</google.code.gson.version>
        <oauth2.client.version>1.0.0</oauth2.client.version>
        <axiom.wso2.version>1.2.11-wso2v16</axiom.wso2.version>
        <commons.lang.version>2.6</commons.lang.version>
        <charon.orbit.version>2.1.8</charon.orbit.version>
        <commons-collections.version>3.2.2</commons-collections.version>
        <axis2.client.version>${axis2.wso2.version}</axis2.client.version>
        <axis2.wso2.version>1.6.1-wso2v42</axis2.wso2.version>
        <nimbusds.version>7.3.0.wso2v1</nimbusds.version>
        <commons-codec.version>1.14.0.wso2v1</commons-codec.version>
        <eclipse.microprofile.version>1.2</eclipse.microprofile.version>
        <xmltooling.version>1.3.1</xmltooling.version>
        <xercesImpl.version>2.12.0</xercesImpl.version>
        <commons.codec.version>1.8</commons.codec.version>
        <XmlSchema.version>1.4.7-wso2v5</XmlSchema.version>
        <wsdl4j.version>1.6.2.wso2v2</wsdl4j.version>
        <commons.pool.wso2.version>1.5.6.wso2v1</commons.pool.wso2.version>
        <liberty.maven.plugin.version>2.2</liberty.maven.plugin.version>
        <pax.logging.api.version>1.10.1</pax.logging.api.version>
        <org.wso2.orbit.org.apache.velocity.version>1.7.0.wso2v1</org.wso2.orbit.org.apache.velocity.version>

        <osgi.framework.imp.pkg.version.range>[1.7.0, 2.0.0)</osgi.framework.imp.pkg.version.range>
        <osgi.service.component.imp.pkg.version.range>[1.2.0, 2.0.0)</osgi.service.component.imp.pkg.version.range>
        <commons.logging.version.range>[1.2.0,2.0.0)</commons.logging.version.range>
        <commons-lang.wso2.version>2.6.0.wso2v1</commons-lang.wso2.version>

        <!--  Test dependencies -->
        <carbon.automation.version>4.4.3</carbon.automation.version>
        <carbon.automationutils.version>4.5.4</carbon.automationutils.version>
        <selenium.version>2.40.0</selenium.version>
        <testng.version>6.1.1</testng.version>
        <junit.version>4.13.1</junit.version>
        <org.apache.tomcat.wso2.version>7.0.52.wso2v5</org.apache.tomcat.wso2.version>
        <msf4j.version>2.6.2</msf4j.version>
        <jacoco.agent.version>0.8.4</jacoco.agent.version>
        <xml.apis.version>1.4.01</xml.apis.version>
        <emma.version>2.1.5320</emma.version>
        <apache.wink.version>1.1.3-incubating</apache.wink.version>
        <apache.ws.security.version>1.6.9</apache.ws.security.version>
        <apache.openejb.version>4.5.2</apache.openejb.version>
        <nimbus.oidc.sdk.version>6.13</nimbus.oidc.sdk.version>
        <!--Rest API test -->
        <rest.assured.version>4.1.2</rest.assured.version>
        <swagger-core-version>1.5.22</swagger-core-version>
        <swagger-request-validator.version>2.6.0</swagger-request-validator.version>
        <!--UI Cypress test -->
        <com.fasterxml.jackson.version>2.10.5</com.fasterxml.jackson.version>
        <com.fasterxml.jackson.databind.version>2.10.5.1</com.fasterxml.jackson.databind.version>
        <jackson-core-asl.version>1.9.13</jackson-core-asl.version>
        <!--ws-trust-client-->
        <org.apache.velocity.version>1.7</org.apache.velocity.version>
        <org.xmlunit.version>2.6.3</org.xmlunit.version>
        <org.apache.logging.log4j.version>2.13.2</org.apache.logging.log4j.version>

        <project.scm.id>my-scm-server</project.scm.id>

    </properties>

    <repositories>
        <!-- Before adding ANYTHING in here, please start a discussion on the dev list.
	Ideally the Axis2 build should only use Maven central (which is available
	by default) and nothing else. We had troubles with other repositories in
	the past. Therefore configuring additional repositories here should be
	considered very carefully. -->
        <repository>
            <id>wso2-nexus</id>
            <name>WSO2 internal Repository</name>
            <url>https://maven.wso2.org/nexus/content/groups/wso2-public/</url>
            <releases>
                <enabled>true</enabled>
                <updatePolicy>daily</updatePolicy>
                <checksumPolicy>ignore</checksumPolicy>
            </releases>
        </repository>

        <repository>
            <id>wso2.releases</id>
            <name>WSO2 internal Repository</name>
            <url>https://maven.wso2.org/nexus/content/repositories/releases/</url>
            <releases>
                <enabled>true</enabled>
                <updatePolicy>daily</updatePolicy>
                <checksumPolicy>ignore</checksumPolicy>
            </releases>
        </repository>

        <repository>
            <id>wso2.snapshots</id>
            <name>WSO2 Snapshot Repository</name>
            <url>https://maven.wso2.org/nexus/content/repositories/snapshots/</url>
            <snapshots>
                <enabled>true</enabled>
                <updatePolicy>daily</updatePolicy>
            </snapshots>
            <releases>
                <enabled>false</enabled>
            </releases>
        </repository>
    </repositories>

    <scm>
        <url>https://github.com/wso2/product-is.git</url>
        <developerConnection>scm:git:https://github.com/wso2/product-is.git</developerConnection>
        <connection>scm:git:https://github.com/wso2/product-is.git</connection>
        <tag>HEAD</tag>
    </scm>


</project><|MERGE_RESOLUTION|>--- conflicted
+++ resolved
@@ -2091,15 +2091,9 @@
 
 
         <!-- Identity Inbound Versions   -->
-<<<<<<< HEAD
-        <identity.inbound.auth.saml.version>5.8.44</identity.inbound.auth.saml.version>
-        <identity.inbound.auth.oauth.version>6.7.43</identity.inbound.auth.oauth.version>
-        <identity.inbound.auth.openid.version>5.6.2</identity.inbound.auth.openid.version>
-=======
         <identity.inbound.auth.saml.version>5.8.46</identity.inbound.auth.saml.version>
         <identity.inbound.auth.oauth.version>6.7.42</identity.inbound.auth.oauth.version>
         <identity.inbound.auth.openid.version>5.6.5</identity.inbound.auth.openid.version>
->>>>>>> b7b44605
         <identity.inbound.auth.sts.version>5.6.13</identity.inbound.auth.sts.version>
         <identity.inbound.provisioning.scim.version>5.6.8</identity.inbound.provisioning.scim.version>
         <identity.inbound.provisioning.scim2.version>1.5.115</identity.inbound.provisioning.scim2.version>
