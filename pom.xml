--- conflicted
+++ resolved
@@ -2133,11 +2133,7 @@
 
         <!-- Identity Event Handler Versions -->
         <identity.event.handler.account.lock.version>1.5.0</identity.event.handler.account.lock.version>
-<<<<<<< HEAD
-        <identity.event.handler.notification.version>1.4.3-SNAPSHOT</identity.event.handler.notification.version>
-=======
         <identity.event.handler.notification.version>1.4.3</identity.event.handler.notification.version>
->>>>>>> f177b93b
 
         <!--<identity.agent.entitlement.proxy.version>5.1.1</identity.agent.entitlement.proxy.version>-->
         <!--<identity.carbon.auth.signedjwt.version>5.1.1</identity.carbon.auth.signedjwt.version>-->
@@ -2201,7 +2197,7 @@
         <!-- Identity REST API feature -->
         <identity.api.dispatcher.version>2.0.9</identity.api.dispatcher.version>
         <identity.user.api.version>1.2.6</identity.user.api.version>
-        <identity.server.api.version>1.1.16</identity.server.api.version>
+        <identity.server.api.version>1.1.17</identity.server.api.version>
 
         <identity.agent.sso.version>5.5.9</identity.agent.sso.version>
         <identity.tool.samlsso.validator.version>5.5.0</identity.tool.samlsso.validator.version>
