<!-- ~ Copyright (c) 2005-2010, WSO2 Inc. (http://www.wso2.org) All Rights 
	Reserved. ~ ~ WSO2 Inc. licenses this file to you under the Apache License, 
	~ Version 2.0 (the "License"); you may not use this file except ~ in compliance 
	with the License. ~ You may obtain a copy of the License at ~ ~ http://www.apache.org/licenses/LICENSE-2.0 
	~ ~ Unless required by applicable law or agreed to in writing, ~ software 
	distributed under the License is distributed on an ~ "AS IS" BASIS, WITHOUT 
	WARRANTIES OR CONDITIONS OF ANY ~ KIND, either express or implied. See the 
	License for the ~ specific language governing permissions and limitations 
	~ under the License. -->
<project xmlns:xsi="http://www.w3.org/2001/XMLSchema-instance" xmlns="http://maven.apache.org/POM/4.0.0"
	xsi:schemaLocation="http://maven.apache.org/POM/4.0.0 http://maven.apache.org/maven-v4_0_0.xsd">

	<!--parent>
		<groupId>org.wso2.carbon</groupId>
		<artifactId>carbon-products</artifactId>
		<version>4.2.0</version>
		<relativePath>../../pom.xml</relativePath>
	</parent-->

	<modelVersion>4.0.0</modelVersion>
	<groupId>org.wso2.identity</groupId>
	<artifactId>identity-server-parent</artifactId>
	<packaging>pom</packaging>
	<description>WSO2 Identity Server</description>
	<version>5.1.0-SNAPSHOT</version>
	<name>WSO2 Identity Server</name>
	<url>http://wso2.org/projects/identity</url>

	<modules>
		<module>modules/features</module>
		<module>modules/p2-profile-gen</module>
		<module>modules/distribution</module>
		<module>modules/styles</module>
		<module>modules/dashboard</module>
		<module>modules/integration</module>
<!--		<module>modules/samples</module> -->
	</modules>

	<licenses>
		<license>
			<name>Apache License Version 2.0</name>
			<url>http://www.apache.org/licenses/LICENSE-2.0</url>
		</license>
	</licenses>

	<organization>
		<name>WSO2</name>
		<url>http://www.wso2.org</url>
	</organization>

	<issueManagement>
		<system>JIRA</system>
		<url>http://www.wso2.org/jira/browse/IDENTITY</url>
	</issueManagement>
	<mailingLists>
		<mailingList>
			<name>Identity Server Developers</name>
			<subscribe>identity-dev-subscribe@wso2.org</subscribe>
			<unsubscribe>identity-dev-unsubscribe@wso2.org</unsubscribe>
			<post>identity-dev@wso2.org</post>
			<archive>http://wso2.org/mailarchive/identity-dev/</archive>
		</mailingList>
	</mailingLists>

	<inceptionYear>2007</inceptionYear>

	<developers>
		<developer>
			<name>Ruchith Fernando</name>
			<id>ruchith</id>
			<email>ruchith AT wso2.com</email>
			<organization>WSO2</organization>
		</developer>
		<developer>
			<name>Dimuthu Leelaratne</name>
			<id>dimuthul</id>
			<email>dimuthul AT wso2.com</email>
			<organization>WSO2</organization>
		</developer>
		<developer>
			<name>Dumindu Perera</name>
			<id>dumindu</id>
			<email>dumindu AT wso2.com</email>
			<organization>WSO2</organization>
		</developer>
		<developer>
			<name>Saminda Abeyruwan</name>
			<id>saminda</id>
			<email>saminda AT wso2.com</email>
			<organization>WSO2</organization>
		</developer>
		<developer>
			<name>Nandana Mihindukulasooriya</name>
			<id>nandana</id>
			<email>nandana AT wso2.com</email>
			<organization>WSO2</organization>
		</developer>
		<developer>
			<name>Prabath Siriwardena</name>
			<id>prabath</id>
			<email>prabath AT wso2.com</email>
			<organization>WSO2</organization>
		</developer>
		<developer>
			<name>Thilina Buddhika</name>
			<id>thilina</id>
			<email>thilinab AT wso2.com</email>
			<organization>WSO2</organization>
		</developer>
		<developer>
			<name>Amila Jayasekara</name>
			<id>amilaj</id>
			<email>amilaj AT wso2.com</email>
			<organization>WSO2</organization>
		</developer>
		<developer>
			<name>Asela Pathberiya</name>
			<id>asela</id>
			<email>asela AT wso2.com</email>
			<organization>WSO2</organization>
		</developer>
		<developer>
			<name>Hasini Gunasinghe</name>
			<id>hasini</id>
			<email>hasini AT wso2.com</email>
			<organization>WSO2</organization>
		</developer>
		<developer>
			<name>Manjula Rathnayake</name>
			<id>manjula</id>
			<email>manjular AT wso2.com</email>
			<organization>WSO2</organization>
		</developer>
		<developer>
			<name>Suresh Attanayake</name>
			<id>suresh</id>
			<email>suresh AT wso2.com</email>
			<organization>WSO2</organization>
		</developer>
		<developer>
			<name>Johann Nallathamby</name>
			<id>johann</id>
			<email>johann AT wso2.com</email>
			<organization>WSO2</organization>
		</developer>
	</developers>
 
	<scm>
 		<connection>scm:svn:https://wso2.org/repos/wso2/trunk/solutions/identity</connection>
		<developerConnection>
            scm:svn:https://wso2.org/repos/wso2/trunk/solutions/identity
        </developerConnection>
		<url>https://wso2.org/repos/wso2/trunk/solutions/identity</url>
	</scm>

    <pluginRepositories>
        <pluginRepository>
            <id>wso2-maven2-repository</id>
            <url>http://dist.wso2.org/maven2</url>
        </pluginRepository>
        <pluginRepository>
            <id>wso2.releases</id>
            <name>WSO2 internal Repository</name>
            <url>http://maven.wso2.org/nexus/content/repositories/releases/</url>
            <releases>
                <enabled>true</enabled>
                <updatePolicy>daily</updatePolicy>
                <checksumPolicy>ignore</checksumPolicy>
            </releases>
        </pluginRepository>
        <pluginRepository>
            <id>wso2.snapshots</id>
            <name>Apache Snapshot Repository</name>
            <url>http://maven.wso2.org/nexus/content/repositories/snapshots/</url>
            <snapshots>
                <enabled>true</enabled>
                <updatePolicy>daily</updatePolicy>
            </snapshots>
            <releases>
                <enabled>false</enabled>
            </releases>
        </pluginRepository>
        <pluginRepository>
            <id>wso2-nexus</id>
            <name>WSO2 internal Repository</name>
            <url>http://maven.wso2.org/nexus/content/groups/wso2-public/</url>
            <releases>
                <enabled>true</enabled>
                <updatePolicy>daily</updatePolicy>
                <checksumPolicy>ignore</checksumPolicy>
            </releases>
        </pluginRepository>
    </pluginRepositories>

	<build>
		<plugins>

			<plugin>
				<groupId>org.apache.maven.plugins</groupId>
				<artifactId>maven-compiler-plugin</artifactId>
				<version>2.0</version>
				<configuration>
					<source>1.5</source>
					<target>1.5</target>
				</configuration>
			</plugin>
			<plugin>
				<groupId>org.apache.maven.plugins</groupId>
				<artifactId>maven-surefire-plugin</artifactId>
				<version>2.2</version>
			</plugin>
			<plugin>
				<inherited>false</inherited>
				<artifactId>maven-clean-plugin</artifactId>
				<version>2.1</version>
			</plugin>
		</plugins>

        <pluginManagement>
            <plugins>
                <plugin>
                    <groupId>org.apache.felix</groupId>
                    <artifactId>maven-scr-plugin</artifactId>
                    <version>1.7.2</version>
                    <executions>
                        <execution>
                            <id>generate-scr-scrdescriptor</id>
                            <goals>
                                <goal>scr</goal>
                            </goals>
                        </execution>
                    </executions>
                </plugin>
                <plugin>
                    <groupId>org.apache.felix</groupId>
                    <artifactId>maven-bundle-plugin</artifactId>
                    <version>2.3.7</version>
                    <extensions>true</extensions>
                    <configuration>
                        <obrRepository>NONE</obrRepository>
                    </configuration>
                </plugin>
                <plugin>
                    <groupId>org.apache.maven.plugins</groupId>
                    <artifactId>maven-source-plugin</artifactId>
                    <version>2.2.1</version>
                    <executions>
                        <execution>
                            <id>attach-sources</id>
                            <phase>verify</phase>
                            <goals>
                                <goal>jar-no-fork</goal>
                            </goals>
                        </execution>
                    </executions>
                </plugin>
                <plugin>
                    <artifactId>maven-assembly-plugin</artifactId>
                    <version>2.2-beta-2</version>
                </plugin>
                <plugin>
                    <groupId>org.apache.maven.plugins</groupId>
                    <artifactId>maven-project-info-reports-plugin</artifactId>
                    <version>2.4</version>
                </plugin>
            </plugins>
        </pluginManagement>

	</build>

	<dependencyManagement>
		<dependencies>
			<dependency>
				<groupId>org.wso2.carbon</groupId>
				<artifactId>org.wso2.carbon.ui</artifactId>
				<version>${carbon.platform.version}</version>
			</dependency>
			<dependency>
				<groupId>org.apache.felix</groupId>
				<artifactId>org.apache.felix.framework</artifactId>
				<version>1.0.3</version>
			</dependency>
			<dependency>
				<groupId>org.apache.felix</groupId>
				<artifactId>org.apache.felix.main</artifactId>
				<version>1.0.3</version>
			</dependency>
			<dependency>
				<groupId>org.apache.felix</groupId>
				<artifactId>org.osgi.compendium</artifactId>
				<version>1.0.0</version>
			</dependency>
			<dependency>
				<groupId>org.eclipse.equinox</groupId>
				<artifactId>org.eclipse.equinox.http.servlet</artifactId>
				<version>2.2.2</version>
			</dependency>
			<dependency>
				<groupId>org.eclipse.equinox</groupId>
				<artifactId>org.eclipse.equinox.http.helper</artifactId>
				<version>1.0.0</version>
			</dependency>
			<dependency>
				<groupId>org.eclipse.equinox</groupId>
				<artifactId>org.eclipse.equinox.jsp.jasper</artifactId>
				<version>1.0.1.R33x_v20070816</version>
			</dependency>
			<dependency>
				<groupId>org.eclipse.equinox</groupId>
				<artifactId>javax.servlet.jsp</artifactId>
				<version>2.0.0.v200706191603</version>
			</dependency>

			<!-- For identity util -->
			<dependency>
				<groupId>org.apache.derby.wso2</groupId>
				<artifactId>derby</artifactId>
				<version>${apache.derby.wso2.version}</version>
			</dependency>
			<dependency>
				<groupId>org.hibernate.wso2</groupId>
				<artifactId>hibernate</artifactId>
				<version>${hibernate.wso2.version}</version>
			</dependency>
			<dependency>
				<groupId>net.sf.ehcache.wso2</groupId>
				<artifactId>ehcache</artifactId>
				<version>${ehcache.version}</version>
<<<<<<< HEAD
				</dependency>
=======
			</dependency>
>>>>>>> 89c237ce
			<dependency>
				<groupId>org.apache.bcel.wso2</groupId>
				<artifactId>bcel</artifactId>
				<version>${bcel.wso2.version}</version>
			</dependency>
			<dependency>
				<groupId>asm.wso2</groupId>
				<artifactId>asm</artifactId>
				<version>${asm.wso2.version}</version>
			</dependency>
			<dependency>
				<groupId>cglib.wso2</groupId>
				<artifactId>cglib</artifactId>
				<version>${cglib.wso2.version}</version>
			</dependency>
			<dependency>
				<groupId>org.apache.axis2.wso2</groupId>
				<artifactId>axis2-jibx</artifactId>
				<version>${axis2.jibx.wso2.version}</version>
			</dependency>
			<dependency>
				<groupId>org.jibx.wso2</groupId>
				<artifactId>jibx</artifactId>
				<version>${jibx.wso2.version}</version>
			</dependency>
			<dependency>
				<groupId>org.apache.axis2.wso2</groupId>
				<artifactId>axis2-jaxbri</artifactId>
				<version>${axis2.jaxb.wso2.version}</version>
			</dependency>
			<dependency>
				<groupId>com.sun.xml.bind.wso2</groupId>
				<artifactId>jaxb</artifactId>
				<version>${jaxb.wso2.version}</version>
			</dependency>


			<!-- Dependancies for sso -->
			<dependency>
				<groupId>org.wso2.carbon</groupId>
				<artifactId>org.wso2.carbon.core</artifactId>
				<version>${carbon.platform.version}</version>
			</dependency>
			<dependency>
				<groupId>org.apache.axis2.wso2</groupId>
				<artifactId>axis2</artifactId>
				<version>${axis2.wso2.version}</version>
			</dependency>
			<dependency>
				<groupId>org.apache.ws.commons.axiom.wso2</groupId>
				<artifactId>axiom</artifactId>
				<version>${axiom.wso2.version}</version>
			</dependency>
			<dependency>
				<groupId>org.wso2.carbon</groupId>
				<artifactId>org.wso2.carbon.identity.core</artifactId>
				<version>${carbon.version}</version>
			</dependency>
			<dependency>
				<groupId>org.wso2.carbon</groupId>
				<artifactId>org.wso2.carbon.identity.sso.saml</artifactId>
				<version>${carbon.version}</version>
			</dependency>
			<dependency>
				<groupId>org.wso2.carbon</groupId>
				<artifactId>org.wso2.carbon.identity.sso.saml.ui</artifactId>
				<version>${carbon.version}</version>
			</dependency>

            <!-- Dependencies for Automation Test Framework-->
            <dependency>
                <groupId>org.wso2.carbon</groupId>
                <artifactId>org.wso2.carbon.integration.common.admin.client</artifactId>
                <version>${test.framework.util.version}</version>
                <scope>test</scope>
            </dependency>
            <dependency>
                <groupId>org.wso2.carbon.automation</groupId>
                <artifactId>org.wso2.carbon.automation.engine</artifactId>
                <version>${test.framework.version}</version>
                <scope>test</scope>
            </dependency>
            <dependency>
                <groupId>org.wso2.carbon.automation</groupId>
                <artifactId>org.wso2.carbon.automation.extensions</artifactId>
                <version>${test.framework.version}</version>
                <scope>test</scope>
            </dependency>
            <dependency>
                <groupId>org.wso2.carbon.automation</groupId>
                <artifactId>org.wso2.carbon.automation.test.utils</artifactId>
                <version>${test.framework.version}</version>
                <scope>test</scope>
            </dependency>
            <dependency>
                <groupId>org.wso2.carbon</groupId>
                <artifactId>org.wso2.carbon.service.mgt.stub</artifactId>
                <version>${carbon.platform.version}</version>
                <scope>test</scope>
            </dependency>
            <dependency>
                <groupId>org.wso2.carbon</groupId>
                <artifactId>org.wso2.carbon.registry.resource.stub</artifactId>
                <version>${carbon.platform.version}</version>
                <scope>test</scope>
            </dependency>
            <dependency>
                <groupId>org.wso2.carbon</groupId>
                <artifactId>org.wso2.carbon.integration.common.utils</artifactId>
                <version>${test.framework.util.version}</version>
                <scope>test</scope>
            </dependency>
            <dependency>
                <groupId>org.wso2.carbon</groupId>
                <artifactId>org.wso2.carbon.integration.common.tests</artifactId>
                <version>${test.framework.util.version}</version>
                <scope>test</scope>
            </dependency>
            <dependency>
                <groupId>org.wso2.carbon</groupId>
                <artifactId>org.wso2.carbon.integration.common.extensions</artifactId>
                <version>${test.framework.util.version}</version>
                <scope>test</scope>
            </dependency>
            <dependency>
                <groupId>org.wso2.identity</groupId>
                <artifactId>org.wso2.identity.integration.ui.pages</artifactId>
                <version>${project.version}</version>
                <scope>test</scope>
            </dependency>
            <dependency>
                <groupId>org.wso2.carbon</groupId>
                <artifactId>org.wso2.carbon.authenticator.stub</artifactId>
                <version>${carbon.platform.version}</version>
                <scope>test</scope>
            </dependency>
		</dependencies>
	</dependencyManagement>

	<profiles>
		<profile>
			<id>jdk14</id>
			<activation>
				<jdk>1.4</jdk>
			</activation>
			<dependencies>
				<dependency>
					<groupId>bouncycastle</groupId>
					<artifactId>bcprov-jdk13</artifactId>
					<version>${bcprov.jdk13.version}</version>
				</dependency>
			</dependencies>
		</profile>

		<profile>
			<id>jdk15</id>
			<activation>
				<activeByDefault>true</activeByDefault>
				<jdk>1.5</jdk>
			</activation>
			<dependencies>
				<dependency>
					<groupId>bouncycastle</groupId>
					<artifactId>bcprov-jdk15</artifactId>
					<version>${bcprov.jdk15.version}</version>
				</dependency>
			</dependencies>
		</profile>

		<profile>
			<id>Sign-Artifacts</id>
			<activation>
				<property>
					<name>sign</name>
				</property>
			</activation>
			<build>
				<plugins>
					<plugin>
						<groupId>org.apache.maven.plugins</groupId>
						<artifactId>maven-gpg-plugin</artifactId>
						<version>1.0-alpha-3</version>
						<executions>
							<execution>
								<id>sign-artifacts</id>
								<phase>verify</phase>
								<goals>
									<goal>sign</goal>
								</goals>
							</execution>
						</executions>
					</plugin>
				</plugins>
			</build>
		</profile>

	</profiles>


    <distributionManagement>
        <repository>
            <id>wso2.releases</id>
            <name>WSO2 internal Repository</name>
            <url>http://maven.wso2.org/nexus/content/repositories/releases/</url>
        </repository>

        <snapshotRepository>
            <id>wso2.snapshots</id>
            <name>WSO2 Snapshot Repository</name>
            <url>http://maven.wso2.org/nexus/content/repositories/snapshots/</url>
        </snapshotRepository>
    </distributionManagement>

	<properties>
		<carbon.platform.version>4.3.0-SNAPSHOT</carbon.platform.version>
		<stratos.identity.version>${stratos.version}</stratos.identity.version>
		<identity.version>${wso2carbon.version}</identity.version>
		<bcprov.jdk13.version>140</bcprov.jdk13.version>
		<bcprov.jdk15.version>132</bcprov.jdk15.version>
		<axis2.wso2.version>${orbit.version.axis2}</axis2.wso2.version>
		<axiom.wso2.version>${orbit.version.axiom}</axiom.wso2.version>
		<carbon.version>${wso2carbon.version}</carbon.version>
		<carbon.kernel.version>4.3.0-SNAPSHOT</carbon.kernel.version>
		<carbon.p2.plugin.version>1.5.3</carbon.p2.plugin.version>
		<orbit.version.axiom>1.2.11.wso2v5</orbit.version.axiom>
		<orbit.version.axis2>1.6.1.wso2v11</orbit.version.axis2>
		<stratos.version.221>2.2.1</stratos.version.221>
		<stratos.version.220>2.2.0</stratos.version.220>
		<apache.derby.wso2.version>10.3.2.1wso2v1</apache.derby.wso2.version>
		<hibernate.wso2.version>3.2.5.ga-wso2v1</hibernate.wso2.version>
		<ehcache.version>1.5.0.wso2v3</ehcache.version>
		<bcel.wso2.version>5.2.0.wso2v1</bcel.wso2.version>		
		<asm.wso2.version>3.1.wso2v1</asm.wso2.version>
		<cglib.wso2.version>2.2.wso2v1</cglib.wso2.version>
		<axis2.jibx.wso2.version>${orbit.version.axis2}</axis2.jibx.wso2.version>
		<axis2.jaxb.wso2.version>${orbit.version.axis2}</axis2.jaxb.wso2.version>
		<jibx.wso2.version>1.2.1.wso2v1</jibx.wso2.version>
		<jaxb.wso2.version>2.2.5.wso2v1</jaxb.wso2.version>
		<kaptcha.wso2.version>2.3.0.wso2v1</kaptcha.wso2.version>
		<version.commons.logging>1.1.1</version.commons.logging>
        <emma.version>2.1.5320</emma.version>
        <wso2carbon.version>4.3.0-SNAPSHOT</wso2carbon.version>
        <jaggeryjs.version>0.9.0.ALPHA5.wso2v1-SNAPSHOT</jaggeryjs.version>
        <stratos.version>2.2.0</stratos.version>
        <shindig.version>2.5.0-beta5</shindig.version>
        <ws.module.version>1.1.0</ws.module.version>
        <oauth.module.version>1.0.0</oauth.module.version>
        <email.module.version>1.0.0</email.module.version>
        <uuid.module.version>1.0.0</uuid.module.version>
        <process.module.version>1.0.0</process.module.version>
        <caramel.module.version>1.0.1</caramel.module.version>
        <carbon.module.version>1.1.0</carbon.module.version>
        <handlebars.module.version>1.0.0</handlebars.module.version>
        <markdown.module.verion>1.0.0</markdown.module.verion>
        <gadget.module.version>1.0.0</gadget.module.version>
        <i18n.module.version>1.0.0</i18n.module.version>
        <wso2.store.version>1.2.0-SNAPSHOT</wso2.store.version>
        <test.framework.version>4.3.1</test.framework.version>
        <test.framework.util.version>4.3.0-SNAPSHOT</test.framework.util.version>
        <operadriver.version>0.8.1</operadriver.version>
        <selenium.version>2.40.0</selenium.version>
        <testng.version>6.1.1</testng.version>
        <test.framework.version>4.3.1-SNAPSHOT</test.framework.version>
        <test.framework.util.version>4.3.0-SNAPSHOT</test.framework.util.version>
	</properties>

    <repositories>
        <!-- Before adding ANYTHING in here, please start a discussion on the dev list.
	Ideally the Axis2 build should only use Maven central (which is available
	by default) and nothing else. We had troubles with other repositories in
	the past. Therefore configuring additional repositories here should be
	considered very carefully. -->
        <repository>
            <id>wso2-nexus</id>
            <name>WSO2 internal Repository</name>
            <url>http://maven.wso2.org/nexus/content/groups/wso2-public/</url>
            <releases>
                <enabled>true</enabled>
                <updatePolicy>daily</updatePolicy>
                <checksumPolicy>ignore</checksumPolicy>
            </releases>
        </repository>

        <repository>
            <id>wso2.releases</id>
            <name>WSO2 internal Repository</name>
            <url>http://maven.wso2.org/nexus/content/repositories/releases/</url>
            <releases>
                <enabled>true</enabled>
                <updatePolicy>daily</updatePolicy>
                <checksumPolicy>ignore</checksumPolicy>
            </releases>
        </repository>

        <repository>
            <id>wso2.snapshots</id>
            <name>WSO2 Snapshot Repository</name>
            <url>http://maven.wso2.org/nexus/content/repositories/snapshots/</url>
            <snapshots>
                <enabled>true</enabled>
                <updatePolicy>daily</updatePolicy>
            </snapshots>
            <releases>
                <enabled>false</enabled>
            </releases>
        </repository>
    </repositories>


</project>
<|MERGE_RESOLUTION|>--- conflicted
+++ resolved
@@ -1,643 +1,552 @@
-<!-- ~ Copyright (c) 2005-2010, WSO2 Inc. (http://www.wso2.org) All Rights 
-	Reserved. ~ ~ WSO2 Inc. licenses this file to you under the Apache License, 
-	~ Version 2.0 (the "License"); you may not use this file except ~ in compliance 
-	with the License. ~ You may obtain a copy of the License at ~ ~ http://www.apache.org/licenses/LICENSE-2.0 
-	~ ~ Unless required by applicable law or agreed to in writing, ~ software 
-	distributed under the License is distributed on an ~ "AS IS" BASIS, WITHOUT 
-	WARRANTIES OR CONDITIONS OF ANY ~ KIND, either express or implied. See the 
-	License for the ~ specific language governing permissions and limitations 
-	~ under the License. -->
-<project xmlns:xsi="http://www.w3.org/2001/XMLSchema-instance" xmlns="http://maven.apache.org/POM/4.0.0"
-	xsi:schemaLocation="http://maven.apache.org/POM/4.0.0 http://maven.apache.org/maven-v4_0_0.xsd">
-
-	<!--parent>
-		<groupId>org.wso2.carbon</groupId>
-		<artifactId>carbon-products</artifactId>
-		<version>4.2.0</version>
-		<relativePath>../../pom.xml</relativePath>
-	</parent-->
-
-	<modelVersion>4.0.0</modelVersion>
-	<groupId>org.wso2.identity</groupId>
-	<artifactId>identity-server-parent</artifactId>
-	<packaging>pom</packaging>
-	<description>WSO2 Identity Server</description>
-	<version>5.1.0-SNAPSHOT</version>
-	<name>WSO2 Identity Server</name>
-	<url>http://wso2.org/projects/identity</url>
-
-	<modules>
-		<module>modules/features</module>
-		<module>modules/p2-profile-gen</module>
-		<module>modules/distribution</module>
-		<module>modules/styles</module>
-		<module>modules/dashboard</module>
-		<module>modules/integration</module>
-<!--		<module>modules/samples</module> -->
-	</modules>
-
-	<licenses>
-		<license>
-			<name>Apache License Version 2.0</name>
-			<url>http://www.apache.org/licenses/LICENSE-2.0</url>
-		</license>
-	</licenses>
-
-	<organization>
-		<name>WSO2</name>
-		<url>http://www.wso2.org</url>
-	</organization>
-
-	<issueManagement>
-		<system>JIRA</system>
-		<url>http://www.wso2.org/jira/browse/IDENTITY</url>
-	</issueManagement>
-	<mailingLists>
-		<mailingList>
-			<name>Identity Server Developers</name>
-			<subscribe>identity-dev-subscribe@wso2.org</subscribe>
-			<unsubscribe>identity-dev-unsubscribe@wso2.org</unsubscribe>
-			<post>identity-dev@wso2.org</post>
-			<archive>http://wso2.org/mailarchive/identity-dev/</archive>
-		</mailingList>
-	</mailingLists>
-
-	<inceptionYear>2007</inceptionYear>
-
-	<developers>
-		<developer>
-			<name>Ruchith Fernando</name>
-			<id>ruchith</id>
-			<email>ruchith AT wso2.com</email>
-			<organization>WSO2</organization>
-		</developer>
-		<developer>
-			<name>Dimuthu Leelaratne</name>
-			<id>dimuthul</id>
-			<email>dimuthul AT wso2.com</email>
-			<organization>WSO2</organization>
-		</developer>
-		<developer>
-			<name>Dumindu Perera</name>
-			<id>dumindu</id>
-			<email>dumindu AT wso2.com</email>
-			<organization>WSO2</organization>
-		</developer>
-		<developer>
-			<name>Saminda Abeyruwan</name>
-			<id>saminda</id>
-			<email>saminda AT wso2.com</email>
-			<organization>WSO2</organization>
-		</developer>
-		<developer>
-			<name>Nandana Mihindukulasooriya</name>
-			<id>nandana</id>
-			<email>nandana AT wso2.com</email>
-			<organization>WSO2</organization>
-		</developer>
-		<developer>
-			<name>Prabath Siriwardena</name>
-			<id>prabath</id>
-			<email>prabath AT wso2.com</email>
-			<organization>WSO2</organization>
-		</developer>
-		<developer>
-			<name>Thilina Buddhika</name>
-			<id>thilina</id>
-			<email>thilinab AT wso2.com</email>
-			<organization>WSO2</organization>
-		</developer>
-		<developer>
-			<name>Amila Jayasekara</name>
-			<id>amilaj</id>
-			<email>amilaj AT wso2.com</email>
-			<organization>WSO2</organization>
-		</developer>
-		<developer>
-			<name>Asela Pathberiya</name>
-			<id>asela</id>
-			<email>asela AT wso2.com</email>
-			<organization>WSO2</organization>
-		</developer>
-		<developer>
-			<name>Hasini Gunasinghe</name>
-			<id>hasini</id>
-			<email>hasini AT wso2.com</email>
-			<organization>WSO2</organization>
-		</developer>
-		<developer>
-			<name>Manjula Rathnayake</name>
-			<id>manjula</id>
-			<email>manjular AT wso2.com</email>
-			<organization>WSO2</organization>
-		</developer>
-		<developer>
-			<name>Suresh Attanayake</name>
-			<id>suresh</id>
-			<email>suresh AT wso2.com</email>
-			<organization>WSO2</organization>
-		</developer>
-		<developer>
-			<name>Johann Nallathamby</name>
-			<id>johann</id>
-			<email>johann AT wso2.com</email>
-			<organization>WSO2</organization>
-		</developer>
-	</developers>
- 
-	<scm>
- 		<connection>scm:svn:https://wso2.org/repos/wso2/trunk/solutions/identity</connection>
-		<developerConnection>
-            scm:svn:https://wso2.org/repos/wso2/trunk/solutions/identity
-        </developerConnection>
-		<url>https://wso2.org/repos/wso2/trunk/solutions/identity</url>
-	</scm>
-
-    <pluginRepositories>
-        <pluginRepository>
-            <id>wso2-maven2-repository</id>
-            <url>http://dist.wso2.org/maven2</url>
-        </pluginRepository>
-        <pluginRepository>
-            <id>wso2.releases</id>
-            <name>WSO2 internal Repository</name>
-            <url>http://maven.wso2.org/nexus/content/repositories/releases/</url>
-            <releases>
-                <enabled>true</enabled>
-                <updatePolicy>daily</updatePolicy>
-                <checksumPolicy>ignore</checksumPolicy>
-            </releases>
-        </pluginRepository>
-        <pluginRepository>
-            <id>wso2.snapshots</id>
-            <name>Apache Snapshot Repository</name>
-            <url>http://maven.wso2.org/nexus/content/repositories/snapshots/</url>
-            <snapshots>
-                <enabled>true</enabled>
-                <updatePolicy>daily</updatePolicy>
-            </snapshots>
-            <releases>
-                <enabled>false</enabled>
-            </releases>
-        </pluginRepository>
-        <pluginRepository>
-            <id>wso2-nexus</id>
-            <name>WSO2 internal Repository</name>
-            <url>http://maven.wso2.org/nexus/content/groups/wso2-public/</url>
-            <releases>
-                <enabled>true</enabled>
-                <updatePolicy>daily</updatePolicy>
-                <checksumPolicy>ignore</checksumPolicy>
-            </releases>
-        </pluginRepository>
-    </pluginRepositories>
-
-	<build>
-		<plugins>
-
-			<plugin>
-				<groupId>org.apache.maven.plugins</groupId>
-				<artifactId>maven-compiler-plugin</artifactId>
-				<version>2.0</version>
-				<configuration>
-					<source>1.5</source>
-					<target>1.5</target>
-				</configuration>
-			</plugin>
-			<plugin>
-				<groupId>org.apache.maven.plugins</groupId>
-				<artifactId>maven-surefire-plugin</artifactId>
-				<version>2.2</version>
-			</plugin>
-			<plugin>
-				<inherited>false</inherited>
-				<artifactId>maven-clean-plugin</artifactId>
-				<version>2.1</version>
-			</plugin>
-		</plugins>
-
-        <pluginManagement>
-            <plugins>
-                <plugin>
-                    <groupId>org.apache.felix</groupId>
-                    <artifactId>maven-scr-plugin</artifactId>
-                    <version>1.7.2</version>
-                    <executions>
-                        <execution>
-                            <id>generate-scr-scrdescriptor</id>
-                            <goals>
-                                <goal>scr</goal>
-                            </goals>
-                        </execution>
-                    </executions>
-                </plugin>
-                <plugin>
-                    <groupId>org.apache.felix</groupId>
-                    <artifactId>maven-bundle-plugin</artifactId>
-                    <version>2.3.7</version>
-                    <extensions>true</extensions>
-                    <configuration>
-                        <obrRepository>NONE</obrRepository>
-                    </configuration>
-                </plugin>
-                <plugin>
-                    <groupId>org.apache.maven.plugins</groupId>
-                    <artifactId>maven-source-plugin</artifactId>
-                    <version>2.2.1</version>
-                    <executions>
-                        <execution>
-                            <id>attach-sources</id>
-                            <phase>verify</phase>
-                            <goals>
-                                <goal>jar-no-fork</goal>
-                            </goals>
-                        </execution>
-                    </executions>
-                </plugin>
-                <plugin>
-                    <artifactId>maven-assembly-plugin</artifactId>
-                    <version>2.2-beta-2</version>
-                </plugin>
-                <plugin>
-                    <groupId>org.apache.maven.plugins</groupId>
-                    <artifactId>maven-project-info-reports-plugin</artifactId>
-                    <version>2.4</version>
-                </plugin>
-            </plugins>
-        </pluginManagement>
-
-	</build>
-
-	<dependencyManagement>
-		<dependencies>
-			<dependency>
-				<groupId>org.wso2.carbon</groupId>
-				<artifactId>org.wso2.carbon.ui</artifactId>
-				<version>${carbon.platform.version}</version>
-			</dependency>
-			<dependency>
-				<groupId>org.apache.felix</groupId>
-				<artifactId>org.apache.felix.framework</artifactId>
-				<version>1.0.3</version>
-			</dependency>
-			<dependency>
-				<groupId>org.apache.felix</groupId>
-				<artifactId>org.apache.felix.main</artifactId>
-				<version>1.0.3</version>
-			</dependency>
-			<dependency>
-				<groupId>org.apache.felix</groupId>
-				<artifactId>org.osgi.compendium</artifactId>
-				<version>1.0.0</version>
-			</dependency>
-			<dependency>
-				<groupId>org.eclipse.equinox</groupId>
-				<artifactId>org.eclipse.equinox.http.servlet</artifactId>
-				<version>2.2.2</version>
-			</dependency>
-			<dependency>
-				<groupId>org.eclipse.equinox</groupId>
-				<artifactId>org.eclipse.equinox.http.helper</artifactId>
-				<version>1.0.0</version>
-			</dependency>
-			<dependency>
-				<groupId>org.eclipse.equinox</groupId>
-				<artifactId>org.eclipse.equinox.jsp.jasper</artifactId>
-				<version>1.0.1.R33x_v20070816</version>
-			</dependency>
-			<dependency>
-				<groupId>org.eclipse.equinox</groupId>
-				<artifactId>javax.servlet.jsp</artifactId>
-				<version>2.0.0.v200706191603</version>
-			</dependency>
-
-			<!-- For identity util -->
-			<dependency>
-				<groupId>org.apache.derby.wso2</groupId>
-				<artifactId>derby</artifactId>
-				<version>${apache.derby.wso2.version}</version>
-			</dependency>
-			<dependency>
-				<groupId>org.hibernate.wso2</groupId>
-				<artifactId>hibernate</artifactId>
-				<version>${hibernate.wso2.version}</version>
-			</dependency>
-			<dependency>
-				<groupId>net.sf.ehcache.wso2</groupId>
-				<artifactId>ehcache</artifactId>
-				<version>${ehcache.version}</version>
-<<<<<<< HEAD
-				</dependency>
-=======
-			</dependency>
->>>>>>> 89c237ce
-			<dependency>
-				<groupId>org.apache.bcel.wso2</groupId>
-				<artifactId>bcel</artifactId>
-				<version>${bcel.wso2.version}</version>
-			</dependency>
-			<dependency>
-				<groupId>asm.wso2</groupId>
-				<artifactId>asm</artifactId>
-				<version>${asm.wso2.version}</version>
-			</dependency>
-			<dependency>
-				<groupId>cglib.wso2</groupId>
-				<artifactId>cglib</artifactId>
-				<version>${cglib.wso2.version}</version>
-			</dependency>
-			<dependency>
-				<groupId>org.apache.axis2.wso2</groupId>
-				<artifactId>axis2-jibx</artifactId>
-				<version>${axis2.jibx.wso2.version}</version>
-			</dependency>
-			<dependency>
-				<groupId>org.jibx.wso2</groupId>
-				<artifactId>jibx</artifactId>
-				<version>${jibx.wso2.version}</version>
-			</dependency>
-			<dependency>
-				<groupId>org.apache.axis2.wso2</groupId>
-				<artifactId>axis2-jaxbri</artifactId>
-				<version>${axis2.jaxb.wso2.version}</version>
-			</dependency>
-			<dependency>
-				<groupId>com.sun.xml.bind.wso2</groupId>
-				<artifactId>jaxb</artifactId>
-				<version>${jaxb.wso2.version}</version>
-			</dependency>
-
-
-			<!-- Dependancies for sso -->
-			<dependency>
-				<groupId>org.wso2.carbon</groupId>
-				<artifactId>org.wso2.carbon.core</artifactId>
-				<version>${carbon.platform.version}</version>
-			</dependency>
-			<dependency>
-				<groupId>org.apache.axis2.wso2</groupId>
-				<artifactId>axis2</artifactId>
-				<version>${axis2.wso2.version}</version>
-			</dependency>
-			<dependency>
-				<groupId>org.apache.ws.commons.axiom.wso2</groupId>
-				<artifactId>axiom</artifactId>
-				<version>${axiom.wso2.version}</version>
-			</dependency>
-			<dependency>
-				<groupId>org.wso2.carbon</groupId>
-				<artifactId>org.wso2.carbon.identity.core</artifactId>
-				<version>${carbon.version}</version>
-			</dependency>
-			<dependency>
-				<groupId>org.wso2.carbon</groupId>
-				<artifactId>org.wso2.carbon.identity.sso.saml</artifactId>
-				<version>${carbon.version}</version>
-			</dependency>
-			<dependency>
-				<groupId>org.wso2.carbon</groupId>
-				<artifactId>org.wso2.carbon.identity.sso.saml.ui</artifactId>
-				<version>${carbon.version}</version>
-			</dependency>
-
-            <!-- Dependencies for Automation Test Framework-->
-            <dependency>
-                <groupId>org.wso2.carbon</groupId>
-                <artifactId>org.wso2.carbon.integration.common.admin.client</artifactId>
-                <version>${test.framework.util.version}</version>
-                <scope>test</scope>
-            </dependency>
-            <dependency>
-                <groupId>org.wso2.carbon.automation</groupId>
-                <artifactId>org.wso2.carbon.automation.engine</artifactId>
-                <version>${test.framework.version}</version>
-                <scope>test</scope>
-            </dependency>
-            <dependency>
-                <groupId>org.wso2.carbon.automation</groupId>
-                <artifactId>org.wso2.carbon.automation.extensions</artifactId>
-                <version>${test.framework.version}</version>
-                <scope>test</scope>
-            </dependency>
-            <dependency>
-                <groupId>org.wso2.carbon.automation</groupId>
-                <artifactId>org.wso2.carbon.automation.test.utils</artifactId>
-                <version>${test.framework.version}</version>
-                <scope>test</scope>
-            </dependency>
-            <dependency>
-                <groupId>org.wso2.carbon</groupId>
-                <artifactId>org.wso2.carbon.service.mgt.stub</artifactId>
-                <version>${carbon.platform.version}</version>
-                <scope>test</scope>
-            </dependency>
-            <dependency>
-                <groupId>org.wso2.carbon</groupId>
-                <artifactId>org.wso2.carbon.registry.resource.stub</artifactId>
-                <version>${carbon.platform.version}</version>
-                <scope>test</scope>
-            </dependency>
-            <dependency>
-                <groupId>org.wso2.carbon</groupId>
-                <artifactId>org.wso2.carbon.integration.common.utils</artifactId>
-                <version>${test.framework.util.version}</version>
-                <scope>test</scope>
-            </dependency>
-            <dependency>
-                <groupId>org.wso2.carbon</groupId>
-                <artifactId>org.wso2.carbon.integration.common.tests</artifactId>
-                <version>${test.framework.util.version}</version>
-                <scope>test</scope>
-            </dependency>
-            <dependency>
-                <groupId>org.wso2.carbon</groupId>
-                <artifactId>org.wso2.carbon.integration.common.extensions</artifactId>
-                <version>${test.framework.util.version}</version>
-                <scope>test</scope>
-            </dependency>
-            <dependency>
-                <groupId>org.wso2.identity</groupId>
-                <artifactId>org.wso2.identity.integration.ui.pages</artifactId>
-                <version>${project.version}</version>
-                <scope>test</scope>
-            </dependency>
-            <dependency>
-                <groupId>org.wso2.carbon</groupId>
-                <artifactId>org.wso2.carbon.authenticator.stub</artifactId>
-                <version>${carbon.platform.version}</version>
-                <scope>test</scope>
-            </dependency>
-		</dependencies>
-	</dependencyManagement>
-
-	<profiles>
-		<profile>
-			<id>jdk14</id>
-			<activation>
-				<jdk>1.4</jdk>
-			</activation>
-			<dependencies>
-				<dependency>
-					<groupId>bouncycastle</groupId>
-					<artifactId>bcprov-jdk13</artifactId>
-					<version>${bcprov.jdk13.version}</version>
-				</dependency>
-			</dependencies>
-		</profile>
-
-		<profile>
-			<id>jdk15</id>
-			<activation>
-				<activeByDefault>true</activeByDefault>
-				<jdk>1.5</jdk>
-			</activation>
-			<dependencies>
-				<dependency>
-					<groupId>bouncycastle</groupId>
-					<artifactId>bcprov-jdk15</artifactId>
-					<version>${bcprov.jdk15.version}</version>
-				</dependency>
-			</dependencies>
-		</profile>
-
-		<profile>
-			<id>Sign-Artifacts</id>
-			<activation>
-				<property>
-					<name>sign</name>
-				</property>
-			</activation>
-			<build>
-				<plugins>
-					<plugin>
-						<groupId>org.apache.maven.plugins</groupId>
-						<artifactId>maven-gpg-plugin</artifactId>
-						<version>1.0-alpha-3</version>
-						<executions>
-							<execution>
-								<id>sign-artifacts</id>
-								<phase>verify</phase>
-								<goals>
-									<goal>sign</goal>
-								</goals>
-							</execution>
-						</executions>
-					</plugin>
-				</plugins>
-			</build>
-		</profile>
-
-	</profiles>
-
-
-    <distributionManagement>
-        <repository>
-            <id>wso2.releases</id>
-            <name>WSO2 internal Repository</name>
-            <url>http://maven.wso2.org/nexus/content/repositories/releases/</url>
-        </repository>
-
-        <snapshotRepository>
-            <id>wso2.snapshots</id>
-            <name>WSO2 Snapshot Repository</name>
-            <url>http://maven.wso2.org/nexus/content/repositories/snapshots/</url>
-        </snapshotRepository>
-    </distributionManagement>
-
-	<properties>
-		<carbon.platform.version>4.3.0-SNAPSHOT</carbon.platform.version>
-		<stratos.identity.version>${stratos.version}</stratos.identity.version>
-		<identity.version>${wso2carbon.version}</identity.version>
-		<bcprov.jdk13.version>140</bcprov.jdk13.version>
-		<bcprov.jdk15.version>132</bcprov.jdk15.version>
-		<axis2.wso2.version>${orbit.version.axis2}</axis2.wso2.version>
-		<axiom.wso2.version>${orbit.version.axiom}</axiom.wso2.version>
-		<carbon.version>${wso2carbon.version}</carbon.version>
-		<carbon.kernel.version>4.3.0-SNAPSHOT</carbon.kernel.version>
-		<carbon.p2.plugin.version>1.5.3</carbon.p2.plugin.version>
-		<orbit.version.axiom>1.2.11.wso2v5</orbit.version.axiom>
-		<orbit.version.axis2>1.6.1.wso2v11</orbit.version.axis2>
-		<stratos.version.221>2.2.1</stratos.version.221>
-		<stratos.version.220>2.2.0</stratos.version.220>
-		<apache.derby.wso2.version>10.3.2.1wso2v1</apache.derby.wso2.version>
-		<hibernate.wso2.version>3.2.5.ga-wso2v1</hibernate.wso2.version>
-		<ehcache.version>1.5.0.wso2v3</ehcache.version>
-		<bcel.wso2.version>5.2.0.wso2v1</bcel.wso2.version>		
-		<asm.wso2.version>3.1.wso2v1</asm.wso2.version>
-		<cglib.wso2.version>2.2.wso2v1</cglib.wso2.version>
-		<axis2.jibx.wso2.version>${orbit.version.axis2}</axis2.jibx.wso2.version>
-		<axis2.jaxb.wso2.version>${orbit.version.axis2}</axis2.jaxb.wso2.version>
-		<jibx.wso2.version>1.2.1.wso2v1</jibx.wso2.version>
-		<jaxb.wso2.version>2.2.5.wso2v1</jaxb.wso2.version>
-		<kaptcha.wso2.version>2.3.0.wso2v1</kaptcha.wso2.version>
-		<version.commons.logging>1.1.1</version.commons.logging>
-        <emma.version>2.1.5320</emma.version>
-        <wso2carbon.version>4.3.0-SNAPSHOT</wso2carbon.version>
-        <jaggeryjs.version>0.9.0.ALPHA5.wso2v1-SNAPSHOT</jaggeryjs.version>
-        <stratos.version>2.2.0</stratos.version>
-        <shindig.version>2.5.0-beta5</shindig.version>
-        <ws.module.version>1.1.0</ws.module.version>
-        <oauth.module.version>1.0.0</oauth.module.version>
-        <email.module.version>1.0.0</email.module.version>
-        <uuid.module.version>1.0.0</uuid.module.version>
-        <process.module.version>1.0.0</process.module.version>
-        <caramel.module.version>1.0.1</caramel.module.version>
-        <carbon.module.version>1.1.0</carbon.module.version>
-        <handlebars.module.version>1.0.0</handlebars.module.version>
-        <markdown.module.verion>1.0.0</markdown.module.verion>
-        <gadget.module.version>1.0.0</gadget.module.version>
-        <i18n.module.version>1.0.0</i18n.module.version>
-        <wso2.store.version>1.2.0-SNAPSHOT</wso2.store.version>
-        <test.framework.version>4.3.1</test.framework.version>
-        <test.framework.util.version>4.3.0-SNAPSHOT</test.framework.util.version>
-        <operadriver.version>0.8.1</operadriver.version>
-        <selenium.version>2.40.0</selenium.version>
-        <testng.version>6.1.1</testng.version>
-        <test.framework.version>4.3.1-SNAPSHOT</test.framework.version>
-        <test.framework.util.version>4.3.0-SNAPSHOT</test.framework.util.version>
-	</properties>
-
-    <repositories>
-        <!-- Before adding ANYTHING in here, please start a discussion on the dev list.
-	Ideally the Axis2 build should only use Maven central (which is available
-	by default) and nothing else. We had troubles with other repositories in
-	the past. Therefore configuring additional repositories here should be
-	considered very carefully. -->
-        <repository>
-            <id>wso2-nexus</id>
-            <name>WSO2 internal Repository</name>
-            <url>http://maven.wso2.org/nexus/content/groups/wso2-public/</url>
-            <releases>
-                <enabled>true</enabled>
-                <updatePolicy>daily</updatePolicy>
-                <checksumPolicy>ignore</checksumPolicy>
-            </releases>
-        </repository>
-
-        <repository>
-            <id>wso2.releases</id>
-            <name>WSO2 internal Repository</name>
-            <url>http://maven.wso2.org/nexus/content/repositories/releases/</url>
-            <releases>
-                <enabled>true</enabled>
-                <updatePolicy>daily</updatePolicy>
-                <checksumPolicy>ignore</checksumPolicy>
-            </releases>
-        </repository>
-
-        <repository>
-            <id>wso2.snapshots</id>
-            <name>WSO2 Snapshot Repository</name>
-            <url>http://maven.wso2.org/nexus/content/repositories/snapshots/</url>
-            <snapshots>
-                <enabled>true</enabled>
-                <updatePolicy>daily</updatePolicy>
-            </snapshots>
-            <releases>
-                <enabled>false</enabled>
-            </releases>
-        </repository>
-    </repositories>
-
-
-</project>
+<!-- ~ Copyright (c) 2005-2010, WSO2 Inc. (http://www.wso2.org) All Rights 
+	Reserved. ~ ~ WSO2 Inc. licenses this file to you under the Apache License, 
+	~ Version 2.0 (the "License"); you may not use this file except ~ in compliance 
+	with the License. ~ You may obtain a copy of the License at ~ ~ http://www.apache.org/licenses/LICENSE-2.0 
+	~ ~ Unless required by applicable law or agreed to in writing, ~ software 
+	distributed under the License is distributed on an ~ "AS IS" BASIS, WITHOUT 
+	WARRANTIES OR CONDITIONS OF ANY ~ KIND, either express or implied. See the 
+	License for the ~ specific language governing permissions and limitations 
+	~ under the License. -->
+<project xmlns:xsi="http://www.w3.org/2001/XMLSchema-instance" xmlns="http://maven.apache.org/POM/4.0.0"
+	xsi:schemaLocation="http://maven.apache.org/POM/4.0.0 http://maven.apache.org/maven-v4_0_0.xsd">
+
+	<!--parent>
+		<groupId>org.wso2.carbon</groupId>
+		<artifactId>carbon-products</artifactId>
+		<version>4.2.0</version>
+		<relativePath>../../pom.xml</relativePath>
+	</parent-->
+
+	<modelVersion>4.0.0</modelVersion>
+	<groupId>org.wso2.identity</groupId>
+	<artifactId>identity-server-parent</artifactId>
+	<packaging>pom</packaging>
+	<description>WSO2 Identity Server</description>
+	<version>5.1.0-SNAPSHOT</version>
+	<name>WSO2 Identity Server</name>
+	<url>http://wso2.org/projects/identity</url>
+
+	<modules>
+		<module>modules/features</module>
+		<module>modules/p2-profile-gen</module>
+		<module>modules/distribution</module>
+		<module>modules/styles</module>
+		<module>modules/dashboard</module>
+        <!--todo: disabling integration until the migration to the new framework-->
+		<!--<module>modules/integration</module>-->
+<!--		<module>modules/samples</module> -->
+	</modules>
+
+	<licenses>
+		<license>
+			<name>Apache License Version 2.0</name>
+			<url>http://www.apache.org/licenses/LICENSE-2.0</url>
+		</license>
+	</licenses>
+
+	<organization>
+		<name>WSO2</name>
+		<url>http://www.wso2.org</url>
+	</organization>
+
+	<issueManagement>
+		<system>JIRA</system>
+		<url>http://www.wso2.org/jira/browse/IDENTITY</url>
+	</issueManagement>
+	<mailingLists>
+		<mailingList>
+			<name>Identity Server Developers</name>
+			<subscribe>identity-dev-subscribe@wso2.org</subscribe>
+			<unsubscribe>identity-dev-unsubscribe@wso2.org</unsubscribe>
+			<post>identity-dev@wso2.org</post>
+			<archive>http://wso2.org/mailarchive/identity-dev/</archive>
+		</mailingList>
+	</mailingLists>
+
+	<inceptionYear>2007</inceptionYear>
+
+	<developers>
+		<developer>
+			<name>Ruchith Fernando</name>
+			<id>ruchith</id>
+			<email>ruchith AT wso2.com</email>
+			<organization>WSO2</organization>
+		</developer>
+		<developer>
+			<name>Dimuthu Leelaratne</name>
+			<id>dimuthul</id>
+			<email>dimuthul AT wso2.com</email>
+			<organization>WSO2</organization>
+		</developer>
+		<developer>
+			<name>Dumindu Perera</name>
+			<id>dumindu</id>
+			<email>dumindu AT wso2.com</email>
+			<organization>WSO2</organization>
+		</developer>
+		<developer>
+			<name>Saminda Abeyruwan</name>
+			<id>saminda</id>
+			<email>saminda AT wso2.com</email>
+			<organization>WSO2</organization>
+		</developer>
+		<developer>
+			<name>Nandana Mihindukulasooriya</name>
+			<id>nandana</id>
+			<email>nandana AT wso2.com</email>
+			<organization>WSO2</organization>
+		</developer>
+		<developer>
+			<name>Prabath Siriwardena</name>
+			<id>prabath</id>
+			<email>prabath AT wso2.com</email>
+			<organization>WSO2</organization>
+		</developer>
+		<developer>
+			<name>Thilina Buddhika</name>
+			<id>thilina</id>
+			<email>thilinab AT wso2.com</email>
+			<organization>WSO2</organization>
+		</developer>
+		<developer>
+			<name>Amila Jayasekara</name>
+			<id>amilaj</id>
+			<email>amilaj AT wso2.com</email>
+			<organization>WSO2</organization>
+		</developer>
+		<developer>
+			<name>Asela Pathberiya</name>
+			<id>asela</id>
+			<email>asela AT wso2.com</email>
+			<organization>WSO2</organization>
+		</developer>
+		<developer>
+			<name>Hasini Gunasinghe</name>
+			<id>hasini</id>
+			<email>hasini AT wso2.com</email>
+			<organization>WSO2</organization>
+		</developer>
+		<developer>
+			<name>Manjula Rathnayake</name>
+			<id>manjula</id>
+			<email>manjular AT wso2.com</email>
+			<organization>WSO2</organization>
+		</developer>
+		<developer>
+			<name>Suresh Attanayake</name>
+			<id>suresh</id>
+			<email>suresh AT wso2.com</email>
+			<organization>WSO2</organization>
+		</developer>
+		<developer>
+			<name>Johann Nallathamby</name>
+			<id>johann</id>
+			<email>johann AT wso2.com</email>
+			<organization>WSO2</organization>
+		</developer>
+	</developers>
+ 
+	<scm>
+ 		<connection>scm:svn:https://wso2.org/repos/wso2/trunk/solutions/identity</connection>
+		<developerConnection>
+            scm:svn:https://wso2.org/repos/wso2/trunk/solutions/identity
+        </developerConnection>
+		<url>https://wso2.org/repos/wso2/trunk/solutions/identity</url>
+	</scm>
+
+    <pluginRepositories>
+        <pluginRepository>
+            <id>wso2-maven2-repository</id>
+            <url>http://dist.wso2.org/maven2</url>
+        </pluginRepository>
+        <pluginRepository>
+            <id>wso2.releases</id>
+            <name>WSO2 internal Repository</name>
+            <url>http://maven.wso2.org/nexus/content/repositories/releases/</url>
+            <releases>
+                <enabled>true</enabled>
+                <updatePolicy>daily</updatePolicy>
+                <checksumPolicy>ignore</checksumPolicy>
+            </releases>
+        </pluginRepository>
+        <pluginRepository>
+            <id>wso2.snapshots</id>
+            <name>Apache Snapshot Repository</name>
+            <url>http://maven.wso2.org/nexus/content/repositories/snapshots/</url>
+            <snapshots>
+                <enabled>true</enabled>
+                <updatePolicy>daily</updatePolicy>
+            </snapshots>
+            <releases>
+                <enabled>false</enabled>
+            </releases>
+        </pluginRepository>
+        <pluginRepository>
+            <id>wso2-nexus</id>
+            <name>WSO2 internal Repository</name>
+            <url>http://maven.wso2.org/nexus/content/groups/wso2-public/</url>
+            <releases>
+                <enabled>true</enabled>
+                <updatePolicy>daily</updatePolicy>
+                <checksumPolicy>ignore</checksumPolicy>
+            </releases>
+        </pluginRepository>
+    </pluginRepositories>
+
+	<build>
+		<plugins>
+
+			<plugin>
+				<groupId>org.apache.maven.plugins</groupId>
+				<artifactId>maven-compiler-plugin</artifactId>
+				<version>2.0</version>
+				<configuration>
+					<source>1.5</source>
+					<target>1.5</target>
+				</configuration>
+			</plugin>
+			<plugin>
+				<groupId>org.apache.maven.plugins</groupId>
+				<artifactId>maven-surefire-plugin</artifactId>
+				<version>2.2</version>
+			</plugin>
+			<plugin>
+				<inherited>false</inherited>
+				<artifactId>maven-clean-plugin</artifactId>
+				<version>2.1</version>
+			</plugin>
+		</plugins>
+
+        <pluginManagement>
+            <plugins>
+                <plugin>
+                    <groupId>org.apache.felix</groupId>
+                    <artifactId>maven-scr-plugin</artifactId>
+                    <version>1.7.2</version>
+                    <executions>
+                        <execution>
+                            <id>generate-scr-scrdescriptor</id>
+                            <goals>
+                                <goal>scr</goal>
+                            </goals>
+                        </execution>
+                    </executions>
+                </plugin>
+                <plugin>
+                    <groupId>org.apache.felix</groupId>
+                    <artifactId>maven-bundle-plugin</artifactId>
+                    <version>2.3.7</version>
+                    <extensions>true</extensions>
+                    <configuration>
+                        <obrRepository>NONE</obrRepository>
+                    </configuration>
+                </plugin>
+                <plugin>
+                    <groupId>org.apache.maven.plugins</groupId>
+                    <artifactId>maven-source-plugin</artifactId>
+                    <version>2.2.1</version>
+                    <executions>
+                        <execution>
+                            <id>attach-sources</id>
+                            <phase>verify</phase>
+                            <goals>
+                                <goal>jar-no-fork</goal>
+                            </goals>
+                        </execution>
+                    </executions>
+                </plugin>
+                <plugin>
+                    <artifactId>maven-assembly-plugin</artifactId>
+                    <version>2.2-beta-2</version>
+                </plugin>
+                <plugin>
+                    <groupId>org.apache.maven.plugins</groupId>
+                    <artifactId>maven-project-info-reports-plugin</artifactId>
+                    <version>2.4</version>
+                </plugin>
+            </plugins>
+        </pluginManagement>
+
+	</build>
+
+	<dependencyManagement>
+		<dependencies>
+			<dependency>
+				<groupId>org.wso2.carbon</groupId>
+				<artifactId>org.wso2.carbon.ui</artifactId>
+				<version>${carbon.platform.version}</version>
+			</dependency>
+			<dependency>
+				<groupId>org.apache.felix</groupId>
+				<artifactId>org.apache.felix.framework</artifactId>
+				<version>1.0.3</version>
+			</dependency>
+			<dependency>
+				<groupId>org.apache.felix</groupId>
+				<artifactId>org.apache.felix.main</artifactId>
+				<version>1.0.3</version>
+			</dependency>
+			<dependency>
+				<groupId>org.apache.felix</groupId>
+				<artifactId>org.osgi.compendium</artifactId>
+				<version>1.0.0</version>
+			</dependency>
+			<dependency>
+				<groupId>org.eclipse.equinox</groupId>
+				<artifactId>org.eclipse.equinox.http.servlet</artifactId>
+				<version>2.2.2</version>
+			</dependency>
+			<dependency>
+				<groupId>org.eclipse.equinox</groupId>
+				<artifactId>org.eclipse.equinox.http.helper</artifactId>
+				<version>1.0.0</version>
+			</dependency>
+			<dependency>
+				<groupId>org.eclipse.equinox</groupId>
+				<artifactId>org.eclipse.equinox.jsp.jasper</artifactId>
+				<version>1.0.1.R33x_v20070816</version>
+			</dependency>
+			<dependency>
+				<groupId>org.eclipse.equinox</groupId>
+				<artifactId>javax.servlet.jsp</artifactId>
+				<version>2.0.0.v200706191603</version>
+			</dependency>
+
+			<!-- For identity util -->
+			<dependency>
+				<groupId>org.apache.derby.wso2</groupId>
+				<artifactId>derby</artifactId>
+				<version>${apache.derby.wso2.version}</version>
+			</dependency>
+			<dependency>
+				<groupId>org.hibernate.wso2</groupId>
+				<artifactId>hibernate</artifactId>
+				<version>${hibernate.wso2.version}</version>
+			</dependency>
+			<dependency>
+				<groupId>net.sf.ehcache.wso2</groupId>
+				<artifactId>ehcache</artifactId>
+				<version>${ehcache.version}</version>
+			</dependency>
+			<dependency>
+				<groupId>org.apache.bcel.wso2</groupId>
+				<artifactId>bcel</artifactId>
+				<version>${bcel.wso2.version}</version>
+			</dependency>
+			<dependency>
+				<groupId>asm.wso2</groupId>
+				<artifactId>asm</artifactId>
+				<version>${asm.wso2.version}</version>
+			</dependency>
+			<dependency>
+				<groupId>cglib.wso2</groupId>
+				<artifactId>cglib</artifactId>
+				<version>${cglib.wso2.version}</version>
+			</dependency>
+			<dependency>
+				<groupId>org.apache.axis2.wso2</groupId>
+				<artifactId>axis2-jibx</artifactId>
+				<version>${axis2.jibx.wso2.version}</version>
+			</dependency>
+			<dependency>
+				<groupId>org.jibx.wso2</groupId>
+				<artifactId>jibx</artifactId>
+				<version>${jibx.wso2.version}</version>
+			</dependency>
+			<dependency>
+				<groupId>org.apache.axis2.wso2</groupId>
+				<artifactId>axis2-jaxbri</artifactId>
+				<version>${axis2.jaxb.wso2.version}</version>
+			</dependency>
+			<dependency>
+				<groupId>com.sun.xml.bind.wso2</groupId>
+				<artifactId>jaxb</artifactId>
+				<version>${jaxb.wso2.version}</version>
+			</dependency>
+
+
+			<!-- Dependancies for sso -->
+			<dependency>
+				<groupId>org.wso2.carbon</groupId>
+				<artifactId>org.wso2.carbon.core</artifactId>
+				<version>${carbon.platform.version}</version>
+			</dependency>
+			<dependency>
+				<groupId>org.apache.axis2.wso2</groupId>
+				<artifactId>axis2</artifactId>
+				<version>${axis2.wso2.version}</version>
+			</dependency>
+			<dependency>
+				<groupId>org.apache.ws.commons.axiom.wso2</groupId>
+				<artifactId>axiom</artifactId>
+				<version>${axiom.wso2.version}</version>
+			</dependency>
+			<dependency>
+				<groupId>org.wso2.carbon</groupId>
+				<artifactId>org.wso2.carbon.identity.core</artifactId>
+				<version>${carbon.version}</version>
+			</dependency>
+			<dependency>
+				<groupId>org.wso2.carbon</groupId>
+				<artifactId>org.wso2.carbon.identity.sso.saml</artifactId>
+				<version>${carbon.version}</version>
+			</dependency>
+			<dependency>
+				<groupId>org.wso2.carbon</groupId>
+				<artifactId>org.wso2.carbon.identity.sso.saml.ui</artifactId>
+				<version>${carbon.version}</version>
+			</dependency>
+		</dependencies>
+	</dependencyManagement>
+
+	<profiles>
+		<profile>
+			<id>jdk14</id>
+			<activation>
+				<jdk>1.4</jdk>
+			</activation>
+			<dependencies>
+				<dependency>
+					<groupId>bouncycastle</groupId>
+					<artifactId>bcprov-jdk13</artifactId>
+					<version>${bcprov.jdk13.version}</version>
+				</dependency>
+			</dependencies>
+		</profile>
+
+		<profile>
+			<id>jdk15</id>
+			<activation>
+				<activeByDefault>true</activeByDefault>
+				<jdk>1.5</jdk>
+			</activation>
+			<dependencies>
+				<dependency>
+					<groupId>bouncycastle</groupId>
+					<artifactId>bcprov-jdk15</artifactId>
+					<version>${bcprov.jdk15.version}</version>
+				</dependency>
+			</dependencies>
+		</profile>
+
+		<profile>
+			<id>Sign-Artifacts</id>
+			<activation>
+				<property>
+					<name>sign</name>
+				</property>
+			</activation>
+			<build>
+				<plugins>
+					<plugin>
+						<groupId>org.apache.maven.plugins</groupId>
+						<artifactId>maven-gpg-plugin</artifactId>
+						<version>1.0-alpha-3</version>
+						<executions>
+							<execution>
+								<id>sign-artifacts</id>
+								<phase>verify</phase>
+								<goals>
+									<goal>sign</goal>
+								</goals>
+							</execution>
+						</executions>
+					</plugin>
+				</plugins>
+			</build>
+		</profile>
+
+	</profiles>
+
+
+    <distributionManagement>
+        <repository>
+            <id>wso2.releases</id>
+            <name>WSO2 internal Repository</name>
+            <url>http://maven.wso2.org/nexus/content/repositories/releases/</url>
+        </repository>
+
+        <snapshotRepository>
+            <id>wso2.snapshots</id>
+            <name>WSO2 Snapshot Repository</name>
+            <url>http://maven.wso2.org/nexus/content/repositories/snapshots/</url>
+        </snapshotRepository>
+    </distributionManagement>
+
+	<properties>
+		<carbon.platform.version>4.3.0-SNAPSHOT</carbon.platform.version>
+		<stratos.identity.version>${stratos.version}</stratos.identity.version>
+		<identity.version>${wso2carbon.version}</identity.version>
+		<bcprov.jdk13.version>140</bcprov.jdk13.version>
+		<bcprov.jdk15.version>132</bcprov.jdk15.version>
+		<axis2.wso2.version>${orbit.version.axis2}</axis2.wso2.version>
+		<axiom.wso2.version>${orbit.version.axiom}</axiom.wso2.version>
+		<carbon.version>${wso2carbon.version}</carbon.version>
+		<carbon.kernel.version>4.3.0-SNAPSHOT</carbon.kernel.version>
+		<carbon.p2.plugin.version>1.5.3</carbon.p2.plugin.version>
+		<orbit.version.axiom>1.2.11.wso2v5-SNAPSHOT</orbit.version.axiom>
+		<orbit.version.axis2>1.6.1.wso2v11-SNAPSHOT</orbit.version.axis2>
+		<stratos.version.221>2.2.1</stratos.version.221>
+		<stratos.version.220>2.2.0</stratos.version.220>
+		<apache.derby.wso2.version>10.3.2.1wso2v1</apache.derby.wso2.version>
+		<hibernate.wso2.version>3.2.5.ga-wso2v1</hibernate.wso2.version>
+		<ehcache.version>1.5.0.wso2v3</ehcache.version>
+		<bcel.wso2.version>5.2.0.wso2v1</bcel.wso2.version>		
+		<asm.wso2.version>3.1.wso2v1</asm.wso2.version>
+		<cglib.wso2.version>2.2.wso2v1</cglib.wso2.version>
+		<axis2.jibx.wso2.version>${orbit.version.axis2}</axis2.jibx.wso2.version>
+		<axis2.jaxb.wso2.version>${orbit.version.axis2}</axis2.jaxb.wso2.version>
+		<jibx.wso2.version>1.2.1.wso2v1</jibx.wso2.version>
+		<jaxb.wso2.version>2.2.5.wso2v1</jaxb.wso2.version>
+		<kaptcha.wso2.version>2.3.0.wso2v1</kaptcha.wso2.version>
+		<version.commons.logging>1.1.1</version.commons.logging>
+        <emma.version>2.1.5320</emma.version>
+        <wso2carbon.version>4.3.0-SNAPSHOT</wso2carbon.version>
+        <jaggeryjs.version>0.9.0.ALPHA5.wso2v1-SNAPSHOT</jaggeryjs.version>
+        <stratos.version>2.2.0</stratos.version>
+	</properties>
+
+    <repositories>
+        <!-- Before adding ANYTHING in here, please start a discussion on the dev list.
+	Ideally the Axis2 build should only use Maven central (which is available
+	by default) and nothing else. We had troubles with other repositories in
+	the past. Therefore configuring additional repositories here should be
+	considered very carefully. -->
+        <repository>
+            <id>wso2-nexus</id>
+            <name>WSO2 internal Repository</name>
+            <url>http://maven.wso2.org/nexus/content/groups/wso2-public/</url>
+            <releases>
+                <enabled>true</enabled>
+                <updatePolicy>daily</updatePolicy>
+                <checksumPolicy>ignore</checksumPolicy>
+            </releases>
+        </repository>
+
+        <repository>
+            <id>wso2.releases</id>
+            <name>WSO2 internal Repository</name>
+            <url>http://maven.wso2.org/nexus/content/repositories/releases/</url>
+            <releases>
+                <enabled>true</enabled>
+                <updatePolicy>daily</updatePolicy>
+                <checksumPolicy>ignore</checksumPolicy>
+            </releases>
+        </repository>
+
+        <repository>
+            <id>wso2.snapshots</id>
+            <name>WSO2 Snapshot Repository</name>
+            <url>http://maven.wso2.org/nexus/content/repositories/snapshots/</url>
+            <snapshots>
+                <enabled>true</enabled>
+                <updatePolicy>daily</updatePolicy>
+            </snapshots>
+            <releases>
+                <enabled>false</enabled>
+            </releases>
+        </repository>
+    </repositories>
+
+
+</project>