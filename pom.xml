--- conflicted
+++ resolved
@@ -2514,11 +2514,7 @@
 
         <!--Carbon Identity Framework Version-->
 
-<<<<<<< HEAD
         <carbon.identity.framework.version>7.8.282</carbon.identity.framework.version>
-=======
-        <carbon.identity.framework.version>7.8.279</carbon.identity.framework.version>
->>>>>>> 0524accd
 
         <carbon.identity.framework.version.range>[5.14.67, 8.0.0)</carbon.identity.framework.version.range>
 
@@ -2569,13 +2565,8 @@
         <identity.event.handler.account.lock.version>1.9.18</identity.event.handler.account.lock.version>
         <identity.event.handler.notification.version>1.9.62</identity.event.handler.notification.version>
 
-<<<<<<< HEAD
         <org.wso2.identity.webhook.event.handlers.version>1.0.338</org.wso2.identity.webhook.event.handlers.version>
-=======
-        <org.wso2.identity.webhook.event.handlers.version>1.0.336</org.wso2.identity.webhook.event.handlers.version>
-
         <org.wso2.identity.event.publishers.version>1.0.26</org.wso2.identity.event.publishers.version>
->>>>>>> 0524accd
 
         <!--<identity.agent.entitlement.proxy.version>5.1.1</identity.agent.entitlement.proxy.version>-->
         <!--<identity.carbon.auth.signedjwt.version>5.1.1</identity.carbon.auth.signedjwt.version>-->
