--- conflicted
+++ resolved
@@ -1514,11 +1514,7 @@
         <!--Identity Repo Versions-->
         <identity.carbon.auth.saml2.version>5.2.1</identity.carbon.auth.saml2.version>
         <identity.inbound.auth.saml.version>5.3.2</identity.inbound.auth.saml.version>
-<<<<<<< HEAD
-        <identity.inbound.auth.oauth.version>5.3.41</identity.inbound.auth.oauth.version>
-=======
         <identity.inbound.auth.oauth.version>5.4.1</identity.inbound.auth.oauth.version>
->>>>>>> 86a55aee
         <identity.inbound.auth.openid.version>5.2.1</identity.inbound.auth.openid.version>
         <identity.agent.sso.version>5.1.5</identity.agent.sso.version>
         <identity.outbound.auth.requestpath.basicauth.version>5.1.3</identity.outbound.auth.requestpath.basicauth.version>
