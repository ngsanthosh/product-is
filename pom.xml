--- conflicted
+++ resolved
@@ -2459,11 +2459,7 @@
 
 
         <!-- Identity Inbound Versions   -->
-<<<<<<< HEAD
         <identity.inbound.auth.oauth.version>7.0.232</identity.inbound.auth.oauth.version>
-=======
-        <identity.inbound.auth.oauth.version>7.0.231</identity.inbound.auth.oauth.version>
->>>>>>> 25360133
         <identity.inbound.auth.saml.version>5.11.50</identity.inbound.auth.saml.version>
         <identity.inbound.auth.openid.version>5.10.2</identity.inbound.auth.openid.version>
         <identity.inbound.auth.sts.version>5.11.16</identity.inbound.auth.sts.version>
