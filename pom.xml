<?xml version="1.0" encoding="utf-8"?>
<!--
  ~ Copyright (c) 2014, WSO2 Inc. (http://www.wso2.org) All Rights Reserved.
  ~
  ~ Licensed under the Apache License, Version 2.0 (the "License");
  ~ you may not use this file except in compliance with the License.
  ~ You may obtain a copy of the License at
  ~
  ~      http://www.apache.org/licenses/LICENSE-2.0
  ~
  ~ Unless required by applicable law or agreed to in writing, software
  ~ distributed under the License is distributed on an "AS IS" BASIS,
  ~ WITHOUT WARRANTIES OR CONDITIONS OF ANY KIND, either express or implied.
  ~ See the License for the specific language governing permissions and
  ~ limitations under the License.
  -->
<project xmlns="http://maven.apache.org/POM/4.0.0" xmlns:xsi="http://www.w3.org/2001/XMLSchema-instance" xsi:schemaLocation="http://maven.apache.org/POM/4.0.0 http://maven.apache.org/maven-v4_0_0.xsd">

    <parent>
        <groupId>org.wso2</groupId>
        <artifactId>wso2</artifactId>
        <version>1</version>
    </parent>


    <modelVersion>4.0.0</modelVersion>
    <groupId>org.wso2.is</groupId>
    <artifactId>identity-server-parent</artifactId>
    <packaging>pom</packaging>
    <description>WSO2 Identity Server</description>
    <version>5.2.0-SNAPSHOT</version>
    <name>WSO2 Identity Server</name>
    <url>http://wso2.org/projects/identity</url>

    <modules>
        <module>modules/migration/migration-5.0.0_to_5.1.0/wso2-is-migration-client</module>
        <module>modules/features</module>
        <module>modules/p2-profile-gen</module>
        <module>modules/distribution</module>
        <module>modules/styles</module>
        <module>modules/samples</module>
        <module>modules/integration</module>
    </modules>

    <licenses>
        <license>
            <name>Apache License Version 2.0</name>
            <url>http://www.apache.org/licenses/LICENSE-2.0</url>
        </license>
    </licenses>

    <organization>
        <name>WSO2</name>
        <url>http://www.wso2.org</url>
    </organization>

    <issueManagement>
        <system>JIRA</system>
        <url>http://www.wso2.org/jira/browse/IDENTITY</url>
    </issueManagement>
    <mailingLists>
        <mailingList>
            <name>Identity Server Developers</name>
            <subscribe>identity-dev-subscribe@wso2.org</subscribe>
            <unsubscribe>identity-dev-unsubscribe@wso2.org</unsubscribe>
            <post>identity-dev@wso2.org</post>
            <archive>http://wso2.org/mailarchive/identity-dev/</archive>
        </mailingList>
    </mailingLists>

    <inceptionYear>2007</inceptionYear>

    <developers>
        <developer>
            <name>Ruchith Fernando</name>
            <id>ruchith</id>
            <email>ruchith AT wso2.com</email>
            <organization>WSO2</organization>
        </developer>
        <developer>
            <name>Dimuthu Leelaratne</name>
            <id>dimuthul</id>
            <email>dimuthul AT wso2.com</email>
            <organization>WSO2</organization>
        </developer>
        <developer>
            <name>Dumindu Perera</name>
            <id>dumindu</id>
            <email>dumindu AT wso2.com</email>
            <organization>WSO2</organization>
        </developer>
        <developer>
            <name>Saminda Abeyruwan</name>
            <id>saminda</id>
            <email>saminda AT wso2.com</email>
            <organization>WSO2</organization>
        </developer>
        <developer>
            <name>Nandana Mihindukulasooriya</name>
            <id>nandana</id>
            <email>nandana AT wso2.com</email>
            <organization>WSO2</organization>
        </developer>
        <developer>
            <name>Prabath Siriwardena</name>
            <id>prabath</id>
            <email>prabath AT wso2.com</email>
            <organization>WSO2</organization>
        </developer>
        <developer>
            <name>Thilina Buddhika</name>
            <id>thilina</id>
            <email>thilinab AT wso2.com</email>
            <organization>WSO2</organization>
        </developer>
        <developer>
            <name>Amila Jayasekara</name>
            <id>amilaj</id>
            <email>amilaj AT wso2.com</email>
            <organization>WSO2</organization>
        </developer>
        <developer>
            <name>Asela Pathberiya</name>
            <id>asela</id>
            <email>asela AT wso2.com</email>
            <organization>WSO2</organization>
        </developer>
        <developer>
            <name>Hasini Gunasinghe</name>
            <id>hasini</id>
            <email>hasini AT wso2.com</email>
            <organization>WSO2</organization>
        </developer>
        <developer>
            <name>Manjula Rathnayake</name>
            <id>manjula</id>
            <email>manjular AT wso2.com</email>
            <organization>WSO2</organization>
        </developer>
        <developer>
            <name>Suresh Attanayake</name>
            <id>suresh</id>
            <email>suresh AT wso2.com</email>
            <organization>WSO2</organization>
        </developer>
        <developer>
            <name>Johann Nallathamby</name>
            <id>johann</id>
            <email>johann AT wso2.com</email>
            <organization>WSO2</organization>
        </developer>
        <developer>
            <name>Dulanja Liyanage</name>
            <id>dulanja</id>
            <email>dulanja AT wso2.com</email>
            <organization>WSO2</organization>
        </developer>
        <developer>
            <name>Ishara Karunarathna</name>
            <id>ishara</id>
            <email>isharak AT wso2.com</email>
            <organization>WSO2</organization>
        </developer>
        <developer>
            <name>Darshana Gunawardana</name>
            <id>darshana</id>
            <email>darshana AT wso2.com</email>
            <organization>WSO2</organization>
        </developer>
        <developer>
            <name>Pushpalanka Jayawardana</name>
            <id>pushpalanka</id>
            <email>lanka AT wso2.com</email>
            <organization>WSO2</organization>
        </developer>
        <developer>
            <name>Chamath Gunawardana</name>
            <id>chamath</id>
            <email>chamathg AT wso2.com</email>
            <organization>WSO2</organization>
        </developer>
        <developer>
            <name>Thanuja Jayasinghe</name>
            <id>thanuja</id>
            <email>thanuja AT wso2.com</email>
            <organization>WSO2</organization>
        </developer>
        <developer>
            <name>Isura Karunarathna</name>
            <id>isura</id>
            <email>isura AT wso2.com</email>
            <organization>WSO2</organization>
        </developer>
        <developer>
            <name>Prasad Tissera</name>
            <id>prasad</id>
            <email>prasadt AT wso2.com</email>
            <organization>WSO2</organization>
        </developer>
        <developer>
            <name>Pulasthi Mahawithana</name>
            <id>pulasthi</id>
            <email>pulasthim AT wso2.com</email>
            <organization>WSO2</organization>
        </developer>
        <developer>
            <name>Hasintha Indrajee</name>
            <id>hasintha</id>
            <email>hasintha AT wso2.com</email>
            <organization>WSO2</organization>
        </developer>
        <developer>
            <name>Gayan Gunawardana</name>
            <id>gayan</id>
            <email>gayan AT wso2.com</email>
            <organization>WSO2</organization>
        </developer>
        <developer>
            <name>Tharindu Edirisinghe</name>
            <id>tharindue</id>
            <email>tharindue AT wso2.com</email>
            <organization>WSO2</organization>
        </developer>
        <developer>
            <name>Malithi Edirisinghe</name>
            <id>malithim</id>
            <email>malithim AT wso2.com</email>
            <organization>WSO2</organization>
        </developer>
        <developer>
            <name>Godwin Shrimal</name>
            <id>godwin</id>
            <email>godwin AT wso2.com</email>
            <organization>WSO2</organization>
        </developer>
        <developer>
            <name>Omindu Rathnaweera</name>
            <id>omindu</id>
            <email>omindu AT wso2.com</email>
            <organization>WSO2</organization>
        </developer>
        <developer>
            <name>Nuwandi Wickramasinghe</name>
            <id>nuwandiw</id>
            <email>nuwandiw AT wso2.com</email>
            <organization>WSO2</organization>
        </developer>
        <developer>
            <name>Kasun Bandara</name>
            <id>kasunb</id>
            <email>kasunb AT wso2.com</email>
            <organization>WSO2</organization>
        </developer>
        <developer>
            <name>Indunil Upeksha</name>
            <id>indunil</id>
            <email>indunil AT wso2.com</email>
            <organization>WSO2</organization>
        </developer>
        <developer>
            <name>Hasanthi Dissanayake</name>
            <id>hasanthi</id>
            <email>hasanthi AT wso2.com</email>
            <organization>WSO2</organization>
        </developer>
        <developer>
            <name>Maduranga Siriwardena</name>
            <id>maduranga</id>
            <email>maduranga AT wso2.com</email>
            <organization>WSO2</organization>
        </developer>
        <developer>
            <name>Chamila Wijayarathna</name>
            <id>chamila</id>
            <email>chamila AT wso2.com</email>
            <organization>WSO2</organization>
        </developer>
        <developer>
            <name>Chanaka Jayasena</name>
            <id>chanaka</id>
            <email>chanaka AT wso2.com</email>
            <organization>WSO2</organization>
        </developer>
        <developer>
            <name>Chamara Philips</name>
            <id>chamarap</id>
            <email>chamarap AT wso2.com</email>
            <organization>WSO2</organization>
        </developer>
        <developer>
            <name>Damith Senanayake</name>
            <id>damiths</id>
            <email>damiths AT wso2.com</email>
            <organization>WSO2</organization>
        </developer>
    </developers>


    <pluginRepositories>
        <pluginRepository>
            <id>wso2-maven2-repository</id>
            <url>http://dist.wso2.org/maven2</url>
        </pluginRepository>
        <pluginRepository>
            <id>wso2.releases</id>
            <name>WSO2 internal Repository</name>
            <url>http://maven.wso2.org/nexus/content/repositories/releases/</url>
            <releases>
                <enabled>true</enabled>
                <updatePolicy>daily</updatePolicy>
                <checksumPolicy>ignore</checksumPolicy>
            </releases>
        </pluginRepository>
        <pluginRepository>
            <id>wso2.snapshots</id>
            <name>Apache Snapshot Repository</name>
            <url>http://maven.wso2.org/nexus/content/repositories/snapshots/</url>
            <snapshots>
                <enabled>true</enabled>
                <updatePolicy>daily</updatePolicy>
            </snapshots>
            <releases>
                <enabled>false</enabled>
            </releases>
        </pluginRepository>
        <pluginRepository>
            <id>wso2-nexus</id>
            <name>WSO2 internal Repository</name>
            <url>http://maven.wso2.org/nexus/content/groups/wso2-public/</url>
            <releases>
                <enabled>true</enabled>
                <updatePolicy>daily</updatePolicy>
                <checksumPolicy>ignore</checksumPolicy>
            </releases>
        </pluginRepository>
    </pluginRepositories>

    <build>
        <plugins>
            <plugin>
                <groupId>org.apache.maven.plugins</groupId>
                <artifactId>maven-release-plugin</artifactId>
                <configuration>
                    <preparationGoals>clean install</preparationGoals>
                    <autoVersionSubmodules>true</autoVersionSubmodules>
                </configuration>
            </plugin>
            <plugin>
                <groupId>org.apache.maven.plugins</groupId>
                <artifactId>maven-deploy-plugin</artifactId>
            </plugin>
            <plugin>
                <groupId>org.apache.maven.plugins</groupId>
                <artifactId>maven-compiler-plugin</artifactId>
                <configuration>
                    <encoding>UTF-8</encoding>
                    <source>1.7</source>
                    <target>1.7</target>
                </configuration>
            </plugin>
            <plugin>
                <groupId>org.apache.maven.plugins</groupId>
                <artifactId>maven-surefire-plugin</artifactId>
                <version>2.18</version>
            </plugin>
            <plugin>
                <inherited>false</inherited>
                <artifactId>maven-clean-plugin</artifactId>
                <version>2.1</version>
            </plugin>
        </plugins>

        <pluginManagement>
            <plugins>
                <plugin>
                    <groupId>org.apache.felix</groupId>
                    <artifactId>maven-scr-plugin</artifactId>
                    <version>1.7.2</version>
                    <executions>
                        <execution>
                            <id>generate-scr-scrdescriptor</id>
                            <goals>
                                <goal>scr</goal>
                            </goals>
                        </execution>
                    </executions>
                </plugin>
                <plugin>
                    <groupId>org.apache.felix</groupId>
                    <artifactId>maven-bundle-plugin</artifactId>
                    <version>2.3.7</version>
                    <extensions>true</extensions>
                    <configuration>
                        <obrRepository>NONE</obrRepository>
                    </configuration>
                </plugin>
                <plugin>
                    <groupId>org.apache.maven.plugins</groupId>
                    <artifactId>maven-source-plugin</artifactId>
                    <version>2.2.1</version>
                    <executions>
                        <execution>
                            <id>attach-sources</id>
                            <phase>verify</phase>
                            <goals>
                                <goal>jar-no-fork</goal>
                            </goals>
                        </execution>
                    </executions>
                </plugin>
                <plugin>
                    <artifactId>maven-assembly-plugin</artifactId>
                    <version>2.2-beta-2</version>
                </plugin>
                <plugin>
                    <groupId>org.apache.maven.plugins</groupId>
                    <artifactId>maven-project-info-reports-plugin</artifactId>
                    <version>2.4</version>
                </plugin>
            </plugins>
        </pluginManagement>

    </build>

    <dependencyManagement>
        <dependencies>
            <dependency>
                <groupId>org.wso2.carbon</groupId>
                <artifactId>org.wso2.carbon.ui</artifactId>
                <version>${carbon.kernel.version}</version>
            </dependency>
            <dependency>
                <groupId>org.apache.felix</groupId>
                <artifactId>org.apache.felix.framework</artifactId>
                <version>${felix.framework.version}</version>
            </dependency>
            <dependency>
                <groupId>org.apache.felix</groupId>
                <artifactId>org.apache.felix.main</artifactId>
                <version>${felix.framework.version}</version>
            </dependency>
            <dependency>
                <groupId>org.apache.felix</groupId>
                <artifactId>org.osgi.compendium</artifactId>
                <version>${osgi.compendium.version}</version>
            </dependency>
            <dependency>
                <groupId>org.eclipse.equinox</groupId>
                <artifactId>org.eclipse.equinox.http.servlet</artifactId>
                <version>${equinox.http.servlet.version}</version>
            </dependency>
            <dependency>
                <groupId>org.eclipse.equinox</groupId>
                <artifactId>org.eclipse.equinox.http.helper</artifactId>
                <version>${equinox.http.helper.version}</version>
            </dependency>
            <dependency>
                <groupId>org.eclipse.equinox</groupId>
                <artifactId>org.eclipse.equinox.jsp.jasper</artifactId>
                <version>${equinox.jsp.jasper.version}</version>
            </dependency>
            <dependency>
                <groupId>org.eclipse.equinox</groupId>
                <artifactId>javax.servlet.jsp</artifactId>
                <version>${javax.servlet.jsp.version}</version>
            </dependency>
            <dependency>
                <groupId>org.apache.derby.wso2</groupId>
                <artifactId>derby</artifactId>
                <version>${apache.derby.wso2.version}</version>
            </dependency>
            <dependency>
                <groupId>org.hibernate.wso2</groupId>
                <artifactId>hibernate</artifactId>
                <version>${hibernate.wso2.version}</version>
            </dependency>
            <dependency>
                <groupId>net.sf.ehcache.wso2</groupId>
                <artifactId>ehcache</artifactId>
                <version>${ehcache.version}</version>
            </dependency>
            <dependency>
                <groupId>org.apache.bcel.wso2</groupId>
                <artifactId>bcel</artifactId>
                <version>${bcel.wso2.version}</version>
            </dependency>
            <dependency>
                <groupId>asm.wso2</groupId>
                <artifactId>asm</artifactId>
                <version>${asm.wso2.version}</version>
            </dependency>
            <dependency>
                <groupId>cglib.wso2</groupId>
                <artifactId>cglib</artifactId>
                <version>${cglib.wso2.version}</version>
            </dependency>
            <dependency>
                <groupId>com.google.gdata.wso2</groupId>
                <artifactId>gdata-core</artifactId>
                <version>${gdata.core.wso2.version}</version>
            </dependency>
            <dependency>
                <groupId>org.apache.axis2.wso2</groupId>
                <artifactId>axis2-jibx</artifactId>
                <version>${axis2.jibx.wso2.version}</version>
            </dependency>
            <dependency>
                <groupId>org.jibx.wso2</groupId>
                <artifactId>jibx</artifactId>
                <version>${jibx.wso2.version}</version>
            </dependency>
            <dependency>
                <groupId>org.apache.axis2.wso2</groupId>
                <artifactId>axis2-jaxbri</artifactId>
                <version>${axis2.jaxb.wso2.version}</version>
            </dependency>
            <dependency>
                <groupId>com.sun.xml.bind.wso2</groupId>
                <artifactId>jaxb</artifactId>
                <version>${jaxb.wso2.version}</version>
            </dependency>
            <dependency>
                <groupId>org.wso2.carbon</groupId>
                <artifactId>org.wso2.carbon.core</artifactId>
                <version>${carbon.kernel.version}</version>
            </dependency>
            <dependency>
                <groupId>org.apache.axis2.wso2</groupId>
                <artifactId>axis2</artifactId>
                <version>${axis2.wso2.version}</version>
            </dependency>
            <dependency>
                <groupId>org.apache.ws.commons.axiom.wso2</groupId>
                <artifactId>axiom</artifactId>
                <version>${axiom.wso2.version}</version>
            </dependency>
            <dependency>
                <groupId>org.wso2.carbon.identity</groupId>
                <artifactId>org.wso2.carbon.identity.core</artifactId>
                <version>${carbon.identity.version}</version>
            </dependency>
            <dependency>
                <groupId>org.wso2.carbon</groupId>
                <artifactId>org.wso2.carbon.registry.resource.stub</artifactId>
                <version>${carbon.registry.version}</version>
                <scope>test</scope>
            </dependency>
            <dependency>
                <groupId>org.wso2.identity</groupId>
                <artifactId>org.wso2.identity.integration.ui.pages</artifactId>
                <version>${product.identity.version}</version>
                <scope>test</scope>
            </dependency>
            <dependency>
                <groupId>org.wso2.carbon</groupId>
                <artifactId>org.wso2.carbon.authenticator.stub</artifactId>
                <version>${carbon.kernel.version}</version>
            </dependency>
            <dependency>
                <groupId>org.wso2.carbon.identity</groupId>
                <artifactId>org.wso2.carbon.identity.oauth</artifactId>
                <version>${carbon.identity.version}</version>
            </dependency>
            <dependency>
                <groupId>org.wso2.carbon.identity</groupId>
                <artifactId>org.wso2.carbon.identity.oauth.stub</artifactId>
                <version>${carbon.identity.version}</version>
            </dependency>
            <dependency>
                <groupId>junit</groupId>
                <artifactId>junit</artifactId>
                <version>${junit.version}</version>
                <scope>test</scope>
            </dependency>
            <dependency>
                <groupId>javax.servlet</groupId>
                <artifactId>servlet-api</artifactId>
                <version>${sevlet.api.version}</version>
            </dependency>
            <dependency>
                <groupId>com.google.common.wso2</groupId>
                <artifactId>google-collect</artifactId>
                <version>${google.collect.wso2.version}</version>
            </dependency>
            <dependency>
                <groupId>org.apache.oltu.oauth2</groupId>
                <artifactId>org.apache.oltu.oauth2.client</artifactId>
                <version>${oauth2.client.version}</version>
            </dependency>
            <dependency>
                <groupId>org.wso2.carbon</groupId>
                <artifactId>org.wso2.carbon.utils</artifactId>
                <version>${carbon.kernel.version}</version>
            </dependency>
            <dependency>
                <groupId>com.googlecode.json-simple</groupId>
                <artifactId>json-simple</artifactId>
                <version>${json.simple.version}</version>
            </dependency>
            <dependency>
                <groupId>org.openid4java</groupId>
                <artifactId>openid4java-consumer</artifactId>
                <version>${openid4java.consumer.version}</version>
            </dependency>
            <dependency>
                <groupId>javax.servlet</groupId>
                <artifactId>jstl</artifactId>
                <version>${jstl.version}</version>
            </dependency>
            <dependency>
                <groupId>taglibs</groupId>
                <artifactId>standard</artifactId>
                <version>${taglibs.version}</version>
            </dependency>
            <dependency>
                <groupId>commons-lang</groupId>
                <artifactId>commons-lang</artifactId>
                <version>${commons.lang.version}</version>
            </dependency>
            <dependency>
                <groupId>commons-logging</groupId>
                <artifactId>commons-logging</artifactId>
                <version>${version.commons.logging}</version>
            </dependency>
            <dependency>
                <groupId>org.wso2.is</groupId>
                <artifactId>org.wso2.identity.passivests.filter</artifactId>
                <version>${product.identity.version}</version>
            </dependency>
            <dependency>
                <groupId>org.apache.ws.commons.axiom</groupId>
                <artifactId>axiom-impl</artifactId>
                <version>${axiom.impl.version}</version>
            </dependency>
            <dependency>
                <groupId>org.apache.ws.commons.axiom</groupId>
                <artifactId>axiom-api</artifactId>
                <version>${axiom.version}</version>
            </dependency>
            <dependency>
                <groupId>org.opensaml</groupId>
                <artifactId>opensaml</artifactId>
                <version>${opensaml.version}</version>
            </dependency>
            <dependency>
                <groupId>xalan</groupId>
                <artifactId>xalan</artifactId>
                <version>${xalan.version}</version>
            </dependency>
            <dependency>
                <groupId>xalan.wso2</groupId>
                <artifactId>xalan</artifactId>
                <version>${xalan.wso2.version}</version>
            </dependency>
            <dependency>
                <groupId>xerces</groupId>
                <artifactId>xml-apis</artifactId>
                <version>${xml.apis.version}</version>
            </dependency>
            <dependency>
                <groupId>org.wso2.carbon.identity</groupId>
                <artifactId>org.wso2.carbon.identity.sso.agent</artifactId>
                <version>${carbon.identity.version}</version>
            </dependency>
            <dependency>
                <groupId>org.apache.neethi.wso2</groupId>
                <artifactId>neethi</artifactId>
                <version>${neethi.wso2.version}</version>
            </dependency>
            <dependency>
                <groupId>opensaml.wso2</groupId>
                <artifactId>opensaml2</artifactId>
                <version>${opensaml2.wso2.version}</version>
            </dependency>
            <dependency>
                <groupId>org.wso2.carbon</groupId>
                <artifactId>org.wso2.carbon.addressing</artifactId>
                <version>${carbon.kernel.version}</version>
            </dependency>
            <dependency>
                <groupId>org.apache.rampart.wso2</groupId>
                <artifactId>rampart-core</artifactId>
                <version>${rampart.wso2.version}</version>
            </dependency>
            <dependency>
                <groupId>org.apache.rampart.wso2</groupId>
                <artifactId>rampart-policy</artifactId>
                <version>${rampart.wso2.version}</version>
            </dependency>
            <dependency>
                <groupId>org.apache.rampart.wso2</groupId>
                <artifactId>rampart-trust</artifactId>
                <version>${rampart.wso2.version}</version>
            </dependency>
            <dependency>
                <groupId>org.apache.ws.security.wso2</groupId>
                <artifactId>wss4j</artifactId>
                <version>${wss4j.wso2.version}</version>
            </dependency>
            <dependency>
                <groupId>org.apache.rampart</groupId>
                <artifactId>rampart-trust</artifactId>
                <version>${rampart.wso2.version.1}</version>
            </dependency>
            <dependency>
                <groupId>org.apache.httpcomponents.wso2</groupId>
                <artifactId>httpcore</artifactId>
                <version>${httpcore.wso2.version}</version>
            </dependency>
            <dependency>
                <groupId>org.wso2.carbon.identity</groupId>
                <artifactId>org.wso2.carbon.um.ws.api.stub</artifactId>
                <version>${carbon.identity.version}</version>
            </dependency>
            <dependency>
                <groupId>org.wso2.carbon.identity</groupId>
                <artifactId>org.wso2.carbon.um.ws.api</artifactId>
                <version>${carbon.identity.version}</version>
            </dependency>
            <dependency>
                <groupId>org.wso2.carbon.identity</groupId>
                <artifactId>org.wso2.carbon.authenticator.stub</artifactId>
                <version>${carbon.identity.version}</version>
            </dependency>
            <dependency>
                <groupId>org.wso2.carbon.identity</groupId>
                <artifactId>org.wso2.carbon.identity.entitlement.stub</artifactId>
                <version>${carbon.identity.version}</version>
            </dependency>
            <dependency>
                <groupId>org.wso2.securevault</groupId>
                <artifactId>org.wso2.securevault</artifactId>
                <version>${securevault.wso2.version}</version>
            </dependency>
            <dependency>
                <groupId>org.apache.httpcomponents</groupId>
                <artifactId>httpclient</artifactId>
                <version>${httpclient.version}</version>
            </dependency>
            <dependency>
                <groupId>commons-httpclient</groupId>
                <artifactId>commons-httpclient</artifactId>
                <version>${commons.httpclient.version}</version>
            </dependency>
            <dependency>
                <groupId>org.wso2.is</groupId>
                <artifactId>org.wso2.identity.styles</artifactId>
                <version>${product.identity.version}</version>
            </dependency>
            <dependency>
                <groupId>org.wso2.carbon</groupId>
                <artifactId>org.wso2.carbon.core.ui.feature</artifactId>
                <version>${carbon.kernel.version}</version>
                <type>zip</type>
            </dependency>
            <dependency>
                <groupId>org.wso2.carbon</groupId>
                <artifactId>org.wso2.carbon.core.ui.feature</artifactId>
                <version>${carbon.kernel.version}</version>
            </dependency>
            <dependency>
                <groupId>org.wso2.identity</groupId>
                <artifactId>org.wso2.stratos.identity.dashboard.ui</artifactId>
                <version>${stratos.version.221}</version>
            </dependency>
            <dependency>
                <groupId>org.testng</groupId>
                <artifactId>testng</artifactId>
                <version>${testng.version}</version>
                <scope>test</scope>
            </dependency>
            <dependency>
                <groupId>org.wso2.carbon.identity</groupId>
                <artifactId>org.wso2.carbon.user.mgt.stub</artifactId>
                <version>${carbon.identity.version}</version>
            </dependency>
            <dependency>
                <groupId>org.wso2.carbon.identity</groupId>
                <artifactId>org.wso2.carbon.identity.sts.passive.stub</artifactId>
                <version>${carbon.identity.version}</version>
            </dependency>
            <dependency>
                <groupId>org.wso2.carbon</groupId>
                <artifactId>SecVerifier</artifactId>
                <version>${carbon.kernel.version}</version>
                <type>aar</type>
            </dependency>
            <dependency>
                <groupId>emma</groupId>
                <artifactId>emma</artifactId>
                <version>${emma.version}</version>
            </dependency>
            <dependency>
                <groupId>com.h2database.wso2</groupId>
                <artifactId>h2-database-engine</artifactId>
                <version>${h2database.wso2.version}</version>
            </dependency>
            <dependency>
                <groupId>org.apache.rampart</groupId>
                <artifactId>rampart</artifactId>
                <type>mar</type>
                <version>${rampart.wso2.version.1}</version>
            </dependency>
            <dependency>
                <groupId>org.wso2.carbon.identity</groupId>
                <artifactId>org.wso2.carbon.identity.application.mgt.stub</artifactId>
                <version>${carbon.identity.version}</version>
                <scope>compile</scope>
            </dependency>
            <dependency>
                <groupId>org.wso2.carbon.identity</groupId>
                <artifactId>org.wso2.carbon.idp.mgt.stub</artifactId>
                <version>${carbon.identity.version}</version>
                <scope>compile</scope>
            </dependency>
            <dependency>
                <groupId>org.wso2.identity</groupId>
                <artifactId>org.wso2.identity.integration.common.clients</artifactId>
                <version>${product.identity.version}</version>
                <scope>compile</scope>
            </dependency>
            <dependency>
                <groupId>org.wso2.identity</groupId>
                <artifactId>org.wso2.identity.integration.common.utils</artifactId>
                <version>${product.identity.version}</version>
                <scope>compile</scope>
            </dependency>
            <dependency>
                <groupId>org.wso2.carbon.identity</groupId>
                <artifactId>org.wso2.carbon.identity.scim.common.stub</artifactId>
                <version>${carbon.identity.version}</version>
                <scope>compile</scope>
            </dependency>
            <dependency>
                <groupId>org.wso2.carbon.identity</groupId>
                <artifactId>org.wso2.carbon.identity.user.store.configuration.stub</artifactId>
                <version>${carbon.identity.version}</version>
                <scope>compile</scope>
            </dependency>
            <dependency>
                <groupId>org.wso2.carbon</groupId>
                <artifactId>org.wso2.carbon.user.core</artifactId>
                <version>${carbon.kernel.version}</version>
                <scope>compile</scope>
            </dependency>
            <dependency>
                <groupId>org.wso2.carbon.identity</groupId>
                <artifactId>org.wso2.carbon.identity.mgt.stub</artifactId>
                <version>${carbon.identity.version}</version>
                <scope>compile</scope>
            </dependency>
            <dependency>
                <groupId>org.wso2.carbon.identity</groupId>
                <artifactId>org.wso2.carbon.identity.sso.saml.stub</artifactId>
                <version>${carbon.identity.version}</version>
                <scope>compile</scope>
            </dependency>
            <dependency>
                <groupId>org.wso2.carbon.identity</groupId>
                <artifactId>org.wso2.carbon.claim.mgt.stub</artifactId>
                <version>${carbon.identity.version}</version>
                <scope>compile</scope>
            </dependency>
            <dependency>
                <groupId>org.wso2.carbon.identity</groupId>
                <artifactId>org.wso2.carbon.identity.provider.openid.stub</artifactId>
                <version>${carbon.identity.version}</version>
                <scope>compile</scope>
            </dependency>
            <dependency>
                <groupId>org.wso2.carbon.identity</groupId>
                <artifactId>org.wso2.carbon.identity.user.account.association.stub</artifactId>
                <version>${carbon.identity.version}</version>
            </dependency>
            <dependency>
                <groupId>org.wso2.carbon.deployment</groupId>
                <artifactId>org.wso2.carbon.service.mgt.stub</artifactId>
                <version>${carbon.deployment.version}</version>
                <scope>test</scope>
            </dependency>
            <dependency>
                <groupId>org.wso2.carbon.automation</groupId>
                <artifactId>org.wso2.carbon.automation.test.utils</artifactId>
                <version>${carbon.automation.version}</version>
            </dependency>
            <dependency>
                <groupId>org.wso2.carbon.automation</groupId>
                <artifactId>org.wso2.carbon.automation.engine</artifactId>
                <version>${carbon.automation.version}</version>
            </dependency>
            <dependency>
                <groupId>org.wso2.carbon.automation</groupId>
                <artifactId>org.wso2.carbon.automation.extensions</artifactId>
                <version>${carbon.automation.version}</version>
            </dependency>
            <dependency>
                <groupId>org.wso2.carbon.automationutils</groupId>
                <artifactId>org.wso2.carbon.integration.common.extensions</artifactId>
                <version>${carbon.automationutils.version}</version>
            </dependency>
            <dependency>
                <groupId>org.wso2.carbon.automationutils</groupId>
                <artifactId>org.wso2.carbon.integration.common.utils</artifactId>
                <version>${carbon.automationutils.version}</version>
            </dependency>
            <dependency>
                <groupId>org.wso2.carbon.automationutils</groupId>
                <artifactId>org.wso2.carbon.integration.common.admin.client</artifactId>
                <version>${carbon.automationutils.version}</version>
            </dependency>
            <dependency>
                <groupId>org.wso2.is</groupId>
                <artifactId>org.wso2.identity.integration.common.clients</artifactId>
                <version>${product.identity.version}</version>
                <scope>compile</scope>
            </dependency>
            <dependency>
                <groupId>org.wso2.is</groupId>
                <artifactId>org.wso2.identity.integration.common.utils</artifactId>
                <version>${product.identity.version}</version>
                <scope>compile</scope>
            </dependency>
            <dependency>
                <groupId>org.wso2.charon</groupId>
                <artifactId>org.wso2.charon.core</artifactId>
                <version>${charon.orbit.version}</version>
            </dependency>
            <dependency>
                <groupId>org.apache.wink</groupId>
                <artifactId>wink-client</artifactId>
                <version>${apache.wink.version}</version>
            </dependency>
            <dependency>
                <groupId>org.apache.ws.security</groupId>
                <artifactId>wss4j</artifactId>
                <version>${apache.ws.security.version}</version>
            </dependency>
            <dependency>
                <groupId>commons-collections</groupId>
                <artifactId>commons-collections</artifactId>
                <version>${commons-collections.version}</version>
            </dependency>
            <dependency>
                <groupId>org.slf4j</groupId>
                <artifactId>slf4j-log4j12</artifactId>
                <version>${slf4j.version}</version>
            </dependency>
            <dependency>
                <groupId>org.apache.openejb</groupId>
                <artifactId>openejb-core</artifactId>
                <version>${apache.openejb.version}</version>
                <scope>test</scope>
            </dependency>
            <dependency>
                <groupId>org.apache.httpcomponents.wso2</groupId>
                <artifactId>httpclient</artifactId>
                <version>${orbit.version.commons.httpclient}</version>
            </dependency>
            <dependency>
                <groupId>org.apache.axis2.wso2</groupId>
                <artifactId>axis2-client</artifactId>
                <version>${axis2.client.version}</version>
            </dependency>
            <dependency>
                <groupId>com.nimbusds</groupId>
                <artifactId>nimbus-jose-jwt</artifactId>
                <version>${nimbusds.version}</version>
            </dependency>
            <dependency>
                <groupId>commons-codec.wso2</groupId>
                <artifactId>commons-codec</artifactId>
                <version>${commons-codec.version}</version>
            </dependency>
            <dependency>
                <groupId>org.wso2.carbon.identity</groupId>
                <artifactId>org.wso2.carbon.identity.user.registration.stub</artifactId>
                <version>${carbon.identity.version}</version>
            </dependency>
            <dependency>
                <groupId>org.wso2.carbon.identity</groupId>
                <artifactId>org.wso2.carbon.identity.user.profile.stub</artifactId>
                <version>${carbon.identity.version}</version>
            </dependency>
            <dependency>
                <groupId>org.wso2.carbon.identity</groupId>
                <artifactId>org.wso2.carbon.identity.workflow.mgt.stub</artifactId>
                <version>${carbon.identity.version}</version>
            </dependency>
	    <dependency>
                <groupId>org.wso2.carbon.identity</groupId>
                <artifactId>org.wso2.carbon.identity.workflow.impl.stub</artifactId>
                <version>${carbon.identity.version}</version>
            </dependency>
            <dependency>
                <groupId>org.jacoco</groupId>
                <artifactId>org.jacoco.agent</artifactId>
                <version>${jacoco.agent.version}</version>
            </dependency>
            <dependency>
                <groupId>org.wso2.carbon</groupId>
                <artifactId>org.wso2.carbon.logging</artifactId>
                <version>${carbon.kernel.version}</version>
            </dependency>
            <dependency>
                <groupId>org.wso2.carbon</groupId>
                <artifactId>org.wso2.carbon.core.services</artifactId>
                <version>${carbon.kernel.version}</version>
            </dependency>
            <dependency>
                <groupId>org.apache.tomcat.wso2</groupId>
                <artifactId>tomcat</artifactId>
                <version>7.0.52.wso2v5</version>
            </dependency>
            <dependency>
                <groupId>org.apache.santuario</groupId>
                <artifactId>xmlsec</artifactId>
                <version>${xmlsec.version}</version>
            </dependency>
            <dependency>
                <groupId>org.opensaml</groupId>
                <artifactId>xmltooling</artifactId>
                <version>${xmltooling.version}</version>
            </dependency>
            <dependency>
                <groupId>org.opensaml</groupId>
                <artifactId>openws</artifactId>
                <version>${openws.version}</version>
            </dependency>
            <dependency>
                <groupId>org.seleniumhq.selenium</groupId>
                <artifactId>selenium-java</artifactId>
                <version>${selenium.version}</version>
                <exclusions>
                    <exclusion>
                        <groupId>org.seleniumhq.selenium</groupId>
                        <artifactId>selenium-android-driver</artifactId>
                    </exclusion>
                </exclusions>
            </dependency>
            <dependency>
                <groupId>com.opera</groupId>
                <artifactId>operadriver</artifactId>
                <version>${operadriver.version}</version>
                <exclusions>
                    <exclusion>
                        <groupId>org.seleniumhq.selenium</groupId>
                        <artifactId>selenium-remote-driver</artifactId>
                    </exclusion>
                </exclusions>
            </dependency>
            <dependency>
                <groupId>org.wso2.carbon.identity</groupId>
                <artifactId>org.wso2.carbon.identity.application.mgt</artifactId>
                <version>${carbon.identity.version}</version>
            </dependency>
            <dependency>
                <groupId>xerces</groupId>
                <artifactId>xercesImpl</artifactId>
                <version>${xercesImpl.version}</version>
            </dependency>

        </dependencies>
    </dependencyManagement>

    <profiles>
        <profile>
            <id>jdk14</id>
            <activation>
                <jdk>1.4</jdk>
            </activation>
            <dependencies>
                <dependency>
                    <groupId>bouncycastle</groupId>
                    <artifactId>bcprov-jdk13</artifactId>
                    <version>${bcprov.jdk13.version}</version>
                </dependency>
            </dependencies>
        </profile>

        <profile>
            <id>jdk15</id>
            <activation>
                <activeByDefault>true</activeByDefault>
                <jdk>1.5</jdk>
            </activation>
            <dependencies>
                <dependency>
                    <groupId>bouncycastle</groupId>
                    <artifactId>bcprov-jdk15</artifactId>
                    <version>${bcprov.jdk15.version}</version>
                </dependency>
            </dependencies>
        </profile>

        <profile>
            <id>Sign-Artifacts</id>
            <activation>
                <property>
                    <name>sign</name>
                </property>
            </activation>
            <build>
                <plugins>
                    <plugin>
                        <groupId>org.apache.maven.plugins</groupId>
                        <artifactId>maven-gpg-plugin</artifactId>
                        <version>1.0-alpha-3</version>
                        <executions>
                            <execution>
                                <id>sign-artifacts</id>
                                <phase>verify</phase>
                                <goals>
                                    <goal>sign</goal>
                                </goals>
                            </execution>
                        </executions>
                    </plugin>
                </plugins>
            </build>
        </profile>

    </profiles>

    <properties>
<<<<<<< HEAD
        <carbon.identity.version>5.0.8-SNAPSHOT</carbon.identity.version>
        <carbon.identity.jar.version>5.0.8-SNAPSHOT</carbon.identity.jar.version>
        <product.identity.version>5.1.0-SNAPSHOT</product.identity.version>
=======
        <carbon.identity.version>5.0.7</carbon.identity.version>
        <carbon.identity.jar.version>5.0.7</carbon.identity.jar.version>
        <product.identity.version>5.2.0-SNAPSHOT</product.identity.version>
>>>>>>> fe4dc197
        <bcprov.jdk13.version>140</bcprov.jdk13.version>
        <bcprov.jdk15.version>132</bcprov.jdk15.version>
        <sevlet.api.version>2.5</sevlet.api.version>
        <neethi.wso2.version>2.0.4.wso2v3</neethi.wso2.version>
        <axiom.impl.version>1.2.12</axiom.impl.version>
        <axiom.version>1.2.11-wso2v6</axiom.version>
        <gdata.core.wso2.version>1.47.0.wso2v1</gdata.core.wso2.version>
        <json.simple.version>1.1</json.simple.version>
        <openid4java.consumer.version>1.0.0</openid4java.consumer.version>
        <opensaml.version>2.4.1</opensaml.version>
        <opensaml2.wso2.version>2.4.1.wso2v1</opensaml2.wso2.version>
        <wss4j.wso2.version>1.5.11.wso2v11</wss4j.wso2.version>
        <openws.version>1.4.1</openws.version>
        <charon.version>2.0.4</charon.version>
        <xalan.version>2.7.1</xalan.version>
        <xalan.wso2.version>2.7.0.wso2v1</xalan.wso2.version>
        <rampart.wso2.version>1.6.1.wso2v16</rampart.wso2.version>
        <rampart.wso2.version.1>1.6.1-wso2v16</rampart.wso2.version.1>
        <orbit.version.commons.httpclient>4.2.5.wso2v1</orbit.version.commons.httpclient>
        <commons.httpclient.version>3.1</commons.httpclient.version>
        <httpcore.wso2.version>4.3.3.wso2v1</httpcore.wso2.version>
        <httpclient.version>4.3.3</httpclient.version>
        <xml.apis.version>1.4.01</xml.apis.version>
        <jstl.version>1.1.2</jstl.version>
        <taglibs.version>1.1.2</taglibs.version>
        <google.collect.wso2.version>1.0.0.wso2v2</google.collect.wso2.version>
        <junit.version>3.8.1</junit.version>
        <carbon.kernel.version>4.4.3</carbon.kernel.version>
        <carbon.commons.version>4.4.8</carbon.commons.version>
        <carbon.dashboards.version>1.0.8</carbon.dashboards.version>
        <carbon.p2.plugin.version>1.5.4</carbon.p2.plugin.version>
        <orbit.version.axiom>1.2.11.wso2v5</orbit.version.axiom>
        <oauth2.client.version>1.0.0</oauth2.client.version>
        <orbit.version.axis2>1.6.1.wso2v11</orbit.version.axis2>
        <stratos.version.221>2.2.1</stratos.version.221>
        <stratos.version.220>2.2.0</stratos.version.220>
        <apache.derby.wso2.version>10.3.2.1wso2v1</apache.derby.wso2.version>
        <hibernate.wso2.version>3.2.5.ga-wso2v1</hibernate.wso2.version>
        <ehcache.version>1.5.0.wso2v3</ehcache.version>
        <bcel.wso2.version>5.2.0.wso2v1</bcel.wso2.version>
        <asm.wso2.version>3.1.wso2v1</asm.wso2.version>
        <cglib.wso2.version>2.2.wso2v1</cglib.wso2.version>
        <jibx.wso2.version>1.2.1.wso2v1</jibx.wso2.version>
        <jaxb.wso2.version>2.2.5.wso2v1</jaxb.wso2.version>
        <kaptcha.wso2.version>2.3.0.wso2v1</kaptcha.wso2.version>
        <version.commons.logging>1.1.1</version.commons.logging>
        <commons.lang.version>2.6</commons.lang.version>
        <emma.version>2.1.5320</emma.version>
        <jaggeryjs.version>0.12.1</jaggeryjs.version>
        <stratos.version>2.2.0</stratos.version>
        <ws.module.version>${jaggery.extensions.version}</ws.module.version>
        <oauth.module.version>${jaggery.extensions.version}</oauth.module.version>
        <email.module.version>${jaggery.extensions.version}</email.module.version>
        <uuid.module.version>${jaggery.extensions.version}</uuid.module.version>
        <securevault.wso2.version>1.0.0</securevault.wso2.version>
        <process.module.version>${jaggery.extensions.version}</process.module.version>
        <caramel.module.version>${jaggery.extensions.version}</caramel.module.version>
        <carbon.module.version>${jaggery.extensions.version}</carbon.module.version>
        <handlebars.module.version>${jaggery.extensions.version}</handlebars.module.version>
        <markdown.module.verion>${jaggery.extensions.version}</markdown.module.verion>
        <gadget.module.version>${jaggery.extensions.version}</gadget.module.version>
        <i18n.module.version>${jaggery.extensions.version}</i18n.module.version>
        <wso2.store.version>2.0.0</wso2.store.version>
        <test.framework.version>4.4.2</test.framework.version>
        <operadriver.version>0.8.1</operadriver.version>
        <selenium.version>2.40.0</selenium.version>
        <testng.version>6.1.1</testng.version>
        <carbon.deployment.version>4.5.3</carbon.deployment.version>
        <carbon.registry.version>4.4.8</carbon.registry.version>
        <carbon.multitenancy.version>4.5.0</carbon.multitenancy.version>
        <jaggery.extensions.version>1.5.0</jaggery.extensions.version>
        <axis2.jibx.wso2.version>1.6.1.wso2v11</axis2.jibx.wso2.version>
        <axis2.jaxb.wso2.version>1.6.1.wso2v11</axis2.jaxb.wso2.version>
        <axiom.wso2.version>1.2.11.wso2v6</axiom.wso2.version>
        <carbon.automation.version>4.4.1</carbon.automation.version>
        <carbon.automationutils.version>4.4.1</carbon.automationutils.version>
        <charon.orbit.version>2.0.4</charon.orbit.version>
        <apache.wink.version>1.1.3-incubating</apache.wink.version>
        <apache.ws.security.version>1.6.9</apache.ws.security.version>
        <commons-collections.version>3.2.2</commons-collections.version>
        <javax.servlet.version>2.5</javax.servlet.version>
        <slf4j.version>1.7.0</slf4j.version>
        <apache.openejb.version>4.5.2</apache.openejb.version>
        <axis2.client.version>1.6.1.wso2v12</axis2.client.version>
        <axis2.wso2.version>1.6.1.wso2v12</axis2.wso2.version>
        <axis2-transports.version>1.1.0-wso2v13</axis2-transports.version>
        <nimbusds.version>2.26.1</nimbusds.version>
        <commons-codec.version>1.4.0.wso2v1</commons-codec.version>
        <h2database.wso2.version>1.2.140.wso2v3</h2database.wso2.version>
        <felix.framework.version>1.0.3</felix.framework.version>
        <osgi.compendium.version>1.0.0</osgi.compendium.version>
        <equinox.http.servlet.version>2.2.2</equinox.http.servlet.version>
        <equinox.http.helper.version>1.0.0</equinox.http.helper.version>
        <equinox.jsp.jasper.version>1.0.1.R33x_v20070816</equinox.jsp.jasper.version>
        <javax.servlet.jsp.version>2.0.0.v200706191603</javax.servlet.jsp.version>
        <cipher-tool.version>1.0.0-wso2v3</cipher-tool.version>
        <jacoco.agent.version>0.7.4.201502262128</jacoco.agent.version>
        <project.scm.id>my-scm-server</project.scm.id>
        <carbon.business-process.version>4.4.4</carbon.business-process.version>
	    <carbon.analytics-common.version>1.0.0</carbon.analytics-common.version>
        <osgi.framework.imp.pkg.version.range>[1.7.0, 2.0.0)</osgi.framework.imp.pkg.version.range>
        <osgi.service.component.imp.pkg.version.range>[1.2.0, 2.0.0)</osgi.service.component.imp.pkg.version.range>
        <org.apache.tomcat.wso2.version>7.0.52.wso2v5</org.apache.tomcat.wso2.version>
        <xmlsec.version>1.4.4</xmlsec.version>
        <xmltooling.version>1.3.1</xmltooling.version>
        <carbon.metrics.version>1.1.1</carbon.metrics.version>
        <xercesImpl.version>2.8.1</xercesImpl.version>
    </properties>

    <repositories>
        <!-- Before adding ANYTHING in here, please start a discussion on the dev list.
	Ideally the Axis2 build should only use Maven central (which is available
	by default) and nothing else. We had troubles with other repositories in
	the past. Therefore configuring additional repositories here should be
	considered very carefully. -->
        <repository>
            <id>wso2-nexus</id>
            <name>WSO2 internal Repository</name>
            <url>http://maven.wso2.org/nexus/content/groups/wso2-public/</url>
            <releases>
                <enabled>true</enabled>
                <updatePolicy>daily</updatePolicy>
                <checksumPolicy>ignore</checksumPolicy>
            </releases>
        </repository>

        <repository>
            <id>wso2.releases</id>
            <name>WSO2 internal Repository</name>
            <url>http://maven.wso2.org/nexus/content/repositories/releases/</url>
            <releases>
                <enabled>true</enabled>
                <updatePolicy>daily</updatePolicy>
                <checksumPolicy>ignore</checksumPolicy>
            </releases>
        </repository>

        <repository>
            <id>wso2.snapshots</id>
            <name>WSO2 Snapshot Repository</name>
            <url>http://maven.wso2.org/nexus/content/repositories/snapshots/</url>
            <snapshots>
                <enabled>true</enabled>
                <updatePolicy>daily</updatePolicy>
            </snapshots>
            <releases>
                <enabled>false</enabled>
            </releases>
        </repository>
    </repositories>

    <scm>
        <url>https://github.com/wso2/product-is.git</url>
        <developerConnection>scm:git:https://github.com/wso2/product-is.git</developerConnection>
        <connection>scm:git:https://github.com/wso2/product-is.git</connection>
        <tag>HEAD</tag>
    </scm>


</project><|MERGE_RESOLUTION|>--- conflicted
+++ resolved
@@ -1122,15 +1122,9 @@
     </profiles>
 
     <properties>
-<<<<<<< HEAD
-        <carbon.identity.version>5.0.8-SNAPSHOT</carbon.identity.version>
-        <carbon.identity.jar.version>5.0.8-SNAPSHOT</carbon.identity.jar.version>
-        <product.identity.version>5.1.0-SNAPSHOT</product.identity.version>
-=======
         <carbon.identity.version>5.0.7</carbon.identity.version>
         <carbon.identity.jar.version>5.0.7</carbon.identity.jar.version>
         <product.identity.version>5.2.0-SNAPSHOT</product.identity.version>
->>>>>>> fe4dc197
         <bcprov.jdk13.version>140</bcprov.jdk13.version>
         <bcprov.jdk15.version>132</bcprov.jdk15.version>
         <sevlet.api.version>2.5</sevlet.api.version>
