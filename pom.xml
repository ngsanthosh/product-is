<?xml version="1.0" encoding="utf-8"?>
<!--
  ~ Copyright (c) 2014-2025, WSO2 LLC. (http://www.wso2.com).
  ~
  ~ WSO2 LLC. licenses this file to you under the Apache License,
  ~ Version 2.0 (the "License"); you may not use this file except
  ~ in compliance with the License.
  ~ You may obtain a copy of the License at
  ~
  ~ http://www.apache.org/licenses/LICENSE-2.0
  ~
  ~ Unless required by applicable law or agreed to in writing,
  ~ software distributed under the License is distributed on an
  ~ "AS IS" BASIS, WITHOUT WARRANTIES OR CONDITIONS OF ANY
  ~ KIND, either express or implied.  See the License for the
  ~ specific language governing permissions and limitations
  ~ under the License.
  -->

<project xmlns="http://maven.apache.org/POM/4.0.0" xmlns:xsi="http://www.w3.org/2001/XMLSchema-instance" xsi:schemaLocation="http://maven.apache.org/POM/4.0.0 http://maven.apache.org/maven-v4_0_0.xsd">

    <parent>
        <groupId>org.wso2</groupId>
        <artifactId>wso2</artifactId>
        <version>1.2</version>
    </parent>


    <modelVersion>4.0.0</modelVersion>
    <groupId>org.wso2.is</groupId>
    <artifactId>identity-server-parent</artifactId>
    <packaging>pom</packaging>
    <description>WSO2 Identity Server</description>
    <version>7.2.0-m2-SNAPSHOT</version>
    <name>WSO2 Identity Server</name>
    <url>http://wso2.org/projects/identity</url>

    <modules>
        <module>modules/features</module>
        <module>modules/p2-profile-gen</module>
        <module>modules/connectors</module>
        <module>modules/api-resources</module>
        <module>modules/authenticators</module>
        <module>modules/social-authenticators</module>
        <module>modules/provisioning-connectors</module>
        <module>modules/local-authenticators</module>
        <module>modules/oauth2-grant-types</module>
        <module>modules/integration-ui-templates</module>
        <module>modules/distribution</module>
        <module>modules/styles</module>
        <module>modules/tests-utils</module>
        <module>modules/integration</module>
    </modules>

    <licenses>
        <license>
            <name>Apache License Version 2.0</name>
            <url>http://www.apache.org/licenses/LICENSE-2.0</url>
        </license>
    </licenses>

    <organization>
        <name>WSO2</name>
        <url>http://www.wso2.org</url>
    </organization>

    <issueManagement>
        <system>JIRA</system>
        <url>http://www.wso2.org/jira/browse/IDENTITY</url>
    </issueManagement>
    <mailingLists>
        <mailingList>
            <name>Identity Server Developers</name>
            <subscribe>identity-dev-subscribe@wso2.org</subscribe>
            <unsubscribe>identity-dev-unsubscribe@wso2.org</unsubscribe>
            <post>identity-dev@wso2.org</post>
            <archive>http://wso2.org/mailarchive/identity-dev/</archive>
        </mailingList>
    </mailingLists>

    <inceptionYear>2007</inceptionYear>

    <developers>
        <developer>
            <name>Ruchith Fernando</name>
            <id>ruchith</id>
            <email>ruchith AT wso2.com</email>
            <organization>WSO2</organization>
        </developer>
        <developer>
            <name>Dimuthu Leelaratne</name>
            <id>dimuthul</id>
            <email>dimuthul AT wso2.com</email>
            <organization>WSO2</organization>
        </developer>
        <developer>
            <name>Dumindu Perera</name>
            <id>dumindu</id>
            <email>dumindu AT wso2.com</email>
            <organization>WSO2</organization>
        </developer>
        <developer>
            <name>Saminda Abeyruwan</name>
            <id>saminda</id>
            <email>saminda AT wso2.com</email>
            <organization>WSO2</organization>
        </developer>
        <developer>
            <name>Nandana Mihindukulasooriya</name>
            <id>nandana</id>
            <email>nandana AT wso2.com</email>
            <organization>WSO2</organization>
        </developer>
        <developer>
            <name>Prabath Siriwardena</name>
            <id>prabath</id>
            <email>prabath AT wso2.com</email>
            <organization>WSO2</organization>
        </developer>
        <developer>
            <name>Thilina Buddhika</name>
            <id>thilina</id>
            <email>thilinab AT wso2.com</email>
            <organization>WSO2</organization>
        </developer>
        <developer>
            <name>Amila Jayasekara</name>
            <id>amilaj</id>
            <email>amilaj AT wso2.com</email>
            <organization>WSO2</organization>
        </developer>
        <developer>
            <name>Asela Pathberiya</name>
            <id>asela</id>
            <email>asela AT wso2.com</email>
            <organization>WSO2</organization>
        </developer>
        <developer>
            <name>Hasini Gunasinghe</name>
            <id>hasini</id>
            <email>hasini AT wso2.com</email>
            <organization>WSO2</organization>
        </developer>
        <developer>
            <name>Manjula Rathnayake</name>
            <id>manjula</id>
            <email>manjular AT wso2.com</email>
            <organization>WSO2</organization>
        </developer>
        <developer>
            <name>Suresh Attanayake</name>
            <id>suresh</id>
            <email>suresh AT wso2.com</email>
            <organization>WSO2</organization>
        </developer>
        <developer>
            <name>Johann Nallathamby</name>
            <id>johann</id>
            <email>johann AT wso2.com</email>
            <organization>WSO2</organization>
        </developer>
        <developer>
            <name>Dulanja Liyanage</name>
            <id>dulanja</id>
            <email>dulanja AT wso2.com</email>
            <organization>WSO2</organization>
        </developer>
        <developer>
            <name>Ishara Karunarathna</name>
            <id>ishara</id>
            <email>isharak AT wso2.com</email>
            <organization>WSO2</organization>
        </developer>
        <developer>
            <name>Darshana Gunawardana</name>
            <id>darshana</id>
            <email>darshana AT wso2.com</email>
            <organization>WSO2</organization>
        </developer>
        <developer>
            <name>Pushpalanka Jayawardana</name>
            <id>pushpalanka</id>
            <email>lanka AT wso2.com</email>
            <organization>WSO2</organization>
        </developer>
        <developer>
            <name>Chamath Gunawardana</name>
            <id>chamath</id>
            <email>chamathg AT wso2.com</email>
            <organization>WSO2</organization>
        </developer>
        <developer>
            <name>Thanuja Jayasinghe</name>
            <id>thanuja</id>
            <email>thanuja AT wso2.com</email>
            <organization>WSO2</organization>
        </developer>
        <developer>
            <name>Isura Karunarathna</name>
            <id>isura</id>
            <email>isura AT wso2.com</email>
            <organization>WSO2</organization>
        </developer>
        <developer>
            <name>Prasad Tissera</name>
            <id>prasad</id>
            <email>prasadt AT wso2.com</email>
            <organization>WSO2</organization>
        </developer>
        <developer>
            <name>Pulasthi Mahawithana</name>
            <id>pulasthi</id>
            <email>pulasthim AT wso2.com</email>
            <organization>WSO2</organization>
        </developer>
        <developer>
            <name>Hasintha Indrajee</name>
            <id>hasintha</id>
            <email>hasintha AT wso2.com</email>
            <organization>WSO2</organization>
        </developer>
        <developer>
            <name>Gayan Gunawardana</name>
            <id>gayan</id>
            <email>gayan AT wso2.com</email>
            <organization>WSO2</organization>
        </developer>
        <developer>
            <name>Tharindu Edirisinghe</name>
            <id>tharindue</id>
            <email>tharindue AT wso2.com</email>
            <organization>WSO2</organization>
        </developer>
        <developer>
            <name>Malithi Edirisinghe</name>
            <id>malithim</id>
            <email>malithim AT wso2.com</email>
            <organization>WSO2</organization>
        </developer>
        <developer>
            <name>Godwin Shrimal</name>
            <id>godwin</id>
            <email>godwin AT wso2.com</email>
            <organization>WSO2</organization>
        </developer>
        <developer>
            <name>Omindu Rathnaweera</name>
            <id>omindu</id>
            <email>omindu AT wso2.com</email>
            <organization>WSO2</organization>
        </developer>
        <developer>
            <name>Nuwandi Wickramasinghe</name>
            <id>nuwandiw</id>
            <email>nuwandiw AT wso2.com</email>
            <organization>WSO2</organization>
        </developer>
        <developer>
            <name>Kasun Bandara</name>
            <id>kasunb</id>
            <email>kasunb AT wso2.com</email>
            <organization>WSO2</organization>
        </developer>
        <developer>
            <name>Indunil Upeksha</name>
            <id>indunil</id>
            <email>indunil AT wso2.com</email>
            <organization>WSO2</organization>
        </developer>
        <developer>
            <name>Hasanthi Dissanayake</name>
            <id>hasanthi</id>
            <email>hasanthi AT wso2.com</email>
            <organization>WSO2</organization>
        </developer>
        <developer>
            <name>Maduranga Siriwardena</name>
            <id>maduranga</id>
            <email>maduranga AT wso2.com</email>
            <organization>WSO2</organization>
        </developer>
        <developer>
            <name>Chamila Wijayarathna</name>
            <id>chamila</id>
            <email>chamila AT wso2.com</email>
            <organization>WSO2</organization>
        </developer>
        <developer>
            <name>Chanaka Jayasena</name>
            <id>chanaka</id>
            <email>chanaka AT wso2.com</email>
            <organization>WSO2</organization>
        </developer>
        <developer>
            <name>Chamara Philips</name>
            <id>chamarap</id>
            <email>chamarap AT wso2.com</email>
            <organization>WSO2</organization>
        </developer>
        <developer>
            <name>Damith Senanayake</name>
            <id>damiths</id>
            <email>damiths AT wso2.com</email>
            <organization>WSO2</organization>
        </developer>
        <developer>
            <name>Jayanga Kaushalya</name>
            <id>jayangak</id>
            <email>jayangak AT wso2.com</email>
            <organization>WSO2</organization>
        </developer>
        <developer>
            <name>Farasath Ahamed</name>
            <id>farasatha</id>
            <email>farasatha AT wso2.com</email>
            <organization>WSO2</organization>
        </developer>
        <developer>
            <name>Dharshana Kasun Warusavitharana</name>
            <id>dharshanaw</id>
            <email>dharshanaw AT wso2.com</email>
            <organization>WSO2</organization>
        </developer>
        <developer>
            <name>Ayesha Dissanayaka</name>
            <id>ayesha</id>
            <email>ayesha AT wso2.com</email>
            <organization>WSO2</organization>
        </developer>
        <developer>
            <name>Ashen Weerathunga</name>
            <id>ashen</id>
            <email>ashen AT wso2.com</email>
            <organization>WSO2</organization>
        </developer>
        <developer>
            <name>Dimuthu De Lanerolle</name>
            <id>dimuthud</id>
            <email>dimuthud AT wso2.com</email>
            <organization>WSO2</organization>
        </developer>
        <developer>
            <name>Ruwan Abeykoon</name>
            <id>ruwana</id>
            <email>ruwana AT wso2.com</email>
            <organization>WSO2</organization>
        </developer>
        <developer>
            <name>Kasun Gajasinghe</name>
            <id>kasung</id>
            <email>kasung AT wso2.com</email>
            <organization>WSO2</organization>
        </developer>
        <developer>
            <name>Dinusha Senanayaka</name>
            <id>dinusha</id>
            <email>dinusha AT wso2.com</email>
            <organization>WSO2</organization>
        </developer>
        <developer>
            <name>Lahiru Manohara</name>
            <id>lahiruma</id>
            <email>lahiruma AT wso2.com</email>
            <organization>WSO2</organization>
        </developer>
        <developer>
            <name>Rushmin Fernando</name>
            <id>rushmin</id>
            <email>rushmin AT wso2.com</email>
            <organization>WSO2</organization>
        </developer>
        <developer>
            <name>Lahiru Ekanayake</name>
            <id>lahirue</id>
            <email>lahirue AT wso2.com</email>
            <organization>WSO2</organization>
        </developer>
        <developer>
            <name>Lahiru Cooray</name>
            <id>lahiruc</id>
            <email>lahiruc AT wso2.com</email>
            <organization>WSO2</organization>
        </developer>
        <developer>
            <name>Dinali Dabarera</name>
            <id>Dinali</id>
            <email>dinali AT wso2.com</email>
            <organization>WSO2</organization>
        </developer>
        <developer>
            <name>Nilasini Thirunavukaarasu</name>
            <id>Nilasini</id>
            <email>nilasini AT wso2.com</email>
            <organization>WSO2</organization>
        </developer>
        <developer>
            <name>Sathya Bandara</name>
            <id>Sathya</id>
            <email>sathya AT wso2.com</email>
            <organization>WSO2</organization>
        </developer>
        <developer>
            <name>Supun Priyadarshana</name>
            <id>Supun</id>
            <email>supunp AT wso2.com</email>
            <organization>WSO2</organization>
        </developer>
        <developer>
            <name>Thilina Madumal</name>
            <id>Thilina</id>
            <email>thilinamad AT wso2.com</email>
            <organization>WSO2</organization>
        </developer>
        <developer>
            <name>Madawa Soysa</name>
            <id>madawas</id>
            <email>madawas AT wso2.com</email>
            <organization>WSO2</organization>
        </developer>
    </developers>


    <pluginRepositories>
        <pluginRepository>
            <id>wso2-maven2-repository</id>
            <url>https://dist.wso2.org/maven2</url>
        </pluginRepository>
        <pluginRepository>
            <id>wso2.releases</id>
            <name>WSO2 internal Repository</name>
            <url>https://maven.wso2.org/nexus/content/repositories/releases/</url>
            <releases>
                <enabled>true</enabled>
                <updatePolicy>daily</updatePolicy>
                <checksumPolicy>ignore</checksumPolicy>
            </releases>
        </pluginRepository>
        <pluginRepository>
            <id>wso2.snapshots</id>
            <name>Apache Snapshot Repository</name>
            <url>https://maven.wso2.org/nexus/content/repositories/snapshots/</url>
            <snapshots>
                <enabled>true</enabled>
                <updatePolicy>daily</updatePolicy>
            </snapshots>
            <releases>
                <enabled>false</enabled>
            </releases>
        </pluginRepository>
        <pluginRepository>
            <id>wso2-nexus</id>
            <name>WSO2 internal Repository</name>
            <url>https://maven.wso2.org/nexus/content/groups/wso2-public/</url>
            <releases>
                <enabled>true</enabled>
                <updatePolicy>daily</updatePolicy>
                <checksumPolicy>ignore</checksumPolicy>
            </releases>
        </pluginRepository>
    </pluginRepositories>

    <build>
        <plugins>
            <plugin>
                <groupId>org.apache.maven.plugins</groupId>
                <artifactId>maven-release-plugin</artifactId>
                <configuration>
                    <preparationGoals>clean install</preparationGoals>
                    <autoVersionSubmodules>true</autoVersionSubmodules>
                </configuration>
            </plugin>
            <plugin>
                <groupId>org.apache.maven.plugins</groupId>
                <artifactId>maven-deploy-plugin</artifactId>
            </plugin>
            <plugin>
                <groupId>org.apache.maven.plugins</groupId>
                <artifactId>maven-compiler-plugin</artifactId>
                <configuration>
                    <encoding>UTF-8</encoding>
                    <source>1.8</source>
                    <target>1.8</target>
                </configuration>
            </plugin>
            <plugin>
                <groupId>org.apache.maven.plugins</groupId>
                <artifactId>maven-surefire-plugin</artifactId>
                <version>2.22.1</version>
            </plugin>
            <plugin>
                <inherited>false</inherited>
                <artifactId>maven-clean-plugin</artifactId>
                <version>2.1</version>
            </plugin>
        </plugins>

        <pluginManagement>
            <plugins>
                <plugin>
                    <groupId>org.apache.felix</groupId>
                    <artifactId>maven-bundle-plugin</artifactId>
                    <version>3.2.0</version>
                    <extensions>true</extensions>
                    <configuration>
                        <obrRepository>NONE</obrRepository>
                    </configuration>
                </plugin>
                <plugin>
                    <groupId>org.apache.maven.plugins</groupId>
                    <artifactId>maven-source-plugin</artifactId>
                    <version>3.0.1</version>
                    <executions>
                        <execution>
                            <id>attach-sources</id>
                            <phase>verify</phase>
                            <goals>
                                <goal>jar-no-fork</goal>
                            </goals>
                        </execution>
                    </executions>
                </plugin>
                <plugin>
                    <groupId>org.apache.maven.plugins</groupId>
                    <artifactId>maven-project-info-reports-plugin</artifactId>
                    <version>2.4</version>
                </plugin>
                <plugin>
                    <groupId>org.apache.maven.plugins</groupId>
                    <artifactId>maven-war-plugin</artifactId>
                    <version>${maven.war.plugin.version}</version>
                </plugin>
                <plugin>
                    <groupId>org.codehaus.mojo</groupId>
                    <artifactId>build-helper-maven-plugin</artifactId>
                    <version>3.0.0</version>
                </plugin>
                <plugin>
                    <groupId>net.wasdev.wlp.maven.plugins</groupId>
                    <artifactId>liberty-maven-plugin</artifactId>
                    <version>${liberty.maven.plugin.version}</version>
                </plugin>
                <plugin>
                    <groupId>org.wso2.maven</groupId>
                    <artifactId>wso2-maven-json-merge-plugin</artifactId>
                    <version>${wso2.json.merge.plugin.version}</version>
                </plugin>
                <plugin>
                    <groupId>org.apache.maven.plugins</groupId>
                    <artifactId>maven-checkstyle-plugin</artifactId>
                    <version>${maven.checkstyle.plugin.version}</version>
                </plugin>
            </plugins>
        </pluginManagement>

    </build>

    <dependencyManagement>
        <dependencies>
            <dependency>
                <groupId>org.wso2.carbon</groupId>
                <artifactId>org.wso2.carbon.ui</artifactId>
                <version>${carbon.kernel.version}</version>
            </dependency>
            <dependency>
                <groupId>org.eclipse.equinox</groupId>
                <artifactId>org.eclipse.equinox.http.servlet</artifactId>
                <version>${equinox.http.servlet.version}</version>
            </dependency>
            <dependency>
                <groupId>org.eclipse.equinox</groupId>
                <artifactId>org.eclipse.equinox.http.helper</artifactId>
                <version>${equinox.http.helper.version}</version>
            </dependency>
            <dependency>
                <groupId>org.eclipse.equinox</groupId>
                <artifactId>org.eclipse.equinox.jsp.jasper</artifactId>
                <version>${equinox.jsp.jasper.version}</version>
            </dependency>
            <dependency>
                <groupId>org.eclipse.equinox</groupId>
                <artifactId>javax.servlet.jsp</artifactId>
                <version>${javax.servlet.jsp.version}</version>
            </dependency>
            <dependency>
                <groupId>org.eclipse.microprofile</groupId>
                <artifactId>microprofile</artifactId>
                <version>${eclipse.microprofile.version}</version>
                <type>pom</type>
            </dependency>
            <dependency>
                <groupId>net.sf.ehcache.wso2</groupId>
                <artifactId>ehcache</artifactId>
                <version>${ehcache.version}</version>
            </dependency>
            <dependency>
                <groupId>org.apache.bcel.wso2</groupId>
                <artifactId>bcel</artifactId>
                <version>${bcel.wso2.version}</version>
            </dependency>
            <dependency>
                <groupId>org.ow2.asm</groupId>
                <artifactId>asm-all</artifactId>
                <version>${asm-all.version}</version>
            </dependency>
            <dependency>
                <groupId>cglib.wso2</groupId>
                <artifactId>cglib</artifactId>
                <version>${cglib.wso2.version}</version>
            </dependency>
            <dependency>
                <groupId>com.google.gdata.wso2</groupId>
                <artifactId>gdata-core</artifactId>
                <version>${gdata.core.wso2.version}</version>
            </dependency>
            <dependency>
                <groupId>com.google.code.gson</groupId>
                <artifactId>gson</artifactId>
                <version>${google.code.gson.version}</version>
            </dependency>
            <dependency>
                <groupId>org.apache.axis2.wso2</groupId>
                <artifactId>axis2-jibx</artifactId>
                <version>${axis2.jibx.wso2.version}</version>
            </dependency>
            <dependency>
                <groupId>org.jibx.wso2</groupId>
                <artifactId>jibx</artifactId>
                <version>${jibx.wso2.version}</version>
            </dependency>
            <dependency>
                <groupId>org.apache.axis2.wso2</groupId>
                <artifactId>axis2-jaxbri</artifactId>
                <version>${axis2.jaxb.wso2.version}</version>
            </dependency>
            <dependency>
                <groupId>org.wso2.carbon</groupId>
                <artifactId>org.wso2.carbon.core</artifactId>
                <version>${carbon.kernel.version}</version>
            </dependency>
            <dependency>
                <groupId>org.wso2.carbon</groupId>
                <artifactId>org.wso2.carbon.registry.core</artifactId>
                <version>${carbon.kernel.version}</version>
            </dependency>
            <dependency>
                <groupId>org.wso2.carbon</groupId>
                <artifactId>org.wso2.carbon.user.api</artifactId>
                <version>${carbon.kernel.version}</version>
            </dependency>
            <dependency>
                <groupId>org.apache.axis2.wso2</groupId>
                <artifactId>axis2</artifactId>
                <version>${axis2.wso2.version}</version>
            </dependency>
            <dependency>
                <groupId>org.apache.ws.commons.axiom.wso2</groupId>
                <artifactId>axiom</artifactId>
                <version>${axiom.wso2.version}</version>
            </dependency>
            <dependency>
                <groupId>org.wso2.carbon.identity.framework</groupId>
                <artifactId>org.wso2.carbon.identity.core</artifactId>
                <version>${carbon.identity.framework.version}</version>
            </dependency>
            <dependency>
                <groupId>org.wso2.carbon.identity.framework</groupId>
                <artifactId>org.wso2.carbon.identity.application.common</artifactId>
                <version>${carbon.identity.framework.version}</version>
            </dependency>
            <dependency>
                <groupId>org.wso2.carbon.registry</groupId>
                <artifactId>org.wso2.carbon.registry.resource.stub</artifactId>
                <version>${carbon.registry.version}</version>
            </dependency>
            <dependency>
                <groupId>org.wso2.identity</groupId>
                <artifactId>org.wso2.identity.integration.ui.pages</artifactId>
                <version>${project.version}</version>
                <scope>test</scope>
            </dependency>
            <dependency>
                <groupId>org.wso2.carbon</groupId>
                <artifactId>org.wso2.carbon.authenticator.stub</artifactId>
                <version>${carbon.kernel.version}</version>
            </dependency>
            <dependency>
                <groupId>org.wso2.carbon.identity.inbound.auth.oauth2</groupId>
                <artifactId>org.wso2.carbon.identity.oauth</artifactId>
                <version>${identity.inbound.auth.oauth.version}</version>
            </dependency>
            <dependency>
                <groupId>org.wso2.carbon.identity.inbound.auth.oauth2</groupId>
                <artifactId>org.wso2.carbon.identity.oauth.stub</artifactId>
                <version>${identity.inbound.auth.oauth.version}</version>
            </dependency>
            <dependency>
                <groupId>junit</groupId>
                <artifactId>junit</artifactId>
                <version>${junit.version}</version>
                <scope>test</scope>
            </dependency>
            <dependency>
                <groupId>javax.servlet</groupId>
                <artifactId>servlet-api</artifactId>
                <version>${sevlet.api.version}</version>
            </dependency>
            <dependency>
                <groupId>javax.servlet</groupId>
                <artifactId>jsp-api</artifactId>
                <version>${jsp.api.version}</version>
            </dependency>
            <dependency>
                <groupId>com.google.common.wso2</groupId>
                <artifactId>google-collect</artifactId>
                <version>${google.collect.wso2.version}</version>
            </dependency>
            <dependency>
                <groupId>org.apache.oltu.oauth2</groupId>
                <artifactId>org.apache.oltu.oauth2.client</artifactId>
                <version>${oauth2.client.version}</version>
            </dependency>
            <dependency>
                <groupId>org.wso2.carbon</groupId>
                <artifactId>org.wso2.carbon.utils</artifactId>
                <version>${carbon.kernel.version}</version>
                <exclusions>
                    <exclusion>
                        <groupId>org.yaml</groupId>
                        <artifactId>snakeyaml</artifactId>
                    </exclusion>
                </exclusions>
            </dependency>
            <dependency>
                <groupId>com.googlecode.json-simple</groupId>
                <artifactId>json-simple</artifactId>
                <version>${json.simple.version}</version>
            </dependency>
            <dependency>
                <groupId>org.openid4java</groupId>
                <artifactId>openid4java-consumer</artifactId>
                <version>${openid4java.consumer.version}</version>
            </dependency>
            <dependency>
                <groupId>javax.servlet</groupId>
                <artifactId>jstl</artifactId>
                <version>${jstl.version}</version>
            </dependency>
            <dependency>
                <groupId>taglibs</groupId>
                <artifactId>standard</artifactId>
                <version>${taglibs.version}</version>
            </dependency>
            <dependency>
                <groupId>commons-lang</groupId>
                <artifactId>commons-lang</artifactId>
                <version>${commons.lang.version}</version>
            </dependency>
            <dependency>
                <groupId>org.wso2.is</groupId>
                <artifactId>org.wso2.identity.passivests.filter</artifactId>
                <version>${project.version}</version>
            </dependency>
            <dependency>
                <groupId>org.apache.ws.commons.axiom</groupId>
                <artifactId>axiom-impl</artifactId>
                <version>${axiom.impl.version}</version>
            </dependency>
            <dependency>
                <groupId>org.apache.ws.commons.axiom</groupId>
                <artifactId>axiom-api</artifactId>
                <version>${axiom.version}</version>
            </dependency>
            <dependency>
                <groupId>org.opensaml</groupId>
                <artifactId>opensaml</artifactId>
                <version>${opensaml.version}</version>
            </dependency>
            <!--OpenSAML3 dependencies-->
            <dependency>
                <groupId>org.opensaml</groupId>
                <artifactId>opensaml-core</artifactId>
                <version>${opensaml3.version}</version>
            </dependency>
            <dependency>
                <groupId>org.opensaml</groupId>
                <artifactId>opensaml-soap-api</artifactId>
                <version>${opensaml3.version}</version>
            </dependency>
            <dependency>
                <groupId>org.opensaml</groupId>
                <artifactId>opensaml-soap-impl</artifactId>
                <version>${opensaml3.version}</version>
            </dependency>
            <dependency>
                <groupId>org.opensaml</groupId>
                <artifactId>opensaml-profile-api</artifactId>
                <version>${opensaml3.version}</version>
            </dependency>
            <dependency>
                <groupId>org.opensaml</groupId>
                <artifactId>opensaml-profile-impl</artifactId>
                <version>${opensaml3.version}</version>
            </dependency>
            <dependency>
                <groupId>org.opensaml</groupId>
                <artifactId>opensaml-saml-api</artifactId>
                <version>${opensaml3.version}</version>
            </dependency>
            <dependency>
                <groupId>org.opensaml</groupId>
                <artifactId>opensaml-saml-impl</artifactId>
                <version>${opensaml3.version}</version>
            </dependency>
            <dependency>
                <groupId>org.opensaml</groupId>
                <artifactId>opensaml-messaging-api</artifactId>
                <version>${opensaml3.version}</version>
            </dependency>
            <dependency>
                <groupId>org.opensaml</groupId>
                <artifactId>opensaml-messaging-impl</artifactId>
                <version>${opensaml3.version}</version>
            </dependency>
            <dependency>
                <groupId>org.opensaml</groupId>
                <artifactId>opensaml-security-api</artifactId>
                <version>${opensaml3.version}</version>
            </dependency>
            <dependency>
                <groupId>org.opensaml</groupId>
                <artifactId>opensaml-security-impl</artifactId>
                <version>${opensaml3.version}</version>
            </dependency>
            <dependency>
                <groupId>org.opensaml</groupId>
                <artifactId>opensaml-storage-api</artifactId>
                <version>${opensaml3.version}</version>
            </dependency>
            <dependency>
                <groupId>org.opensaml</groupId>
                <artifactId>opensaml-storage-impl</artifactId>
                <version>${opensaml3.version}</version>
            </dependency>
            <dependency>
                <groupId>org.opensaml</groupId>
                <artifactId>opensaml-xacml-api</artifactId>
                <version>${opensaml3.version}</version>
            </dependency>
            <dependency>
                <groupId>org.opensaml</groupId>
                <artifactId>opensaml-xacml-impl</artifactId>
                <version>${opensaml3.version}</version>
            </dependency>
            <dependency>
                <groupId>org.opensaml</groupId>
                <artifactId>opensaml-xacml-saml-api</artifactId>
                <version>${opensaml3.version}</version>
            </dependency>
            <dependency>
                <groupId>org.opensaml</groupId>
                <artifactId>opensaml-xacml-saml-impl</artifactId>
                <version>${opensaml3.version}</version>
            </dependency>
            <dependency>
                <groupId>org.opensaml</groupId>
                <artifactId>opensaml-xmlsec-api</artifactId>
                <version>${opensaml3.version}</version>
            </dependency>
            <dependency>
                <groupId>org.opensaml</groupId>
                <artifactId>opensaml-xmlsec-impl</artifactId>
                <version>${opensaml3.version}</version>
            </dependency>
            <dependency>
                <groupId>net.shibboleth.utilities</groupId>
                <artifactId>java-support</artifactId>
                <version>${shibboleth.version}</version>
            </dependency>
            <!--End of OpenSAML3 dependencies-->
            <dependency>
                <groupId>org.wso2.orbit.joda-time</groupId>
                <artifactId>joda-time</artifactId>
                <version>${joda.wso2.version}</version>
            </dependency>
            <dependency>
                <groupId>xalan</groupId>
                <artifactId>xalan</artifactId>
                <version>${xalan.version}</version>
            </dependency>
            <dependency>
                <groupId>xalan.wso2</groupId>
                <artifactId>xalan</artifactId>
                <version>${xalan.wso2.version}</version>
            </dependency>
            <dependency>
                <groupId>xml-apis</groupId>
                <artifactId>xml-apis</artifactId>
                <version>${xml.apis.version}</version>
            </dependency>
            <dependency>
                <groupId>org.wso2.carbon.identity.agent.sso.java</groupId>
                <artifactId>org.wso2.carbon.identity.sso.agent</artifactId>
                <version>${identity.agent.sso.version}</version>
            </dependency>
            <dependency>
                <groupId>org.wso2.orbit.org.apache.neethi</groupId>
                <artifactId>neethi</artifactId>
                <version>${neethi.wso2.version}</version>
            </dependency>
            <dependency>
                <groupId>org.wso2.orbit.org.opensaml</groupId>
                <artifactId>opensaml</artifactId>
                <version>${opensaml2.wso2.version}</version>
            </dependency>
            <dependency>
                <groupId>org.wso2.carbon</groupId>
                <artifactId>org.wso2.carbon.addressing</artifactId>
                <version>${carbon.kernel.version}</version>
            </dependency>
            <dependency>
                <groupId>org.apache.rampart.wso2</groupId>
                <artifactId>rampart-core</artifactId>
                <version>${rampart.wso2.version}</version>
            </dependency>
            <dependency>
                <groupId>org.apache.rampart.wso2</groupId>
                <artifactId>rampart-policy</artifactId>
                <version>${rampart.wso2.version}</version>
            </dependency>
            <dependency>
                <groupId>org.apache.rampart.wso2</groupId>
                <artifactId>rampart-trust</artifactId>
                <version>${rampart.wso2.version}</version>
            </dependency>
            <dependency>
                <groupId>org.apache.ws.security.wso2</groupId>
                <artifactId>wss4j</artifactId>
                <version>${wss4j.wso2.version}</version>
            </dependency>
            <dependency>
                <groupId>org.apache.httpcomponents.wso2</groupId>
                <artifactId>httpcore</artifactId>
                <version>${httpcore.wso2.version}</version>
            </dependency>
            <dependency>
                <groupId>org.wso2.carbon.identity.user.ws</groupId>
                <artifactId>org.wso2.carbon.um.ws.api.stub</artifactId>
                <version>${identity.user.ws.version}</version>
            </dependency>
            <dependency>
                <groupId>org.wso2.carbon.identity.user.ws</groupId>
                <artifactId>org.wso2.carbon.um.ws.api</artifactId>
                <version>${identity.user.ws.version}</version>
            </dependency>
            <dependency>
                <groupId>org.wso2.carbon.identity</groupId>
                <artifactId>org.wso2.carbon.authenticator.stub</artifactId>
                <version>${carbon.kernel.version}</version>
            </dependency>
            <dependency>
                <groupId>org.wso2.securevault</groupId>
                <artifactId>org.wso2.securevault</artifactId>
                <version>${securevault.wso2.version}</version>
            </dependency>
            <dependency>
                <groupId>org.apache.httpcomponents</groupId>
                <artifactId>httpclient</artifactId>
                <version>${httpclient.version}</version>
            </dependency>
            <dependency>
                <groupId>commons-httpclient</groupId>
                <artifactId>commons-httpclient</artifactId>
                <version>${commons.httpclient.version}</version>
            </dependency>
            <dependency>
                <groupId>org.wso2.is</groupId>
                <artifactId>org.wso2.identity.styles</artifactId>
                <version>${project.version}</version>
            </dependency>
            <dependency>
                <groupId>org.wso2.carbon</groupId>
                <artifactId>org.wso2.carbon.core.ui.feature</artifactId>
                <version>${carbon.kernel.version}</version>
                <type>zip</type>
            </dependency>
            <dependency>
                <groupId>org.wso2.carbon</groupId>
                <artifactId>org.wso2.carbon.core.ui.feature</artifactId>
                <version>${carbon.kernel.version}</version>
            </dependency>
            <dependency>
                <groupId>org.wso2.carbon</groupId>
                <artifactId>org.wso2.carbon.hazelcast</artifactId>
                <version>${carbon.kernel.version}</version>
            </dependency>
            <dependency>
                <groupId>org.wso2.identity</groupId>
                <artifactId>org.wso2.stratos.identity.dashboard.ui</artifactId>
                <version>${stratos.version.221}</version>
            </dependency>
            <dependency>
                <groupId>org.testng</groupId>
                <artifactId>testng</artifactId>
                <version>${testng.version}</version>
                <scope>test</scope>
            </dependency>
            <dependency>
                <groupId>org.wso2.carbon.identity.framework</groupId>
                <artifactId>org.wso2.carbon.user.mgt.stub</artifactId>
                <version>${carbon.identity.framework.version}</version>
            </dependency>
            <dependency>
                <groupId>org.wso2.carbon.identity.inbound.auth.sts</groupId>
                <artifactId>org.wso2.carbon.identity.sts.passive.stub</artifactId>
                <version>${identity.inbound.auth.sts.version}</version>
            </dependency>
            <dependency>
                <groupId>org.wso2.carbon</groupId>
                <artifactId>SecVerifier</artifactId>
                <version>${carbon.kernel.version}</version>
                <type>aar</type>
            </dependency>
            <dependency>
                <groupId>emma</groupId>
                <artifactId>emma</artifactId>
                <version>${emma.version}</version>
            </dependency>
            <dependency>
                <groupId>org.wso2.orbit.com.h2database</groupId>
                <artifactId>h2-engine</artifactId>
                <version>${h2database.wso2.version}</version>
            </dependency>
            <dependency>
                <groupId>org.apache.rampart</groupId>
                <artifactId>rampart</artifactId>
                <type>mar</type>
                <version>${rampart.wso2.version}</version>
            </dependency>
            <dependency>
                <groupId>org.wso2.carbon.identity.framework</groupId>
                <artifactId>org.wso2.carbon.identity.application.mgt.stub</artifactId>
                <version>${carbon.identity.framework.version}</version>
                <scope>compile</scope>
            </dependency>
            <dependency>
                <groupId>org.wso2.carbon.identity.framework</groupId>
                <artifactId>org.wso2.carbon.identity.application.default.auth.sequence.mgt.stub</artifactId>
                <version>${carbon.identity.framework.version}</version>
                <scope>compile</scope>
            </dependency>
            <dependency>
                <groupId>org.wso2.carbon.identity.framework</groupId>
                <artifactId>org.wso2.carbon.identity.functions.library.mgt.stub</artifactId>
                <version>${carbon.identity.framework.version}</version>
                <scope>compile</scope>
            </dependency>
            <dependency>
                <groupId>org.wso2.carbon.identity.framework</groupId>
                <artifactId>org.wso2.carbon.idp.mgt.stub</artifactId>
                <version>${carbon.identity.framework.version}</version>
                <scope>compile</scope>
            </dependency>
            <dependency>
                <groupId>org.wso2.identity</groupId>
                <artifactId>org.wso2.identity.integration.common.clients</artifactId>
                <version>${project.version}</version>
                <scope>compile</scope>
            </dependency>
            <dependency>
                <groupId>org.wso2.identity</groupId>
                <artifactId>org.wso2.identity.integration.common.utils</artifactId>
                <version>${project.version}</version>
                <scope>compile</scope>
            </dependency>
            <dependency>
                <groupId>org.wso2.carbon.identity.inbound.provisioning.scim</groupId>
                <artifactId>org.wso2.carbon.identity.scim.common.stub</artifactId>
                <version>${identity.inbound.provisioning.scim.version}</version>
                <scope>compile</scope>
            </dependency>
            <dependency>
                <groupId>org.wso2.carbon.identity.inbound.provisioning.scim2</groupId>
                <artifactId>org.wso2.carbon.identity.scim2.common</artifactId>
                <version>${identity.inbound.provisioning.scim2.version}</version>
                <scope>compile</scope>
            </dependency>
            <dependency>
                <groupId>org.wso2.carbon.identity.framework</groupId>
                <artifactId>org.wso2.carbon.identity.user.store.configuration.stub</artifactId>
                <version>${carbon.identity.framework.version}</version>
                <scope>compile</scope>
            </dependency>
            <dependency>
                <groupId>org.wso2.carbon.identity.framework</groupId>
                <artifactId>org.wso2.carbon.identity.user.store.count.stub</artifactId>
                <version>${carbon.identity.framework.version}</version>
                <scope>compile</scope>
            </dependency>
            <dependency>
                <groupId>org.wso2.carbon</groupId>
                <artifactId>org.wso2.carbon.user.core</artifactId>
                <version>${carbon.kernel.version}</version>
                <scope>compile</scope>
            </dependency>
            <dependency>
                <groupId>org.wso2.carbon.identity.framework</groupId>
                <artifactId>org.wso2.carbon.identity.mgt</artifactId>
                <version>${carbon.identity.framework.version}</version>
            </dependency>
            <dependency>
                <groupId>org.wso2.carbon.identity.framework</groupId>
                <artifactId>org.wso2.carbon.identity.mgt.stub</artifactId>
                <version>${carbon.identity.framework.version}</version>
                <scope>compile</scope>
            </dependency>
            <dependency>
                <groupId>org.wso2.carbon.identity.framework</groupId>
                <artifactId>org.wso2.carbon.identity.template.mgt</artifactId>
                <version>${carbon.identity.framework.version}</version>
            </dependency>
            <dependency>
                <groupId>org.wso2.carbon.identity.framework</groupId>
                <artifactId>org.wso2.carbon.identity.template.mgt.ui</artifactId>
                <version>${carbon.identity.framework.version}</version>
            </dependency>
            <dependency>
                <groupId>org.wso2.carbon.identity.inbound.auth.saml2</groupId>
                <artifactId>org.wso2.carbon.identity.sso.saml.stub</artifactId>
                <version>${identity.inbound.auth.saml.version}</version>
                <scope>compile</scope>
            </dependency>
            <dependency>
                <groupId>org.wso2.carbon.identity.framework</groupId>
                <artifactId>org.wso2.carbon.claim.mgt.stub</artifactId>
                <version>${carbon.identity.framework.version}</version>
                <scope>compile</scope>
            </dependency>
            <dependency>
                <groupId>org.wso2.carbon.identity.framework</groupId>
                <artifactId>org.wso2.carbon.identity.claim.metadata.mgt.stub</artifactId>
                <version>${carbon.identity.framework.version}</version>
                <scope>compile</scope>
            </dependency>
            <dependency>
                <groupId>org.wso2.carbon.identity.framework</groupId>
                <artifactId>org.wso2.carbon.identity.claim.metadata.mgt</artifactId>
                <version>${carbon.identity.framework.version}</version>
                <scope>compile</scope>
            </dependency>
            <dependency>
                <groupId>org.wso2.carbon.identity.inbound.auth.openid</groupId>
                <artifactId>org.wso2.carbon.identity.provider.openid.stub</artifactId>
                <version>${identity.inbound.auth.openid.version}</version>
                <scope>compile</scope>
            </dependency>
            <dependency>
                <groupId>org.wso2.carbon.identity.association.account</groupId>
                <artifactId>org.wso2.carbon.identity.user.account.association.stub</artifactId>
                <version>${identity.user.account.association.version}</version>
            </dependency>
            <dependency>
                <groupId>org.wso2.carbon.identity.framework</groupId>
                <artifactId>org.wso2.carbon.identity.governance.stub</artifactId>
                <version>${carbon.identity.framework.version}</version>
            </dependency>
            <dependency>
                <groupId>org.wso2.carbon.identity.governance</groupId>
                <artifactId>org.wso2.carbon.identity.recovery</artifactId>
                <version>${identity.governance.version}</version>
            </dependency>
            <dependency>
                <groupId>org.wso2.carbon.deployment</groupId>
                <artifactId>org.wso2.carbon.service.mgt.stub</artifactId>
                <version>${carbon.deployment.version}</version>
                <scope>test</scope>
            </dependency>
            <dependency>
                <groupId>org.wso2.carbon.deployment</groupId>
                <artifactId>org.wso2.carbon.webapp.mgt.stub</artifactId>
                <version>${carbon.deployment.version}</version>
                <scope>test</scope>
            </dependency>
            <dependency>
                <groupId>org.wso2.carbon.automation</groupId>
                <artifactId>org.wso2.carbon.automation.test.utils</artifactId>
                <version>${carbon.automation.version}</version>
            </dependency>
            <dependency>
                <groupId>org.wso2.carbon.automation</groupId>
                <artifactId>org.wso2.carbon.automation.engine</artifactId>
                <version>${carbon.automation.version}</version>
            </dependency>
            <dependency>
                <groupId>org.wso2.carbon.automation</groupId>
                <artifactId>org.wso2.carbon.automation.extensions</artifactId>
                <version>${carbon.automation.version}</version>
                <exclusions>
                    <exclusion>
                        <groupId>com.saucelabs.selenium</groupId> <!-- Exclude Project-E from Project-B -->
                        <artifactId>sauce-ondemand-driver</artifactId>
                    </exclusion>
                    <exclusion>
                        <groupId>com.saucelabs.selenium</groupId> <!-- Exclude Project-E from Project-B -->
                        <artifactId>selenium-client-factory</artifactId>
                    </exclusion>
                </exclusions>
            </dependency>
            <dependency>
                <groupId>org.wso2.carbon.automationutils</groupId>
                <artifactId>org.wso2.carbon.integration.common.extensions</artifactId>
                <version>${carbon.automationutils.version}</version>
            </dependency>
            <dependency>
                <groupId>org.wso2.carbon.automationutils</groupId>
                <artifactId>org.wso2.carbon.integration.common.utils</artifactId>
                <version>${carbon.automationutils.version}</version>
            </dependency>
            <dependency>
                <groupId>org.wso2.carbon.automationutils</groupId>
                <artifactId>org.wso2.carbon.integration.common.admin.client</artifactId>
                <version>${carbon.automationutils.version}</version>
            </dependency>
            <dependency>
                <groupId>org.wso2.is</groupId>
                <artifactId>org.wso2.identity.integration.common.clients</artifactId>
                <version>${project.version}</version>
                <scope>compile</scope>
            </dependency>
            <dependency>
                <groupId>org.wso2.is</groupId>
                <artifactId>org.wso2.identity.integration.common.utils</artifactId>
                <version>${project.version}</version>
                <scope>compile</scope>
            </dependency>
            <dependency>
                <groupId>org.wso2.charon</groupId>
                <artifactId>org.wso2.charon.core</artifactId>
                <version>${charon.orbit.version}</version>
            </dependency>
            <dependency>
                <groupId>org.apache.wink</groupId>
                <artifactId>wink-client</artifactId>
                <version>${apache.wink.version}</version>
            </dependency>
            <dependency>
                <groupId>org.apache.ws.security</groupId>
                <artifactId>wss4j</artifactId>
                <version>${apache.ws.security.version}</version>
            </dependency>
            <dependency>
                <groupId>commons-collections</groupId>
                <artifactId>commons-collections</artifactId>
                <version>${commons-collections.version}</version>
            </dependency>
            <dependency>
                <groupId>org.slf4j</groupId>
                <artifactId>slf4j-simple</artifactId>
                <version>${slf4j.version}</version>
            </dependency>

            <dependency>
                <groupId>org.slf4j</groupId>
                <artifactId>slf4j-log4j12</artifactId>
                <version>${slf4j.version}</version>
            </dependency>
            <dependency>
                <groupId>org.apache.openejb</groupId>
                <artifactId>openejb-core</artifactId>
                <version>${apache.openejb.version}</version>
                <scope>test</scope>
            </dependency>
            <dependency>
                <groupId>org.wso2.orbit.org.apache.httpcomponents</groupId>
                <artifactId>httpclient</artifactId>
                <version>${orbit.version.commons.httpclient}</version>
            </dependency>
            <dependency>
                <groupId>org.apache.axis2.wso2</groupId>
                <artifactId>axis2-client</artifactId>
                <version>${axis2.client.version}</version>
            </dependency>
            <dependency>
                <groupId>org.wso2.orbit.com.nimbusds</groupId>
                <artifactId>nimbus-jose-jwt</artifactId>
                <version>${nimbusds.version}</version>
            </dependency>
            <dependency>
                <groupId>com.nimbusds</groupId>
                <artifactId>oauth2-oidc-sdk</artifactId>
                <version>${nimbus.oidc.sdk.version}</version>
            </dependency>
            <dependency>
                <groupId>org.wso2.orbit.commons-codec</groupId>
                <artifactId>commons-codec</artifactId>
                <version>${commons-codec.version}</version>
            </dependency>
            <dependency>
                <groupId>org.wso2.carbon.identity.framework</groupId>
                <artifactId>org.wso2.carbon.identity.user.registration.stub</artifactId>
                <version>${carbon.identity.framework.version}</version>
            </dependency>
            <dependency>
                <groupId>org.wso2.carbon.identity.framework</groupId>
                <artifactId>org.wso2.carbon.identity.user.profile.stub</artifactId>
                <version>${carbon.identity.framework.version}</version>
            </dependency>
            <dependency>
                <groupId>com.googlecode.javaewah</groupId>
                <artifactId>JavaEWAH</artifactId>
                <version>${javaewah.version}</version>
            </dependency>
            <dependency>
                <groupId>org.wso2.is</groupId>
                <artifactId>org.wso2.carbon.identity.test.integration.service.stubs</artifactId>
                <version>${project.version}</version>
            </dependency>
            <dependency>
                <groupId>org.wso2.carbon.identity.framework</groupId>
                <artifactId>org.wso2.carbon.security.mgt.stub</artifactId>
                <version>${carbon.identity.framework.version}</version>
            </dependency>
            <dependency>
                <groupId>org.jacoco</groupId>
                <artifactId>org.jacoco.agent</artifactId>
                <version>${jacoco.agent.version}</version>
            </dependency>
            <dependency>
                <groupId>org.wso2.carbon</groupId>
                <artifactId>org.wso2.carbon.core.services</artifactId>
                <version>${carbon.kernel.version}</version>
            </dependency>
            <dependency>
                <groupId>org.apache.tomcat.wso2</groupId>
                <artifactId>tomcat</artifactId>
                <version>${org.apache.tomcat.wso2.version}</version>
            </dependency>
            <dependency>
                <groupId>org.opensaml</groupId>
                <artifactId>xmltooling</artifactId>
                <version>${xmltooling.version}</version>
            </dependency>
            <dependency>
                <groupId>org.opensaml</groupId>
                <artifactId>openws</artifactId>
                <version>${openws.version}</version>
            </dependency>
            <dependency>
                <groupId>org.wso2.carbon.identity.framework</groupId>
                <artifactId>org.wso2.carbon.identity.application.mgt</artifactId>
                <version>${carbon.identity.framework.version}</version>
            </dependency>
            <dependency>
                <groupId>org.wso2.carbon.identity.framework</groupId>
                <artifactId>org.wso2.carbon.identity.functions.library.mgt</artifactId>
                <version>${carbon.identity.framework.version}</version>
            </dependency>
            <dependency>
                <groupId>org.wso2.carbon.identity.framework</groupId>
                <artifactId>org.wso2.carbon.identity.user.functionality.mgt</artifactId>
                <version>${carbon.identity.framework.version}</version>
            </dependency>
            <dependency>
                <groupId>xerces</groupId>
                <artifactId>xercesImpl</artifactId>
                <version>${xercesImpl.version}</version>
            </dependency>
            <dependency>
                <groupId>org.wso2.carbon.identity.framework</groupId>
                <artifactId>org.wso2.carbon.identity.application.authentication.framework</artifactId>
                <version>${carbon.identity.framework.version}</version>
            </dependency>
            <dependency>
                <groupId>org.wso2.carbon.identity.framework</groupId>
                <artifactId>org.wso2.carbon.user.mgt.common</artifactId>
                <version>${carbon.identity.framework.version}</version>
            </dependency>
            <dependency>
                <groupId>org.wso2.carbon.identity.framework</groupId>
                <artifactId>org.wso2.carbon.identity.role.mgt.core</artifactId>
                <version>${carbon.identity.framework.version}</version>
            </dependency>
            <dependency>
                <groupId>org.wso2.carbon.identity.framework</groupId>
                <artifactId>org.wso2.carbon.identity.secret.mgt.core</artifactId>
                <version>${carbon.identity.framework.version}</version>
            </dependency>
            <dependency>
                <groupId>org.wso2.carbon.identity.framework</groupId>
                <artifactId>org.wso2.carbon.identity.api.resource.mgt</artifactId>
                <version>${carbon.identity.framework.version}</version>
            </dependency>
            <dependency>
                <groupId>org.wso2.carbon.identity.framework</groupId>
                <artifactId>org.wso2.carbon.identity.user.registration.mgt</artifactId>
                <version>${carbon.identity.framework.version}</version>
            </dependency>
            <dependency>
                <groupId>org.wso2.carbon.identity.saml.common</groupId>
                <artifactId>org.wso2.carbon.identity.saml.common.util</artifactId>
                <version>${saml.common.util.version}</version>
            </dependency>
            <dependency>
                <groupId>commons-codec</groupId>
                <artifactId>commons-codec</artifactId>
                <version>${commons.codec.version}</version>
            </dependency>
            <dependency>
                <groupId>org.apache.ws.commons.schema.wso2</groupId>
                <artifactId>XmlSchema</artifactId>
                <version>${XmlSchema.version}</version>
            </dependency>
            <dependency>
                <groupId>wsdl4j.wso2</groupId>
                <artifactId>wsdl4j</artifactId>
                <version>${wsdl4j.version}</version>
            </dependency>
            <dependency>
                <groupId>org.wso2.carbon.analytics-common</groupId>
                <artifactId>org.wso2.carbon.databridge.commons</artifactId>
                <scope>test</scope>
                <version>${carbon.analytics-common.version}</version>
            </dependency>
            <dependency>
                <groupId>org.wso2.carbon.analytics-common</groupId>
                <artifactId>org.wso2.carbon.databridge.core</artifactId>
                <scope>test</scope>
                <version>${carbon.analytics-common.version}</version>
            </dependency>
            <dependency>
                <groupId>org.wso2.carbon.analytics-common</groupId>
                <artifactId>org.wso2.carbon.databridge.receiver.thrift</artifactId>
                <scope>test</scope>
                <version>${carbon.analytics-common.version}</version>
            </dependency>
            <dependency>
                <groupId>org.wso2.carbon.multitenancy</groupId>
                <artifactId>org.wso2.carbon.tenant.mgt.stub</artifactId>
                <version>${carbon.multitenancy.version}</version>
            </dependency>
            <dependency>
                <groupId>commons-pool.wso2</groupId>
                <artifactId>commons-pool</artifactId>
                <version>${commons.pool.wso2.version}</version>
            </dependency>

            <!-- Outbound Authenticators -->
            <dependency>
                <groupId>org.wso2.carbon.identity.outbound.auth.oidc</groupId>
                <artifactId>org.wso2.carbon.identity.application.authenticator.oidc</artifactId>
                <version>${identity.outbound.auth.oidc.version}</version>
            </dependency>
            <dependency>
                <groupId>org.wso2.carbon.identity.outbound.auth.oauth2</groupId>
                <artifactId>org.wso2.carbon.identity.application.authenticator.oauth2</artifactId>
                <version>${identity.outbound.auth.oauth2.version}</version>
            </dependency>
            <dependency>
                <groupId>org.wso2.carbon.identity.outbound.auth.sts.passive</groupId>
                <artifactId>org.wso2.carbon.identity.application.authenticator.passive.sts</artifactId>
                <version>${identity.outbound.auth.passive.sts.version}</version>
            </dependency>
            <dependency>
                <groupId>org.wso2.carbon.identity.outbound.auth.saml2</groupId>
                <artifactId>org.wso2.carbon.identity.application.authenticator.samlsso</artifactId>
                <version>${identity.outbound.auth.samlsso.version}</version>
            </dependency>

            <!-- Social Authenticators -->
            <dependency>
                <groupId>org.wso2.carbon.identity.outbound.auth.facebook</groupId>
                <artifactId>org.wso2.carbon.identity.application.authenticator.facebook</artifactId>
                <version>${social.authenticator.facebook.version}</version>
            </dependency>
            <dependency>
                <groupId>org.wso2.carbon.identity.outbound.auth.google</groupId>
                <artifactId>org.wso2.carbon.identity.application.authenticator.google</artifactId>
                <version>${social.authenticator.google.version}</version>
            </dependency>
            <dependency>
                <groupId>org.wso2.carbon.identity.outbound.auth.live</groupId>
                <artifactId>org.wso2.carbon.identity.application.authenticator.live</artifactId>
                <version>${social.authenticator.windowslive.version}</version>
            </dependency>
            <dependency>
                <groupId>org.wso2.carbon.identity.outbound.auth.apple</groupId>
                <artifactId>org.wso2.carbon.identity.application.authenticator.apple</artifactId>
                <version>${social.authenticator.apple.version}</version>
            </dependency>

            <!-- Provisioning Connectors -->
            <dependency>
                <groupId>org.wso2.carbon.identity.outbound.provisioning.google</groupId>
                <artifactId>org.wso2.carbon.identity.provisioning.connector.google</artifactId>
                <version>${provisioning.connector.google.version}</version>
            </dependency>
            <dependency>
                <groupId>org.wso2.carbon.identity.outbound.provisioning.salesforce</groupId>
                <artifactId>org.wso2.carbon.identity.provisioning.connector.salesforce</artifactId>
                <version>${provisioning.connector.salesforce.version}</version>
            </dependency>
            <dependency>
                <groupId>org.wso2.carbon.identity.outbound.provisioning.scim</groupId>
                <artifactId>org.wso2.carbon.identity.provisioning.connector.scim</artifactId>
                <version>${provisioning.connector.scim.version}</version>
            </dependency>
            <dependency>
                <groupId>org.wso2.carbon.identity.outbound.provisioning.scim2</groupId>
                <artifactId>org.wso2.carbon.identity.provisioning.connector.scim2</artifactId>
                <version>${provisioning.connector.scim2.version}</version>
            </dependency>
            <dependency>
                <groupId>org.wso2.carbon.extension.identity.verification</groupId>
                <artifactId>org.wso2.carbon.extension.identity.verification.mgt.feature</artifactId>
                <version>${identity.verification.version}</version>
            </dependency>
            <dependency>
                <groupId>org.wso2.carbon.extension.identity.verification</groupId>
                <artifactId>org.wso2.carbon.extension.identity.verification.provider.feature</artifactId>
                <version>${identity.verification.version}</version>
            </dependency>
            <dependency>
                <groupId>org.wso2.carbon.extension.identity.verification</groupId>
                <artifactId>org.wso2.carbon.extension.identity.verification.ui.feature</artifactId>
                <version>${identity.verification.version}</version>
            </dependency>

            <!-- Local Authenticators -->
            <dependency>
                <groupId>org.wso2.carbon.identity.application.auth.basic</groupId>
                <artifactId>org.wso2.carbon.identity.application.authenticator.basicauth</artifactId>
                <version>${identity.local.auth.basicauth.version}</version>
            </dependency>
            <dependency>
                <groupId>org.wso2.carbon.identity.local.auth.iwa</groupId>
                <artifactId>org.wso2.carbon.identity.application.authenticator.iwa</artifactId>
                <version>${identity.local.auth.iwa.version}</version>
            </dependency>
            <dependency>
                <groupId>org.wso2.carbon.identity.local.auth.fido</groupId>
                <artifactId>org.wso2.carbon.identity.application.authenticator.fido</artifactId>
                <version>${identity.local.auth.fido.version}</version>
            </dependency>
            <dependency>
                <groupId>org.wso2.carbon.identity.local.auth.fido</groupId>
                <artifactId>org.wso2.carbon.identity.application.authenticator.fido2</artifactId>
                <version>${identity.local.auth.fido.version}</version>
            </dependency>
            <dependency>
                <groupId>org.wso2.carbon.identity.local.auth.fido</groupId>
                <artifactId>org.wso2.carbon.identity.application.authenticator.fido2.server.feature</artifactId>
                <version>${identity.local.auth.fido.version}</version>
            </dependency>
            <dependency>
                <groupId>org.wso2.carbon.identity.application.auth.basic</groupId>
                <artifactId>org.wso2.carbon.identity.application.authenticator.basicauth.jwt</artifactId>
                <version>${identity.local.auth.basicauth.version}</version>
            </dependency>
            <dependency>
                <groupId>org.wso2.carbon.identity.application.auth.basic</groupId>
                <artifactId>org.wso2.carbon.identity.application.authentication.handler.identifier</artifactId>
                <version>${identity.local.auth.basicauth.version}</version>
            </dependency>
            <dependency>
                <groupId>org.wso2.carbon.identity.application.auth.basic</groupId>
                <artifactId>org.wso2.carbon.identity.application.authentication.handler.session</artifactId>
                <version>${identity.local.auth.basicauth.version}</version>
            </dependency>
            <dependency>
                <groupId>org.wso2.carbon.extension.identity.oauth.addons</groupId>
                <artifactId>org.wso2.carbon.identity.oauth2.token.handler.clientauth.mutualtls</artifactId>
                <version>${identity.oauth.addons.version}</version>
            </dependency>

            <!-- Local Authentication API Connector -->
            <dependency>
                <groupId>org.wso2.carbon.identity.local.auth.api</groupId>
                <artifactId>org.wso2.carbon.identity.local.auth.api.core</artifactId>
                <version>${identity.local.auth.api.version}</version>
            </dependency>

            <!-- OAuth2 Grant Type extensions -->
            <dependency>
                <groupId>org.wso2.carbon.extension.identity.oauth2.grantType.jwt</groupId>
                <artifactId>org.wso2.carbon.identity.oauth2.grant.jwt</artifactId>
                <version>${identity.oauth2.jwt.bearer.grant.version}</version>
            </dependency>
            <dependency>
                <groupId>org.wso2.carbon.extension.identity.oauth2.grantType.token.exchange</groupId>
                <artifactId>org.wso2.carbon.identity.oauth2.grant.token.exchange</artifactId>
                <version>${identity.oauth2.token.exchange.grant.version}</version>
            </dependency>

            <!--Conditional authenticator functions-->
            <dependency>
                <groupId>org.wso2.carbon.identity.conditional.auth.functions</groupId>
                <artifactId>org.wso2.carbon.identity.conditional.auth.functions.user</artifactId>
                <version>${conditional.authentication.functions.version}</version>
            </dependency>
            <dependency>
                <groupId>org.wso2.carbon.identity.conditional.auth.functions</groupId>
                <artifactId>org.wso2.carbon.identity.conditional.auth.functions.notification</artifactId>
                <version>${conditional.authentication.functions.version}</version>
            </dependency>
            <dependency>
                <groupId>org.wso2.carbon.identity.conditional.auth.functions</groupId>
                <artifactId>org.wso2.carbon.identity.conditional.auth.functions.analytics</artifactId>
                <version>${conditional.authentication.functions.version}</version>
            </dependency>
            <dependency>
                <groupId>org.wso2.carbon.identity.conditional.auth.functions</groupId>
                <artifactId>org.wso2.carbon.identity.conditional.auth.functions.choreo</artifactId>
                <version>${conditional.authentication.functions.version}</version>
            </dependency>
            <!-- Other Connectors packed with IS -->
            <dependency>
                <groupId>org.wso2.carbon.extension.identity.authenticator.outbound.emailotp</groupId>
                <artifactId>org.wso2.carbon.identity.authenticator.emailotp</artifactId>
                <version>${authenticator.emailotp.version}</version>
            </dependency>
            <dependency>
                <groupId>org.wso2.carbon.extension.identity.authenticator.outbound.smsotp</groupId>
                <artifactId>org.wso2.carbon.extension.identity.authenticator.smsotp.connector</artifactId>
                <version>${authenticator.smsotp.version}</version>
            </dependency>
            <dependency>
                <groupId>org.wso2.carbon.identity.local.auth.magiclink</groupId>
                <artifactId>org.wso2.carbon.identity.application.authenticator.magiclink</artifactId>
                <version>${authenticator.magiclink.version}</version>
            </dependency>
            <dependency>
                <groupId>org.wso2.carbon.identity.local.auth.magiclink</groupId>
                <artifactId>org.wso2.carbon.identity.local.auth.magiclink.server.feature</artifactId>
                <version>${authenticator.magiclink.version}</version>
            </dependency>
            <dependency>
                <groupId>org.wso2.carbon.identity.local.auth.emailotp</groupId>
                <artifactId>org.wso2.carbon.identity.local.auth.emailotp</artifactId>
                <version>${authenticator.local.auth.emailotp.version}</version>
            </dependency>
            <dependency>
                <groupId>org.wso2.carbon.identity.local.auth.smsotp</groupId>
                <artifactId>org.wso2.carbon.identity.local.auth.smsotp.feature</artifactId>
                <version>${authenticator.local.auth.smsotp.version}</version>
            </dependency>
            <dependency>
                <groupId>org.wso2.carbon.identity.local.auth.emailotp</groupId>
                <artifactId>org.wso2.carbon.identity.local.auth.emailotp.server.feature</artifactId>
                <version>${authenticator.local.auth.emailotp.version}</version>
            </dependency>
            <dependency>
                <groupId>org.wso2.carbon.identity.auth.otp.commons</groupId>
                <artifactId>org.wso2.carbon.identity.auth.otp.core</artifactId>
                <version>${authenticator.auth.otp.commons.version}</version>
            </dependency>
            <dependency>
                <groupId>org.wso2.carbon.identity.auth.otp.commons</groupId>
                <artifactId>org.wso2.carbon.identity.auth.otp.core.server.feature</artifactId>
                <version>${authenticator.auth.otp.commons.version}</version>
            </dependency>
            <dependency>
                <groupId>org.wso2.carbon.extension.identity.authenticator.outbound.twitter</groupId>
                <artifactId>org.wso2.carbon.extension.identity.authenticator.twitter.connector</artifactId>
                <version>${authenticator.twitter.version}</version>
            </dependency>
            <dependency>
                <groupId>org.wso2.carbon.extension.identity.authenticator.outbound.office365</groupId>
                <artifactId>org.wso2.carbon.extension.identity.authenticator.office3620connector</artifactId>
                <version>${authenticator.office365.version}</version>
            </dependency>
            <dependency>
                <groupId>org.wso2.carbon.extension.identity.authenticator.outbound.totp</groupId>
                <artifactId>org.wso2.carbon.extension.identity.authenticator.totp.connector</artifactId>
                <version>${authenticator.totp.version}</version>
            </dependency>
            <dependency>
                <groupId>org.wso2.carbon.extension.identity.authenticator.outbound.backupcode</groupId>
                <artifactId>org.wso2.carbon.extension.identity.authenticator.backupcode.connector</artifactId>
                <version>${authenticator.backupcode.version}</version>
            </dependency>
            <dependency>
                <groupId>org.wso2.carbon.extension.identity.authenticator.outbound.x509Certificate</groupId>
                <artifactId>org.wso2.carbon.extension.identity.authenticator.x509Certificate.connector</artifactId>
                <version>${authenticator.x509.version}</version>
            </dependency>

            <!--Hash providers-->
            <dependency>
                <groupId>org.wso2.carbon.identity.hash.provider.pbkdf2</groupId>
                <artifactId>org.wso2.carbon.identity.hash.provider.pbkdf2.server.feature</artifactId>
                <version>${hashprovider.pbkdf2.version}</version>
            </dependency>

            <!-- API server and API user common dependencies -->
            <dependency>
                <groupId>org.wso2.carbon.identity.server.api</groupId>
                <artifactId>org.wso2.carbon.identity.api.server.common</artifactId>
                <version>${identity.server.api.version}</version>
            </dependency>
            <dependency>
                <groupId>org.wso2.carbon.identity.user.api</groupId>
                <artifactId>org.wso2.carbon.identity.api.user.common</artifactId>
                <version>${identity.user.api.version}</version>
            </dependency>

            <!--
                Dependencies from this point is used in p2 profile gen, added here to get them updated along with
                versions plugin (version plugin only reads the dependencies in dependencyManagement,
                and dependencies section)
            -->
            <dependency>
                <groupId>org.wso2.carbon.healthcheck</groupId>
                <artifactId>org.wso2.carbon.healthcheck.server.feature</artifactId>
                <version>${carbon.healthcheck.version}</version>
            </dependency>
            <dependency>
                <groupId>org.wso2.carbon.identity.carbon.auth.saml2</groupId>
                <artifactId>org.wso2.carbon.identity.authenticator.saml2.sso.feature</artifactId>
                <version>${identity.carbon.auth.saml2.version}</version>
                <type>zip</type>
            </dependency>
            <dependency>
                <groupId>org.wso2.carbon.identity.local.auth.requestpath.basic</groupId>
                <artifactId>org.wso2.carbon.identity.application.authenticator.requestpath.basicauth.server.feature
                </artifactId>
                <version>${identity.outbound.auth.requestpath.basicauth.version}</version>
            </dependency>
            <dependency>
                <groupId>org.wso2.carbon.identity.carbon.auth.mutualssl</groupId>
                <artifactId>org.wso2.carbon.identity.authenticator.mutualssl.feature</artifactId>
                <version>${identity.carbon.auth.mutual.ssl.version}</version>
            </dependency>
            <dependency>
                <groupId>org.wso2.carbon.identity.userstore.remote</groupId>
                <artifactId>org.wso2.carbon.identity.user.store.remote.feature</artifactId>
                <version>${identity.userstore.remote.version}</version>
            </dependency>
            <dependency>
                <groupId>org.wso2.carbon.identity.carbon.auth.iwa</groupId>
                <artifactId>org.wso2.carbon.identity.authenticator.iwa.feature</artifactId>
                <version>${identity.carbon.auth.iwa.version}</version>
            </dependency>
            <dependency>
                <groupId>org.wso2.carbon.identity.local.auth.requestpath.oauth</groupId>
                <artifactId>org.wso2.carbon.identity.application.authenticator.requestpath.oauth.server.feature
                </artifactId>
                <version>${identity.outbound.auth.requestpath.oauth.version}</version>
            </dependency>
            <dependency>
                <groupId>org.wso2.carbon.identity.tool.validator.sso.saml2</groupId>
                <artifactId>org.wso2.carbon.identity.tools.saml.validator.feature</artifactId>
                <version>${identity.tool.samlsso.validator.version}</version>
            </dependency>
            <dependency>
                <groupId>org.wso2.carbon.identity.datapublisher.authentication</groupId>
                <artifactId>org.wso2.carbon.identity.data.publisher.application.authentication.server.feature
                </artifactId>
                <version>${identity.data.publisher.authentication.version}</version>
            </dependency>
            <dependency>
                <groupId>org.wso2.carbon.identity.data.publisher.oauth</groupId>
                <artifactId>org.wso2.carbon.identity.data.publisher.oauth.server.feature</artifactId>
                <version>${identity.data.publisher.oauth.version}</version>
            </dependency>
            <dependency>
                <groupId>org.wso2.carbon.identity.data.publisher.audit</groupId>
                <artifactId>org.wso2.carbon.identity.data.publisher.audit.user.operation.server.feature</artifactId>
                <version>${identity.data.publisher.audit.version}</version>
            </dependency>
            <dependency>
                <groupId>org.wso2.carbon.identity.auth.rest</groupId>
                <artifactId>org.wso2.carbon.identity.auth.server.feature</artifactId>
                <version>${identity.carbon.auth.rest.version}</version>
            </dependency>
            <dependency>
                <groupId>org.wso2.carbon.identity.auth.rest</groupId>
                <artifactId>org.wso2.carbon.identity.cors.server.feature</artifactId>
                <version>${identity.carbon.auth.rest.version}</version>
            </dependency>
            <dependency>
                <groupId>org.wso2.carbon.identity.event.handler.accountlock</groupId>
                <artifactId>org.wso2.carbon.identity.handler.event.account.lock.feature</artifactId>
                <version>${identity.event.handler.account.lock.version}</version>
            </dependency>
            <dependency>
                <groupId>org.wso2.carbon.identity.event.handler.notification</groupId>
                <artifactId>org.wso2.carbon.email.mgt.feature</artifactId>
                <version>${identity.event.handler.notification.version}</version>
            </dependency>
            <dependency>
                <groupId>org.wso2.carbon.identity.metadata.saml2</groupId>
                <artifactId>org.wso2.carbon.identity.idp.metadata.saml2.server.feature</artifactId>
                <version>${identity.metadata.saml.version}</version>
            </dependency>
            <dependency>
                <groupId>org.wso2.carbon.identity.saml.common</groupId>
                <artifactId>org.wso2.carbon.identity.saml.common.util.feature</artifactId>
                <version>${saml.common.util.version}</version>
            </dependency>
            <dependency>
                <groupId>org.wso2.identity.apps</groupId>
                <artifactId>org.wso2.identity.apps.common.server.feature</artifactId>
                <version>${identity.apps.core.version}</version>
            </dependency>
            <dependency>
                <groupId>org.wso2.identity.apps</groupId>
                <artifactId>org.wso2.identity.apps.console.server.feature</artifactId>
                <version>${identity.apps.console.version}</version>
            </dependency>
            <dependency>
                <groupId>org.wso2.identity.apps</groupId>
                <artifactId>org.wso2.identity.apps.myaccount.server.feature</artifactId>
                <version>${identity.apps.myaccount.version}</version>
            </dependency>
            <dependency>
                <groupId>org.wso2.identity.apps</groupId>
                <artifactId>org.wso2.identity.apps.authentication.portal.server.feature</artifactId>
                <version>${identity.apps.core.version}</version>
            </dependency>
            <dependency>
                <groupId>org.wso2.identity.apps</groupId>
                <artifactId>org.wso2.identity.apps.recovery.portal.server.feature</artifactId>
                <version>${identity.apps.core.version}</version>
            </dependency>
            <dependency>
                <groupId>org.wso2.identity.apps</groupId>
                <artifactId>org.wso2.identity.apps.x509certificate.portal.server.feature</artifactId>
                <version>${identity.apps.core.version}</version>
            </dependency>
            <dependency>
                <groupId>org.wso2.carbon.identity.outbound.auth.oauth2</groupId>
                <artifactId>org.wso2.carbon.identity.outbound.auth.oauth2.server.feature</artifactId>
                <version>${identity.outbound.auth.oauth2.version}</version>
            </dependency>
            <dependency>
                <groupId>org.apache.felix</groupId>
                <artifactId>org.apache.felix.scr.ds-annotations</artifactId>
                <version>${ds-annotations.version}</version>
            </dependency>
            <dependency>
                <groupId>org.wso2.carbon.consent.mgt</groupId>
                <artifactId>org.wso2.carbon.consent.mgt.feature</artifactId>
                <version>${carbon.consent.mgt.version}</version>
            </dependency>
            <dependency>
                <groupId>org.wso2.carbon.identity.framework</groupId>
                <artifactId>org.wso2.carbon.identity.consent.mgt</artifactId>
                <version>${carbon.identity.framework.version}</version>
            </dependency>
            <dependency>
                <groupId>org.wso2.carbon.registry</groupId>
                <artifactId>org.wso2.carbon.registry.properties.stub</artifactId>
                <version>${carbon.registry.version}</version>
            </dependency>
            <dependency>
                <groupId>org.wso2.carbon.extension.identity.x509certificate</groupId>
                <artifactId>org.wso2.carbon.extension.identity.x509Certificate.validation.server.feature</artifactId>
                <version>${org.wso2.carbon.extension.identity.x509certificate.version}</version>
            </dependency>
            <dependency>
                <groupId>org.wso2.carbon.extension.identity.x509certificate</groupId>
                <artifactId>org.wso2.carbon.extension.identity.x509Certificate.valve</artifactId>
                <version>${org.wso2.carbon.extension.identity.x509certificate.version}</version>
            </dependency>
            <dependency>
                <groupId>org.wso2.carbon.identity.conditional.auth.functions</groupId>
                <artifactId>org.wso2.carbon.identity.conditional.auth.functions.server.feature</artifactId>
                <version>${conditional.authentication.functions.version}</version>
            </dependency>
            <dependency>
                <groupId>org.wso2.carbon.identity.framework</groupId>
                <artifactId>org.wso2.carbon.identity.template.mgt.server.feature</artifactId>
                <version>${carbon.identity.framework.version}</version>
            </dependency>
            <dependency>
                <groupId>org.wso2.carbon.identity.framework</groupId>
                <artifactId>org.wso2.carbon.identity.template.mgt.feature</artifactId>
                <version>${carbon.identity.framework.version}</version>
            </dependency>
            <dependency>
                <groupId>org.wso2.carbon.identity.framework</groupId>
                <artifactId>org.wso2.carbon.identity.cors.mgt.server.feature</artifactId>
                <version>${carbon.identity.framework.version}</version>
            </dependency>
            <dependency>
                <groupId>org.wso2.carbon.identity.framework</groupId>
                <artifactId>org.wso2.carbon.identity.user.functionality.mgt.feature</artifactId>
                <version>${carbon.identity.framework.version}</version>
            </dependency>
            <dependency>
                <groupId>org.wso2.carbon.identity.framework</groupId>
                <artifactId>org.wso2.carbon.identity.multi.attribute.login.mgt.server.feature</artifactId>
                <version>${carbon.identity.framework.version}</version>
            </dependency>
            <dependency>
                <groupId>org.wso2.carbon.identity.framework</groupId>
                <artifactId>org.wso2.carbon.identity.unique.claim.mgt.server.feature</artifactId>
                <version>${carbon.identity.framework.version}</version>
            </dependency>
            <dependency>
                <groupId>org.wso2.carbon.identity.framework</groupId>
                <artifactId>org.wso2.carbon.identity.api.resource.mgt.server.feature</artifactId>
                <version>${carbon.identity.framework.version}</version>
            </dependency>
            <dependency>
                <groupId>org.wso2.carbon.identity.framework</groupId>
                <artifactId>org.wso2.carbon.identity.registration.framework.feature</artifactId>
                <version>${carbon.identity.framework.version}</version>
            </dependency>
            <dependency>
                <groupId>org.wso2.carbon.identity.governance</groupId>
                <artifactId>org.wso2.carbon.identity.multi.attribute.login.service.server.feature</artifactId>
                <version>${identity.governance.version}</version>
            </dependency>
            <dependency>
                <groupId>org.wso2.carbon.identity.framework</groupId>
                <artifactId>org.wso2.carbon.identity.central.log.mgt</artifactId>
                <version>${carbon.identity.framework.version}</version>
            </dependency>
            <dependency>
                <groupId>org.wso2.carbon.identity.branding.preference.management</groupId>
                <artifactId>org.wso2.carbon.identity.branding.preference.management.core</artifactId>
                <version>${identity.branding.preference.management.version}</version>
            </dependency>
            <dependency>
                <groupId>org.wso2.carbon.identity.framework</groupId>
                <artifactId>org.wso2.carbon.identity.input.validation.mgt</artifactId>
                <version>${carbon.identity.framework.version}</version>
            </dependency>
            <dependency>
                <groupId>org.wso2.carbon.identity.framework</groupId>
                <artifactId>org.wso2.carbon.identity.input.validation.mgt.server.feature</artifactId>
                <version>${carbon.identity.framework.version}</version>
            </dependency>
            <dependency>
                <groupId>org.wso2.carbon.identity.framework</groupId>
                <artifactId>org.wso2.carbon.identity.client.attestation.mgt</artifactId>
                <version>${carbon.identity.framework.version}</version>
            </dependency>
            <dependency>
                <groupId>org.wso2.carbon.identity.framework</groupId>
                <artifactId>org.wso2.carbon.identity.client.attestation.mgt.server.feature</artifactId>
                <version>${carbon.identity.framework.version}</version>
            </dependency>
            <dependency>
                <groupId>org.wso2.carbon.identity.notification.push</groupId>
                <artifactId>org.wso2.carbon.identity.notification.push.provider</artifactId>
                <version>${identity.notification.push.version}</version>
            </dependency>
            <dependency>
                <groupId>org.wso2.carbon.identity.notification.push</groupId>
                <artifactId>org.wso2.carbon.identity.notification.push.common</artifactId>
                <version>${identity.notification.push.version}</version>
            </dependency>
            <dependency>
                <groupId>org.wso2.carbon.identity.notification.push</groupId>
                <artifactId>org.wso2.carbon.identity.notification.push.device.handler</artifactId>
                <version>${identity.notification.push.version}</version>
            </dependency>
            <dependency>
                <groupId>org.wso2.carbon.identity.notification.push</groupId>
                <artifactId>org.wso2.carbon.identity.notification.push.feature</artifactId>
                <version>${identity.notification.push.version}</version>
            </dependency>
            <dependency>
                <groupId>org.wso2.carbon.identity.local.auth.push</groupId>
                <artifactId>org.wso2.carbon.identity.local.auth.push.authenticator</artifactId>
                <version>${identity.local.auth.push.version}</version>
            </dependency>
            <dependency>
                <groupId>org.wso2.carbon.identity.local.auth.push</groupId>
                <artifactId>org.wso2.carbon.identity.local.auth.push.servlet</artifactId>
                <version>${identity.local.auth.push.version}</version>
            </dependency>
            <dependency>
                <groupId>org.wso2.carbon.identity.local.auth.push</groupId>
                <artifactId>org.wso2.carbon.identity.local.auth.push.feature</artifactId>
                <version>${identity.local.auth.push.version}</version>
            </dependency>
            <dependency>
                <groupId>org.wso2.carbon.identity.framework</groupId>
                <artifactId>org.wso2.carbon.identity.trusted.app.mgt</artifactId>
                <version>${carbon.identity.framework.version}</version>
            </dependency>
            <dependency>
                <groupId>org.wso2.carbon.identity.framework</groupId>
                <artifactId>org.wso2.carbon.identity.trusted.app.mgt.server.feature</artifactId>
                <version>${carbon.identity.framework.version}</version>
            </dependency>
            <dependency>
                <groupId>org.wso2.carbon.identity.framework</groupId>
                <artifactId>org.wso2.carbon.identity.consent.server.configs.mgt</artifactId>
                <version>${carbon.identity.framework.version}</version>
            </dependency>
            <dependency>
                <groupId>org.wso2.carbon.identity.framework</groupId>
                <artifactId>org.wso2.carbon.identity.consent.server.configs.mgt.server.feature</artifactId>
                <version>${carbon.identity.framework.version}</version>
            </dependency>
            <dependency>
                <groupId>org.wso2.carbon.identity.framework</groupId>
                <artifactId>org.wso2.carbon.identity.ai.service.mgt</artifactId>
                <version>${carbon.identity.framework.version}</version>
            </dependency>
            <dependency>
                <groupId>org.wso2.carbon.identity.framework</groupId>
                <artifactId>org.wso2.carbon.identity.servlet.mgt</artifactId>
                <version>${carbon.identity.framework.version}</version>
            </dependency>
            <dependency>
                <groupId>org.wso2.carbon.identity.framework</groupId>
                <artifactId>org.wso2.carbon.identity.ai.service.mgt.server.feature</artifactId>
                <version>${carbon.identity.framework.version}</version>
            </dependency>
            <dependency>
                <groupId>org.wso2.carbon.identity.framework</groupId>
                <artifactId>org.wso2.carbon.identity.servlet.mgt.server.feature</artifactId>
                <version>${carbon.identity.framework.version}</version>
            </dependency>
            <dependency>
                <groupId>org.wso2.carbon.identity.framework</groupId>
                <artifactId>org.wso2.carbon.identity.system.config.mgt</artifactId>
                <version>${carbon.identity.framework.version}</version>
            </dependency>
            <dependency>
                <groupId>org.wso2.carbon.identity.framework</groupId>
                <artifactId>org.wso2.carbon.identity.system.config.mgt.server.feature</artifactId>
                <version>${carbon.identity.framework.version}</version>
            </dependency>
            <dependency>
                <groupId>org.wso2.carbon.identity.organization.management</groupId>
                <artifactId>org.wso2.carbon.identity.organization.management.server.feature</artifactId>
                <version>${identity.org.mgt.version}</version>
            </dependency>
            <dependency>
                <groupId>org.wso2.carbon.identity.organization.management.core</groupId>
                <artifactId>org.wso2.carbon.identity.organization.management.core.server.feature</artifactId>
                <version>${identity.org.mgt.core.version}</version>
            </dependency>
            <dependency>
                <groupId>org.wso2.carbon.identity.auth.organization.login</groupId>
                <artifactId>org.wso2.carbon.identity.auth.organization.login.server.feature</artifactId>
                <version>${identity.organization.login.version}</version>
            </dependency>
            <dependency>
                <groupId>org.wso2.carbon.extension.identity.oauth2.grantType.organizationswitch</groupId>
                <artifactId>org.wso2.carbon.identity.oauth2.grant.organizationswitch.server.feature</artifactId>
                <version>${identity.oauth2.grant.organizationswitch.version}</version>
            </dependency>
            <dependency>
                <groupId>org.wso2.carbon.identity.outbound.provisioning.scim2</groupId>
                <artifactId>org.wso2.carbon.identity.provisioning.connector.scim2.server.feature</artifactId>
                <version>${provisioning.connector.scim2.version}</version>
            </dependency>
            <dependency>
                <groupId>org.wso2.carbon.extension.identity.verification</groupId>
                <artifactId>org.wso2.carbon.extension.identity.verification.mgt</artifactId>
                <version>${identity.verification.version}</version>
            </dependency>
            <dependency>
                <groupId>org.wso2.carbon.extension.identity.verification</groupId>
                <artifactId>org.wso2.carbon.extension.identity.verification.provider</artifactId>
                <version>${identity.verification.version}</version>
            </dependency>
            <dependency>
                <groupId>org.wso2.carbon.extension.identity.verification</groupId>
                <artifactId>org.wso2.carbon.extension.identity.verification.ui</artifactId>
                <version>${identity.verification.version}</version>
            </dependency>
            <dependency>
                <groupId>org.wso2.carbon.extension.identity.oauth.addons</groupId>
                <artifactId>org.wso2.carbon.identity.oauth2.token.handler.clientauth.jwt</artifactId>
                <version>${identity.oauth.addons.version}</version>
            </dependency>
            <dependency>
                <groupId>org.wso2.carbon.identity.framework</groupId>
                <artifactId>org.wso2.carbon.identity.authorization.framework</artifactId>
                <version>${carbon.identity.framework.version}</version>
            </dependency>
            <dependency>
                <groupId>org.wso2.carbon.identity.framework</groupId>
                <artifactId>org.wso2.carbon.identity.authorization.framework.server.feature</artifactId>
                <version>${carbon.identity.framework.version}</version>
            </dependency>

            <dependency>
                <groupId>org.wso2.msf4j</groupId>
                <artifactId>msf4j-core</artifactId>
                <version>${msf4j.version}</version>
            </dependency>
            <dependency>
                <groupId>org.wso2.msf4j</groupId>
                <artifactId>msf4j-microservice</artifactId>
                <version>${msf4j.version}</version>
            </dependency>
            <dependency>
                <groupId>org.apache.velocity</groupId>
                <artifactId>velocity</artifactId>
                <version>${org.apache.velocity.version}</version>
            </dependency>
            <dependency>
                <groupId>io.rest-assured</groupId>
                <artifactId>rest-assured</artifactId>
                <version>${rest.assured.version}</version>
                <scope>test</scope>
            </dependency>
            <dependency>
                <groupId>io.rest-assured</groupId>
                <artifactId>json-path</artifactId>
                <version>${rest.assured.version}</version>
                <scope>test</scope>
            </dependency>
            <dependency>
                <groupId>io.rest-assured</groupId>
                <artifactId>xml-path</artifactId>
                <version>${rest.assured.version}</version>
                <scope>test</scope>
            </dependency>
            <dependency>
                <groupId>io.rest-assured</groupId>
                <artifactId>rest-assured-all</artifactId>
                <version>${rest.assured.version}</version>
                <scope>test</scope>
            </dependency>
            <dependency>
                <groupId>org.wiremock</groupId>
                <artifactId>wiremock</artifactId>
                <version>${wiremock.version}</version>
                <scope>test</scope>
            </dependency>
            <dependency>
                <groupId>org.yaml</groupId>
                <artifactId>snakeyaml</artifactId>
                <version>${snakeyaml.version}</version>
                <scope>test</scope>
            </dependency>
            <dependency>
                <groupId>io.swagger</groupId>
                <artifactId>swagger-annotations</artifactId>
                <version>${swagger-core-version}</version>
                <scope>test</scope>
            </dependency>
            <dependency>
                <groupId>com.atlassian.oai</groupId>
                <artifactId>swagger-request-validator-restassured</artifactId>
                <version>${swagger-request-validator.version}</version>
                <scope>test</scope>
            </dependency>
            <dependency>
                <groupId>org.xmlunit</groupId>
                <artifactId>xmlunit-core</artifactId>
                <version>${org.xmlunit.version}</version>
                <scope>test</scope>
            </dependency>
            <dependency>
                <groupId>org.wso2.identity.apps</groupId>
                <artifactId>identity-apps-cypress-tests</artifactId>
                <version>${identity.apps.tests.version}</version>
            </dependency>
            <dependency>
                <groupId>org.codehaus.jackson</groupId>
                <artifactId>jackson-core-asl</artifactId>
                <version>${jackson-core-asl.version}</version>
                <scope>compile</scope>
            </dependency>
            <dependency>
                <groupId>com.fasterxml.jackson.core</groupId>
                <artifactId>jackson-core</artifactId>
                <version>${com.fasterxml.jackson.version}</version>
            </dependency>
            <dependency>
                <groupId>com.fasterxml.jackson.core</groupId>
                <artifactId>jackson-annotations</artifactId>
                <version>${com.fasterxml.jackson.version}</version>
            </dependency>
            <dependency>
                <groupId>com.fasterxml.jackson.core</groupId>
                <artifactId>jackson-databind</artifactId>
                <version>${com.fasterxml.jackson.databind.version}</version>
            </dependency>
            <dependency>
                <groupId>org.apache.log4j.wso2</groupId>
                <artifactId>log4j</artifactId>
                <version>${org.apache.log4j.wso2.version}</version>
                <exclusions>
                    <exclusion>
                        <groupId>log4j</groupId>
                        <artifactId>log4j</artifactId>
                    </exclusion>
                </exclusions>
            </dependency>
            <!-- Pax Logging -->
            <dependency>
                <groupId>org.wso2.org.ops4j.pax.logging</groupId>
                <artifactId>pax-logging-api</artifactId>
                <version>${pax.logging.api.version}</version>
            </dependency>
            <dependency>
                <groupId>org.apache.logging.log4j</groupId>
                <artifactId>log4j-jul</artifactId>
                <version>${org.apache.logging.log4j.version}</version>
                <scope>test</scope>
            </dependency>
            <dependency>
                <groupId>org.apache.logging.log4j</groupId>
                <artifactId>log4j-core</artifactId>
                <version>${org.apache.logging.log4j.version}</version>
                <scope>test</scope>
            </dependency>
            <dependency>
                <groupId>commons-logging</groupId>
                <artifactId>commons-logging</artifactId>
                <version>1.2</version>
                <scope>test</scope>
            </dependency>
            <dependency>
                <groupId>commons-lang.wso2</groupId>
                <artifactId>commons-lang</artifactId>
                <version>${commons-lang.wso2.version}</version>
                <scope>test</scope>
            </dependency>
            <dependency>
                <groupId>org.wso2.is</groupId>
                <artifactId>org.wso2.carbon.identity.test.integration.service</artifactId>
                <version>${project.version}</version>
            </dependency>
            <dependency>
                <groupId>org.apache.directory.server</groupId>
                <artifactId>apacheds-core-constants</artifactId>
                <version>${apacheds.core.version}</version>
                <scope>test</scope>
            </dependency>
            <dependency>
                <groupId>org.apache.directory.server</groupId>
                <artifactId>apacheds-core</artifactId>
                <version>${apacheds.core.version}</version>
                <scope>test</scope>
            </dependency>
            <dependency>
                <groupId>org.apache.directory.server</groupId>
                <artifactId>apacheds-core-api</artifactId>
                <version>${apacheds.core.version}</version>
                <scope>test</scope>
            </dependency>
            <dependency>
                <groupId>org.apache.directory.server</groupId>
                <artifactId>apacheds-jdbm-partition</artifactId>
                <version>${apacheds.core.version}</version>
                <scope>test</scope>
            </dependency>
            <dependency>
                <groupId>org.apache.directory.server</groupId>
                <artifactId>apacheds-ldif-partition</artifactId>
                <version>${apacheds.core.version}</version>
                <scope>test</scope>
            </dependency>
            <dependency>
                <groupId>org.apache.directory.server</groupId>
                <artifactId>apacheds-protocol-ldap</artifactId>
                <version>${apacheds.core.version}</version>
                <scope>test</scope>
            </dependency>
            <dependency>
                <groupId>org.apache.directory.server</groupId>
                <artifactId>apacheds-protocol-shared</artifactId>
                <version>${apacheds.core.version}</version>
                <scope>test</scope>
            </dependency>
            <dependency>
                <groupId>org.apache.directory.server</groupId>
                <artifactId>apacheds-xdbm-partition</artifactId>
                <version>${apacheds.core.version}</version>
                <scope>test</scope>
            </dependency>
            <dependency>
                <groupId>org.apache.directory.api</groupId>
                <artifactId>api-all</artifactId>
                <version>${apacheds.api.version}</version>
                <scope>test</scope>
            </dependency>
            <dependency>
                <groupId>com.icegreen</groupId>
                <artifactId>greenmail</artifactId>
                <version>${greenmail.version}</version>
                <scope>test</scope>
            </dependency>
            <dependency>
                <groupId>com.sun.mail</groupId>
                <artifactId>jakarta.mail</artifactId>
                <version>${jakarta.mail.version}</version>
                <scope>test</scope>
            </dependency>
            <dependency>
                <groupId>org.jsoup</groupId>
                <artifactId>jsoup</artifactId>
                <version>${jsoup.version}</version>
                <scope>test</scope>
            </dependency>

            <dependency>
                <groupId>org.wso2.carbon.identity.governance</groupId>
                <artifactId>org.wso2.carbon.identity.user.onboard.core.service</artifactId>
                <version>${identity.governance.version}</version>
            </dependency>
            <dependency>
                <groupId>org.wso2.carbon.extension.identity.authenticator.utils</groupId>
                <artifactId>org.wso2.carbon.extension.identity.helper</artifactId>
                <version>${identity.extension.utils}</version>
            </dependency>
            <dependency>
                <groupId>com.nimbusds</groupId>
                <artifactId>nimbus-jose-jwt</artifactId>
                <version>${nimbus-jose-jwt.version}</version>
            </dependency>
            <dependency>
                <groupId>org.wso2.carbon.identity.outbound.auth.adapter</groupId>
                <artifactId>identity-outbound-auth-adapter</artifactId>
                <version>${identity.outbound.auth.adapter.version}</version>
            </dependency>

            <!-- Integration UI Templates -->
            <dependency>
                <groupId>org.wso2.carbon.identity.integration.ui.templates</groupId>
                <artifactId>org.wso2.carbon.identity.integration.ui.templates.applications.custom-application</artifactId>
                <version>${identity.integration.ui.templates.version}</version>
                <type>zip</type>
            </dependency>
            <dependency>
                <groupId>org.wso2.carbon.identity.integration.ui.templates</groupId>
                <artifactId>org.wso2.carbon.identity.integration.ui.templates.applications.custom-protocol-application</artifactId>
                <version>${identity.integration.ui.templates.version}</version>
                <type>zip</type>
            </dependency>
            <dependency>
                <groupId>org.wso2.carbon.identity.integration.ui.templates</groupId>
                <artifactId>org.wso2.carbon.identity.integration.ui.templates.applications.m2m-application</artifactId>
                <version>${identity.integration.ui.templates.version}</version>
                <type>zip</type>
            </dependency>
            <dependency>
                <groupId>org.wso2.carbon.identity.integration.ui.templates</groupId>
                <artifactId>org.wso2.carbon.identity.integration.ui.templates.applications.mcp-client-application</artifactId>
                <version>${identity.integration.ui.templates.version}</version>
                <type>zip</type>
            </dependency>
            <dependency>
                <groupId>org.wso2.carbon.identity.integration.ui.templates</groupId>
                <artifactId>org.wso2.carbon.identity.integration.ui.templates.applications.mobile-application</artifactId>
                <version>${identity.integration.ui.templates.version}</version>
                <type>zip</type>
            </dependency>
            <dependency>
                <groupId>org.wso2.carbon.identity.integration.ui.templates</groupId>
                <artifactId>org.wso2.carbon.identity.integration.ui.templates.applications.single-page-application</artifactId>
                <version>${identity.integration.ui.templates.version}</version>
                <type>zip</type>
            </dependency>
            <dependency>
                <groupId>org.wso2.carbon.identity.integration.ui.templates</groupId>
                <artifactId>org.wso2.carbon.identity.integration.ui.templates.applications.traditional-web-application</artifactId>
                <version>${identity.integration.ui.templates.version}</version>
                <type>zip</type>
            </dependency>
            <dependency>
                <groupId>org.wso2.carbon.identity.integration.ui.templates</groupId>
                <artifactId>org.wso2.carbon.identity.integration.ui.templates.applications.salesforce</artifactId>
                <version>${identity.integration.ui.templates.version}</version>
                <type>zip</type>
            </dependency>
            <dependency>
                <groupId>org.wso2.carbon.identity.integration.ui.templates</groupId>
                <artifactId>org.wso2.carbon.identity.integration.ui.templates.applications.google</artifactId>
                <version>${identity.integration.ui.templates.version}</version>
                <type>zip</type>
            </dependency>
            <dependency>
                <groupId>org.wso2.carbon.identity.integration.ui.templates</groupId>
                <artifactId>org.wso2.carbon.identity.integration.ui.templates.applications.microsoft-365</artifactId>
                <version>${identity.integration.ui.templates.version}</version>
                <type>zip</type>
            </dependency>
            <dependency>
                <groupId>org.wso2.carbon.identity.integration.ui.templates</groupId>
                <artifactId>org.wso2.carbon.identity.integration.ui.templates.applications.zoom</artifactId>
                <version>${identity.integration.ui.templates.version}</version>
                <type>zip</type>
            </dependency>
            <dependency>
                <groupId>org.wso2.carbon.identity.integration.ui.templates</groupId>
                <artifactId>org.wso2.carbon.identity.integration.ui.templates.applications.slack</artifactId>
                <version>${identity.integration.ui.templates.version}</version>
                <type>zip</type>
            </dependency>
            <dependency>
                <groupId>org.wso2.carbon.identity.integration.ui.templates</groupId>
                <artifactId>org.wso2.carbon.identity.integration.ui.templates.notification.providers.firebase</artifactId>
                <version>${identity.integration.ui.templates.version}</version>
                <type>zip</type>
            </dependency>
        </dependencies>
    </dependencyManagement>

    <profiles>
        <profile>
            <id>Sign-Artifacts</id>
            <activation>
                <property>
                    <name>sign</name>
                </property>
            </activation>
            <build>
                <plugins>
                    <plugin>
                        <groupId>org.apache.maven.plugins</groupId>
                        <artifactId>maven-gpg-plugin</artifactId>
                        <version>1.0-alpha-3</version>
                        <executions>
                            <execution>
                                <id>sign-artifacts</id>
                                <phase>verify</phase>
                                <goals>
                                    <goal>sign</goal>
                                </goals>
                            </execution>
                        </executions>
                    </plugin>
                </plugins>
            </build>
        </profile>
        <profile>
            <id>wso2-release</id>
            <build>
                <plugins>
                    <plugin>
                        <groupId>org.apache.maven.plugins</groupId>
                        <artifactId>maven-javadoc-plugin</artifactId>
                        <version>2.10.1</version>
                        <executions>
                            <execution>
                                <id>attach-javadocs</id>
                                <goals>
                                    <goal>jar</goal>
                                </goals>
                                <configuration> <!-- add this to disable checking -->
                                    <additionalparam>-Xdoclint:none</additionalparam>
                                    <source>8</source>
                                </configuration>
                            </execution>
                        </executions>
                    </plugin>
                </plugins>
            </build>
        </profile>

    </profiles>

    <properties>

        <!--Carbon Identity Framework Version-->
<<<<<<< HEAD
        <carbon.identity.framework.version>7.8.145</carbon.identity.framework.version>
=======
        <carbon.identity.framework.version>7.8.142</carbon.identity.framework.version>
>>>>>>> 6ae9a860
        <carbon.identity.framework.version.range>[5.14.67, 8.0.0)</carbon.identity.framework.version.range>

        <identity.notification.push.version>1.0.6</identity.notification.push.version>
        <identity.notification.push.version.range>[1.0.0,2.0.0)</identity.notification.push.version.range>

        <identity.local.auth.push.version>1.0.9</identity.local.auth.push.version>
        <identity.local.auth.push.version.range>[1.0.0,2.0.0)</identity.local.auth.push.version.range>

        <!--SAML Common Utils Version-->
        <saml.common.util.version>1.4.2</saml.common.util.version>
        <saml.common.util.version.range>[1.0.0,2.0.0)</saml.common.util.version.range>

        <!--Carbon Consent Version-->
        <carbon.consent.mgt.version>2.6.8</carbon.consent.mgt.version>

        <!--Identity Governance Version-->
        <identity.governance.version>1.11.67</identity.governance.version>

        <!--Identity Carbon Versions-->
        <identity.carbon.auth.saml2.version>5.9.9</identity.carbon.auth.saml2.version>
        <identity.carbon.auth.mutual.ssl.version>5.5.0</identity.carbon.auth.mutual.ssl.version>
        <identity.carbon.auth.iwa.version>5.5.2</identity.carbon.auth.iwa.version>
        <identity.carbon.auth.rest.version>1.9.27</identity.carbon.auth.rest.version>


        <!-- Identity Inbound Versions   -->
        <identity.inbound.auth.oauth.version>7.0.291</identity.inbound.auth.oauth.version>
        <identity.inbound.auth.saml.version>5.11.55</identity.inbound.auth.saml.version>
        <identity.inbound.auth.openid.version>5.10.2</identity.inbound.auth.openid.version>
        <identity.inbound.auth.sts.version>5.12.9</identity.inbound.auth.sts.version>
        <identity.inbound.provisioning.scim.version>5.7.8</identity.inbound.provisioning.scim.version>
        <identity.inbound.provisioning.scim2.version>3.4.144</identity.inbound.provisioning.scim2.version>

        <!-- Identity User Versions -->
        <identity.user.account.association.version>5.5.11</identity.user.account.association.version>
        <identity.user.ws.version>5.8.9</identity.user.ws.version>

        <!-- Identity Userstore Versions -->
        <identity.userstore.remote.version>5.2.5</identity.userstore.remote.version>

        <!-- Identity Data Publisher Versions -->
        <identity.data.publisher.authentication.version>5.7.6</identity.data.publisher.authentication.version>
        <identity.data.publisher.oauth.version>1.7.4</identity.data.publisher.oauth.version>
        <identity.data.publisher.audit.version>1.4.8</identity.data.publisher.audit.version>

        <!-- Identity Event Handler Versions -->
        <identity.event.handler.account.lock.version>1.9.14</identity.event.handler.account.lock.version>
        <identity.event.handler.notification.version>1.9.57</identity.event.handler.notification.version>

        <!--<identity.agent.entitlement.proxy.version>5.1.1</identity.agent.entitlement.proxy.version>-->
        <!--<identity.carbon.auth.signedjwt.version>5.1.1</identity.carbon.auth.signedjwt.version>-->
        <!--<identity.userstore.cassandra.version>5.1.1</identity.userstore.cassandra.version>-->
        <!--<identity.agent-entitlement-filter.version>5.1.1</identity.agent-entitlement-filter.version>-->

        <!-- Authenticator Versions -->
        <identity.outbound.auth.oidc.version>5.12.25</identity.outbound.auth.oidc.version>
        <identity.outbound.auth.oauth2.version>1.0.12</identity.outbound.auth.oauth2.version>
        <identity.outbound.auth.passive.sts.version>5.5.3</identity.outbound.auth.passive.sts.version>
        <identity.outbound.auth.samlsso.version>5.9.8</identity.outbound.auth.samlsso.version>
        <identity.outbound.auth.requestpath.basicauth.version>5.5.7</identity.outbound.auth.requestpath.basicauth.version>
        <identity.outbound.auth.requestpath.oauth.version>5.5.8</identity.outbound.auth.requestpath.oauth.version>

        <!-- Social Authenticator Versions -->
        <social.authenticator.facebook.version>5.2.18</social.authenticator.facebook.version>
        <social.authenticator.google.version>5.2.18</social.authenticator.google.version>
        <social.authenticator.windowslive.version>5.2.5</social.authenticator.windowslive.version>
        <social.authenticator.apple.version>1.0.6</social.authenticator.apple.version>
        <social.authenticator.github.version>1.1.17</social.authenticator.github.version>

        <!-- Provisioning connector Versions -->
        <provisioning.connector.google.version>5.2.6</provisioning.connector.google.version>
        <provisioning.connector.salesforce.version>5.2.10</provisioning.connector.salesforce.version>
        <provisioning.connector.scim.version>5.3.5</provisioning.connector.scim.version>
        <provisioning.connector.scim2.version>2.0.10</provisioning.connector.scim2.version>

        <!-- Local Authenticator Versions -->
        <identity.local.auth.basicauth.version>6.8.30</identity.local.auth.basicauth.version>
        <identity.local.auth.fido.version>5.4.18</identity.local.auth.fido.version>
        <identity.local.auth.iwa.version>5.4.8</identity.local.auth.iwa.version>

        <!-- Custom Authenticator extension adapter -->
        <identity.outbound.auth.adapter.version>1.0.22</identity.outbound.auth.adapter.version>

        <!-- Local Authentication API Connector Version -->
        <identity.local.auth.api.version>3.0.8</identity.local.auth.api.version>

        <!-- OAuth2 Grant Type extensions -->
        <identity.oauth2.jwt.bearer.grant.version>2.3.6</identity.oauth2.jwt.bearer.grant.version>
        <identity.oauth2.token.exchange.grant.version>1.1.15</identity.oauth2.token.exchange.grant.version>

        <!--SAML Metadata-->
        <identity.metadata.saml.version>1.8.5</identity.metadata.saml.version>

        <!-- Connector Versions -->
        <authenticator.totp.version>3.3.37</authenticator.totp.version>
        <authenticator.backupcode.version>0.0.20</authenticator.backupcode.version>
        <authenticator.office365.version>2.1.3</authenticator.office365.version>
        <authenticator.smsotp.version>3.3.38</authenticator.smsotp.version>
        <authenticator.magiclink.version>1.1.31</authenticator.magiclink.version>
        <authenticator.emailotp.version>4.1.33</authenticator.emailotp.version>
        <authenticator.local.auth.emailotp.version>1.0.42</authenticator.local.auth.emailotp.version>
        <authenticator.local.auth.smsotp.version>1.0.26</authenticator.local.auth.smsotp.version>
        <authenticator.twitter.version>1.1.2</authenticator.twitter.version>
        <authenticator.x509.version>3.1.33</authenticator.x509.version>
        <identity.extension.utils>1.0.21</identity.extension.utils>
        <authenticator.auth.otp.commons.version>1.0.11</authenticator.auth.otp.commons.version>

<<<<<<< HEAD
        <identity.org.mgt.version>1.4.137</identity.org.mgt.version>
        <identity.org.mgt.core.version>1.1.29</identity.org.mgt.core.version>
=======
        <identity.org.mgt.version>1.4.138</identity.org.mgt.version>
        <identity.org.mgt.core.version>1.1.28</identity.org.mgt.core.version>
>>>>>>> 6ae9a860
        <identity.organization.login.version>1.1.48</identity.organization.login.version>
        <identity.oauth2.grant.organizationswitch.version>1.1.29</identity.oauth2.grant.organizationswitch.version>

        <!-- Hash Provider Versions-->
        <hashprovider.pbkdf2.version>0.1.7</hashprovider.pbkdf2.version>

        <!-- Identity Branding Preference Management Versions -->
        <identity.branding.preference.management.version>1.1.22</identity.branding.preference.management.version>

        <!-- Identity REST API feature -->
        <identity.api.dispatcher.version>2.0.17</identity.api.dispatcher.version>
        <identity.server.api.version>1.3.103</identity.server.api.version>
        <identity.user.api.version>1.3.61</identity.user.api.version>

        <identity.agent.sso.version>5.5.9</identity.agent.sso.version>
        <identity.agent.sso.version>5.5.9</identity.agent.sso.version>
        <identity.tool.samlsso.validator.version>5.5.10</identity.tool.samlsso.validator.version>
        <identity.oauth.addons.version>2.5.24</identity.oauth.addons.version>
        <org.wso2.carbon.extension.identity.x509certificate.version>1.1.27</org.wso2.carbon.extension.identity.x509certificate.version>
        <conditional.authentication.functions.version>1.2.77</conditional.authentication.functions.version>

        <!-- Identity Portal Versions -->

        <identity.apps.console.version>2.55.3</identity.apps.console.version>
        <identity.apps.myaccount.version>2.19.13</identity.apps.myaccount.version>

        <identity.apps.core.version>2.24.7</identity.apps.core.version>

        <identity.apps.tests.version>1.6.381</identity.apps.tests.version>

        <!-- Charon -->
        <charon.version>3.4.1</charon.version>

        <!-- Carbon Kernel -->
        <carbon.kernel.version>4.10.48</carbon.kernel.version>

        <!-- Identity Verification -->
        <identity.verification.version>1.0.16</identity.verification.version>

        <!-- Carbon Repo Versions -->
        <carbon.deployment.version>4.13.1</carbon.deployment.version>
        <carbon.commons.version>4.10.20</carbon.commons.version>
        <carbon.registry.version>4.8.43</carbon.registry.version>
        <carbon.multitenancy.version>4.11.37</carbon.multitenancy.version>
        <carbon.metrics.version>1.3.12</carbon.metrics.version>
        <carbon.analytics-common.version>5.2.63</carbon.analytics-common.version>
        <carbon.dashboards.version>2.0.27</carbon.dashboards.version>
        <carbon.healthcheck.version>1.3.2</carbon.healthcheck.version>

        <!-- Common tool Versions -->
        <cipher-tool.version>1.1.26</cipher-tool.version>
        <securevault.wso2.version>1.1.10</securevault.wso2.version>

        <!-- Feature dependency Versions -->
        <stratos.version.221>2.2.1</stratos.version.221>
        <ehcache.version>1.5.0.wso2v3</ehcache.version>
        <bcel.wso2.version>6.7.0.wso2v1</bcel.wso2.version>
        <asm-all.version>5.2</asm-all.version>
        <cglib.wso2.version>2.2.wso2v1</cglib.wso2.version>
        <jibx.wso2.version>1.2.1.wso2v1</jibx.wso2.version>
        <axis2.jibx.wso2.version>1.6.1.wso2v11</axis2.jibx.wso2.version>
        <axis2.jaxb.wso2.version>${axis2.wso2.version}</axis2.jaxb.wso2.version>
        <axis2-transports.version>2.0.0-wso2v42</axis2-transports.version>
        <h2database.wso2.version>2.2.224.wso2v2</h2database.wso2.version>
        <slf4j.version>1.7.28</slf4j.version>

        <!-- UI styles dependency versions -->
        <equinox.http.servlet.version>2.2.2</equinox.http.servlet.version>
        <equinox.http.helper.version>1.0.0</equinox.http.helper.version>
        <equinox.jsp.jasper.version>1.0.1.R33x_v20070816</equinox.jsp.jasper.version>
        <javax.servlet.jsp.version>2.0.0.v200706191603</javax.servlet.jsp.version>

        <!-- Distribution dependencies ends here -->

        <!-- Build dependency Versions -->
        <wso2.json.merge.plugin.version>5.2.5</wso2.json.merge.plugin.version>
        <carbon.p2.plugin.version>5.1.2</carbon.p2.plugin.version>
        <ds-annotations.version>1.2.10</ds-annotations.version>
        <maven.war.plugin.version>3.2.0</maven.war.plugin.version>
        <maven.checkstyle.plugin.version>3.1.1</maven.checkstyle.plugin.version>

        <!-- Sample dependency Versions -->
        <samples.is.version>4.3.13</samples.is.version>
        <sevlet.api.version>2.5</sevlet.api.version>
        <jsp.api.version>2.0</jsp.api.version>
        <neethi.wso2.version>2.0.4.wso2v5</neethi.wso2.version>
        <axiom.impl.version>1.2.12</axiom.impl.version>
        <axiom.version>1.2.11-wso2v6</axiom.version>
        <gdata.core.wso2.version>1.47.0.wso2v1</gdata.core.wso2.version>
        <json.simple.version>1.1.1</json.simple.version>
        <openid4java.consumer.version>1.0.0</openid4java.consumer.version>
        <opensaml.version>2.6.6</opensaml.version>
        <opensaml2.wso2.version>2.6.6.wso2v3</opensaml2.wso2.version>
        <opensaml3.version>3.3.1</opensaml3.version>
        <shibboleth.version>7.3.0</shibboleth.version>
        <joda.wso2.version>2.9.4.wso2v1</joda.wso2.version>
        <wss4j.wso2.version>1.6.0-wso2v7</wss4j.wso2.version>
        <openws.version>1.5.4</openws.version>
        <xalan.version>2.7.2</xalan.version>
        <xalan.wso2.version>2.7.0.wso2v1</xalan.wso2.version>
        <rampart.wso2.version>1.6.1-wso2v43</rampart.wso2.version>
        <orbit.version.commons.httpclient>4.5.13.wso2v1</orbit.version.commons.httpclient>
        <httpcore.wso2.version>4.4.15.wso2v1</httpcore.wso2.version>
        <httpclient.version>4.5.13</httpclient.version>
        <commons.httpclient.version>3.1</commons.httpclient.version>
        <jstl.version>1.1.2</jstl.version>
        <taglibs.version>1.1.2</taglibs.version>
        <google.collect.wso2.version>1.0.0.wso2v2</google.collect.wso2.version>
        <google.code.gson.version>2.9.0</google.code.gson.version>
        <oauth2.client.version>1.0.0</oauth2.client.version>
        <axiom.wso2.version>1.2.11-wso2v16</axiom.wso2.version>
        <commons.lang.version>2.6</commons.lang.version>
        <charon.orbit.version>2.1.8</charon.orbit.version>
        <commons-collections.version>3.2.2</commons-collections.version>
        <axis2.client.version>${axis2.wso2.version}</axis2.client.version>
        <axis2.wso2.version>1.6.1-wso2v42</axis2.wso2.version>
        <nimbusds.version>7.3.0.wso2v1</nimbusds.version>
        <commons-codec.version>1.14.0.wso2v1</commons-codec.version>
        <eclipse.microprofile.version>1.2</eclipse.microprofile.version>
        <xmltooling.version>1.3.1</xmltooling.version>
        <xercesImpl.version>2.12.2</xercesImpl.version>
        <commons.codec.version>1.8</commons.codec.version>
        <XmlSchema.version>1.4.7-wso2v5</XmlSchema.version>
        <wsdl4j.version>1.6.2.wso2v2</wsdl4j.version>
        <commons.pool.wso2.version>1.5.6.wso2v1</commons.pool.wso2.version>
        <liberty.maven.plugin.version>2.2</liberty.maven.plugin.version>
        <pax.logging.api.version>2.1.0-wso2v4</pax.logging.api.version>
        <org.wso2.orbit.org.apache.velocity.version>1.7.0.wso2v1</org.wso2.orbit.org.apache.velocity.version>

        <osgi.framework.imp.pkg.version.range>[1.7.0, 2.0.0)</osgi.framework.imp.pkg.version.range>
        <osgi.service.component.imp.pkg.version.range>[1.2.0, 2.0.0)</osgi.service.component.imp.pkg.version.range>
        <commons.logging.version.range>[1.2.0,2.0.0)</commons.logging.version.range>
        <commons-lang.wso2.version>2.6.0.wso2v1</commons-lang.wso2.version>

        <!--  Test dependencies -->
        <carbon.automation.version>4.4.13</carbon.automation.version>
        <carbon.automationutils.version>4.5.4</carbon.automationutils.version>
        <selenium.version>2.40.0</selenium.version>
        <testng.version>6.1.1</testng.version>
        <junit.version>4.13.1</junit.version>
        <org.apache.tomcat.wso2.version>7.0.52.wso2v5</org.apache.tomcat.wso2.version>
        <msf4j.version>2.6.2</msf4j.version>
        <jacoco.agent.version>0.8.4</jacoco.agent.version>
        <xml.apis.version>1.4.01</xml.apis.version>
        <emma.version>2.1.5320</emma.version>
        <apache.wink.version>1.1.3-incubating</apache.wink.version>
        <apache.ws.security.version>1.6.19</apache.ws.security.version>
        <apache.openejb.version>4.5.2</apache.openejb.version>
        <nimbus.oidc.sdk.version>6.13</nimbus.oidc.sdk.version>
        <apacheds.core.version>2.0.0.AM26</apacheds.core.version>
        <apacheds.api.version>2.0.0.AM4</apacheds.api.version>
        <wiremock.version>3.9.1</wiremock.version>
        <snakeyaml.version>2.2</snakeyaml.version>
        <!--Rest API test -->
        <rest.assured.version>5.0.0</rest.assured.version>
        <swagger-core-version>1.5.22</swagger-core-version>
        <swagger-request-validator.version>2.6.0</swagger-request-validator.version>
        <!--UI Cypress test -->
        <com.fasterxml.jackson.version>2.16.1</com.fasterxml.jackson.version>
        <com.fasterxml.jackson.databind.version>2.16.1</com.fasterxml.jackson.databind.version>
        <jackson-core-asl.version>1.9.13</jackson-core-asl.version>
        <!--ws-trust-client-->
        <org.apache.velocity.version>1.7</org.apache.velocity.version>
        <org.xmlunit.version>2.6.3</org.xmlunit.version>
        <org.apache.logging.log4j.version>2.17.1</org.apache.logging.log4j.version>
        <org.apache.log4j.wso2.version>1.2.17.wso2v1</org.apache.log4j.wso2.version>

        <project.scm.id>my-scm-server</project.scm.id>

        <!-- Integration UI Templates Version -->
        <identity.integration.ui.templates.version>1.0.19</identity.integration.ui.templates.version>

        <greenmail.version>2.0.1</greenmail.version>
        <jakarta.mail.version>2.0.1</jakarta.mail.version>
        <jsoup.version>1.15.3</jsoup.version>
        <nimbus-jose-jwt.version>9.41.2</nimbus-jose-jwt.version>
    </properties>

    <repositories>
        <!-- Before adding ANYTHING in here, please start a discussion on the dev list.
	Ideally the Axis2 build should only use Maven central (which is available
	by default) and nothing else. We had troubles with other repositories in
	the past. Therefore configuring additional repositories here should be
	considered very carefully. -->
        <repository>
            <id>wso2-nexus</id>
            <name>WSO2 internal Repository</name>
            <url>https://maven.wso2.org/nexus/content/groups/wso2-public/</url>
            <releases>
                <enabled>true</enabled>
                <updatePolicy>daily</updatePolicy>
                <checksumPolicy>ignore</checksumPolicy>
            </releases>
        </repository>

        <repository>
            <id>wso2.releases</id>
            <name>WSO2 internal Repository</name>
            <url>https://maven.wso2.org/nexus/content/repositories/releases/</url>
            <releases>
                <enabled>true</enabled>
                <updatePolicy>daily</updatePolicy>
                <checksumPolicy>ignore</checksumPolicy>
            </releases>
        </repository>

        <repository>
            <id>wso2.snapshots</id>
            <name>WSO2 Snapshot Repository</name>
            <url>https://maven.wso2.org/nexus/content/repositories/snapshots/</url>
            <snapshots>
                <enabled>true</enabled>
                <updatePolicy>daily</updatePolicy>
            </snapshots>
            <releases>
                <enabled>false</enabled>
            </releases>
        </repository>
    </repositories>

    <scm>
        <url>https://github.com/wso2/product-is.git</url>
        <developerConnection>scm:git:https://github.com/wso2/product-is.git</developerConnection>
        <connection>scm:git:https://github.com/wso2/product-is.git</connection>
        <tag>HEAD</tag>
    </scm>


</project><|MERGE_RESOLUTION|>--- conflicted
+++ resolved
@@ -2456,11 +2456,7 @@
     <properties>
 
         <!--Carbon Identity Framework Version-->
-<<<<<<< HEAD
         <carbon.identity.framework.version>7.8.145</carbon.identity.framework.version>
-=======
-        <carbon.identity.framework.version>7.8.142</carbon.identity.framework.version>
->>>>>>> 6ae9a860
         <carbon.identity.framework.version.range>[5.14.67, 8.0.0)</carbon.identity.framework.version.range>
 
         <identity.notification.push.version>1.0.6</identity.notification.push.version>
@@ -2568,13 +2564,8 @@
         <identity.extension.utils>1.0.21</identity.extension.utils>
         <authenticator.auth.otp.commons.version>1.0.11</authenticator.auth.otp.commons.version>
 
-<<<<<<< HEAD
-        <identity.org.mgt.version>1.4.137</identity.org.mgt.version>
+        <identity.org.mgt.version>1.4.138</identity.org.mgt.version>
         <identity.org.mgt.core.version>1.1.29</identity.org.mgt.core.version>
-=======
-        <identity.org.mgt.version>1.4.138</identity.org.mgt.version>
-        <identity.org.mgt.core.version>1.1.28</identity.org.mgt.core.version>
->>>>>>> 6ae9a860
         <identity.organization.login.version>1.1.48</identity.organization.login.version>
         <identity.oauth2.grant.organizationswitch.version>1.1.29</identity.oauth2.grant.organizationswitch.version>
 
