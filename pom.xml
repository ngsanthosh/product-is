<?xml version="1.0" encoding="utf-8"?>
<!--
  ~ Copyright (c) 2014, WSO2 Inc. (http://www.wso2.org) All Rights Reserved.
  ~
  ~ Licensed under the Apache License, Version 2.0 (the "License");
  ~ you may not use this file except in compliance with the License.
  ~ You may obtain a copy of the License at
  ~
  ~      http://www.apache.org/licenses/LICENSE-2.0
  ~
  ~ Unless required by applicable law or agreed to in writing, software
  ~ distributed under the License is distributed on an "AS IS" BASIS,
  ~ WITHOUT WARRANTIES OR CONDITIONS OF ANY KIND, either express or implied.
  ~ See the License for the specific language governing permissions and
  ~ limitations under the License.
  -->
<project xmlns="http://maven.apache.org/POM/4.0.0" xmlns:xsi="http://www.w3.org/2001/XMLSchema-instance" xsi:schemaLocation="http://maven.apache.org/POM/4.0.0 http://maven.apache.org/maven-v4_0_0.xsd">

    <parent>
        <groupId>org.wso2</groupId>
        <artifactId>wso2</artifactId>
        <version>1</version>
    </parent>


    <modelVersion>4.0.0</modelVersion>
    <groupId>org.wso2.is</groupId>
    <artifactId>identity-server-parent</artifactId>
    <packaging>pom</packaging>
    <description>WSO2 Identity Server</description>
    <version>5.8.1-m3-SNAPSHOT</version>
    <name>WSO2 Identity Server</name>
    <url>http://wso2.org/projects/identity</url>

    <modules>
        <module>modules/features</module>
        <module>modules/p2-profile-gen</module>
        <module>modules/connectors</module>
        <module>modules/authenticators</module>
        <module>modules/social-authenticators</module>
        <module>modules/provisioning-connectors</module>
        <module>modules/local-authenticators</module>
        <module>modules/oauth2-grant-types</module>
        <module>modules/distribution</module>
        <module>modules/styles</module>
        <module>modules/samples</module>
        <module>modules/integration</module>
    </modules>

    <licenses>
        <license>
            <name>Apache License Version 2.0</name>
            <url>http://www.apache.org/licenses/LICENSE-2.0</url>
        </license>
    </licenses>

    <organization>
        <name>WSO2</name>
        <url>http://www.wso2.org</url>
    </organization>

    <issueManagement>
        <system>JIRA</system>
        <url>http://www.wso2.org/jira/browse/IDENTITY</url>
    </issueManagement>
    <mailingLists>
        <mailingList>
            <name>Identity Server Developers</name>
            <subscribe>identity-dev-subscribe@wso2.org</subscribe>
            <unsubscribe>identity-dev-unsubscribe@wso2.org</unsubscribe>
            <post>identity-dev@wso2.org</post>
            <archive>http://wso2.org/mailarchive/identity-dev/</archive>
        </mailingList>
    </mailingLists>

    <inceptionYear>2007</inceptionYear>

    <developers>
        <developer>
            <name>Ruchith Fernando</name>
            <id>ruchith</id>
            <email>ruchith AT wso2.com</email>
            <organization>WSO2</organization>
        </developer>
        <developer>
            <name>Dimuthu Leelaratne</name>
            <id>dimuthul</id>
            <email>dimuthul AT wso2.com</email>
            <organization>WSO2</organization>
        </developer>
        <developer>
            <name>Dumindu Perera</name>
            <id>dumindu</id>
            <email>dumindu AT wso2.com</email>
            <organization>WSO2</organization>
        </developer>
        <developer>
            <name>Saminda Abeyruwan</name>
            <id>saminda</id>
            <email>saminda AT wso2.com</email>
            <organization>WSO2</organization>
        </developer>
        <developer>
            <name>Nandana Mihindukulasooriya</name>
            <id>nandana</id>
            <email>nandana AT wso2.com</email>
            <organization>WSO2</organization>
        </developer>
        <developer>
            <name>Prabath Siriwardena</name>
            <id>prabath</id>
            <email>prabath AT wso2.com</email>
            <organization>WSO2</organization>
        </developer>
        <developer>
            <name>Thilina Buddhika</name>
            <id>thilina</id>
            <email>thilinab AT wso2.com</email>
            <organization>WSO2</organization>
        </developer>
        <developer>
            <name>Amila Jayasekara</name>
            <id>amilaj</id>
            <email>amilaj AT wso2.com</email>
            <organization>WSO2</organization>
        </developer>
        <developer>
            <name>Asela Pathberiya</name>
            <id>asela</id>
            <email>asela AT wso2.com</email>
            <organization>WSO2</organization>
        </developer>
        <developer>
            <name>Hasini Gunasinghe</name>
            <id>hasini</id>
            <email>hasini AT wso2.com</email>
            <organization>WSO2</organization>
        </developer>
        <developer>
            <name>Manjula Rathnayake</name>
            <id>manjula</id>
            <email>manjular AT wso2.com</email>
            <organization>WSO2</organization>
        </developer>
        <developer>
            <name>Suresh Attanayake</name>
            <id>suresh</id>
            <email>suresh AT wso2.com</email>
            <organization>WSO2</organization>
        </developer>
        <developer>
            <name>Johann Nallathamby</name>
            <id>johann</id>
            <email>johann AT wso2.com</email>
            <organization>WSO2</organization>
        </developer>
        <developer>
            <name>Dulanja Liyanage</name>
            <id>dulanja</id>
            <email>dulanja AT wso2.com</email>
            <organization>WSO2</organization>
        </developer>
        <developer>
            <name>Ishara Karunarathna</name>
            <id>ishara</id>
            <email>isharak AT wso2.com</email>
            <organization>WSO2</organization>
        </developer>
        <developer>
            <name>Darshana Gunawardana</name>
            <id>darshana</id>
            <email>darshana AT wso2.com</email>
            <organization>WSO2</organization>
        </developer>
        <developer>
            <name>Pushpalanka Jayawardana</name>
            <id>pushpalanka</id>
            <email>lanka AT wso2.com</email>
            <organization>WSO2</organization>
        </developer>
        <developer>
            <name>Chamath Gunawardana</name>
            <id>chamath</id>
            <email>chamathg AT wso2.com</email>
            <organization>WSO2</organization>
        </developer>
        <developer>
            <name>Thanuja Jayasinghe</name>
            <id>thanuja</id>
            <email>thanuja AT wso2.com</email>
            <organization>WSO2</organization>
        </developer>
        <developer>
            <name>Isura Karunarathna</name>
            <id>isura</id>
            <email>isura AT wso2.com</email>
            <organization>WSO2</organization>
        </developer>
        <developer>
            <name>Prasad Tissera</name>
            <id>prasad</id>
            <email>prasadt AT wso2.com</email>
            <organization>WSO2</organization>
        </developer>
        <developer>
            <name>Pulasthi Mahawithana</name>
            <id>pulasthi</id>
            <email>pulasthim AT wso2.com</email>
            <organization>WSO2</organization>
        </developer>
        <developer>
            <name>Hasintha Indrajee</name>
            <id>hasintha</id>
            <email>hasintha AT wso2.com</email>
            <organization>WSO2</organization>
        </developer>
        <developer>
            <name>Gayan Gunawardana</name>
            <id>gayan</id>
            <email>gayan AT wso2.com</email>
            <organization>WSO2</organization>
        </developer>
        <developer>
            <name>Tharindu Edirisinghe</name>
            <id>tharindue</id>
            <email>tharindue AT wso2.com</email>
            <organization>WSO2</organization>
        </developer>
        <developer>
            <name>Malithi Edirisinghe</name>
            <id>malithim</id>
            <email>malithim AT wso2.com</email>
            <organization>WSO2</organization>
        </developer>
        <developer>
            <name>Godwin Shrimal</name>
            <id>godwin</id>
            <email>godwin AT wso2.com</email>
            <organization>WSO2</organization>
        </developer>
        <developer>
            <name>Omindu Rathnaweera</name>
            <id>omindu</id>
            <email>omindu AT wso2.com</email>
            <organization>WSO2</organization>
        </developer>
        <developer>
            <name>Nuwandi Wickramasinghe</name>
            <id>nuwandiw</id>
            <email>nuwandiw AT wso2.com</email>
            <organization>WSO2</organization>
        </developer>
        <developer>
            <name>Kasun Bandara</name>
            <id>kasunb</id>
            <email>kasunb AT wso2.com</email>
            <organization>WSO2</organization>
        </developer>
        <developer>
            <name>Indunil Upeksha</name>
            <id>indunil</id>
            <email>indunil AT wso2.com</email>
            <organization>WSO2</organization>
        </developer>
        <developer>
            <name>Hasanthi Dissanayake</name>
            <id>hasanthi</id>
            <email>hasanthi AT wso2.com</email>
            <organization>WSO2</organization>
        </developer>
        <developer>
            <name>Maduranga Siriwardena</name>
            <id>maduranga</id>
            <email>maduranga AT wso2.com</email>
            <organization>WSO2</organization>
        </developer>
        <developer>
            <name>Chamila Wijayarathna</name>
            <id>chamila</id>
            <email>chamila AT wso2.com</email>
            <organization>WSO2</organization>
        </developer>
        <developer>
            <name>Chanaka Jayasena</name>
            <id>chanaka</id>
            <email>chanaka AT wso2.com</email>
            <organization>WSO2</organization>
        </developer>
        <developer>
            <name>Chamara Philips</name>
            <id>chamarap</id>
            <email>chamarap AT wso2.com</email>
            <organization>WSO2</organization>
        </developer>
        <developer>
            <name>Damith Senanayake</name>
            <id>damiths</id>
            <email>damiths AT wso2.com</email>
            <organization>WSO2</organization>
        </developer>
        <developer>
            <name>Jayanga Kaushalya</name>
            <id>jayangak</id>
            <email>jayangak AT wso2.com</email>
            <organization>WSO2</organization>
        </developer>
        <developer>
            <name>Farasath Ahamed</name>
            <id>farasatha</id>
            <email>farasatha AT wso2.com</email>
            <organization>WSO2</organization>
        </developer>
        <developer>
            <name>Dharshana Kasun Warusavitharana</name>
            <id>dharshanaw</id>
            <email>dharshanaw AT wso2.com</email>
            <organization>WSO2</organization>
        </developer>
        <developer>
            <name>Ayesha Dissanayaka</name>
            <id>ayesha</id>
            <email>ayesha AT wso2.com</email>
            <organization>WSO2</organization>
        </developer>
        <developer>
            <name>Ashen Weerathunga</name>
            <id>ashen</id>
            <email>ashen AT wso2.com</email>
            <organization>WSO2</organization>
        </developer>
        <developer>
            <name>Dimuthu De Lanerolle</name>
            <id>dimuthud</id>
            <email>dimuthud AT wso2.com</email>
            <organization>WSO2</organization>
        </developer>
        <developer>
            <name>Ruwan Abeykoon</name>
            <id>ruwana</id>
            <email>ruwana AT wso2.com</email>
            <organization>WSO2</organization>
        </developer>
        <developer>
            <name>Kasun Gajasinghe</name>
            <id>kasung</id>
            <email>kasung AT wso2.com</email>
            <organization>WSO2</organization>
        </developer>
        <developer>
            <name>Dinusha Senanayaka</name>
            <id>dinusha</id>
            <email>dinusha AT wso2.com</email>
            <organization>WSO2</organization>
        </developer>
        <developer>
            <name>Lahiru Manohara</name>
            <id>lahiruma</id>
            <email>lahiruma AT wso2.com</email>
            <organization>WSO2</organization>
        </developer>
        <developer>
            <name>Rushmin Fernando</name>
            <id>rushmin</id>
            <email>rushmin AT wso2.com</email>
            <organization>WSO2</organization>
        </developer>
        <developer>
            <name>Lahiru Ekanayake</name>
            <id>lahirue</id>
            <email>lahirue AT wso2.com</email>
            <organization>WSO2</organization>
        </developer>
        <developer>
            <name>Lahiru Cooray</name>
            <id>lahiruc</id>
            <email>lahiruc AT wso2.com</email>
            <organization>WSO2</organization>
        </developer>
        <developer>
            <name>Dinali Dabarera</name>
            <id>Dinali</id>
            <email>dinali AT wso2.com</email>
            <organization>WSO2</organization>
        </developer>
        <developer>
            <name>Nilasini Thirunavukaarasu</name>
            <id>Nilasini</id>
            <email>nilasini AT wso2.com</email>
            <organization>WSO2</organization>
        </developer>
        <developer>
            <name>Sathya Bandara</name>
            <id>Sathya</id>
            <email>sathya AT wso2.com</email>
            <organization>WSO2</organization>
        </developer>
        <developer>
            <name>Supun Priyadarshana</name>
            <id>Supun</id>
            <email>supunp AT wso2.com</email>
            <organization>WSO2</organization>
        </developer>
        <developer>
            <name>Thilina Madumal</name>
            <id>Thilina</id>
            <email>thilinamad AT wso2.com</email>
            <organization>WSO2</organization>
        </developer>
        <developer>
            <name>Madawa Soysa</name>
            <id>madawas</id>
            <email>madawas AT wso2.com</email>
            <organization>WSO2</organization>
        </developer>
    </developers>


    <pluginRepositories>
        <pluginRepository>
            <id>wso2-maven2-repository</id>
            <url>http://dist.wso2.org/maven2</url>
        </pluginRepository>
        <pluginRepository>
            <id>wso2.releases</id>
            <name>WSO2 internal Repository</name>
            <url>http://maven.wso2.org/nexus/content/repositories/releases/</url>
            <releases>
                <enabled>true</enabled>
                <updatePolicy>daily</updatePolicy>
                <checksumPolicy>ignore</checksumPolicy>
            </releases>
        </pluginRepository>
        <pluginRepository>
            <id>wso2.snapshots</id>
            <name>Apache Snapshot Repository</name>
            <url>http://maven.wso2.org/nexus/content/repositories/snapshots/</url>
            <snapshots>
                <enabled>true</enabled>
                <updatePolicy>daily</updatePolicy>
            </snapshots>
            <releases>
                <enabled>false</enabled>
            </releases>
        </pluginRepository>
        <pluginRepository>
            <id>wso2-nexus</id>
            <name>WSO2 internal Repository</name>
            <url>http://maven.wso2.org/nexus/content/groups/wso2-public/</url>
            <releases>
                <enabled>true</enabled>
                <updatePolicy>daily</updatePolicy>
                <checksumPolicy>ignore</checksumPolicy>
            </releases>
        </pluginRepository>
    </pluginRepositories>

    <build>
        <plugins>
            <plugin>
                <groupId>org.apache.maven.plugins</groupId>
                <artifactId>maven-release-plugin</artifactId>
                <configuration>
                    <preparationGoals>clean install</preparationGoals>
                    <autoVersionSubmodules>true</autoVersionSubmodules>
                </configuration>
            </plugin>
            <plugin>
                <groupId>org.apache.maven.plugins</groupId>
                <artifactId>maven-deploy-plugin</artifactId>
            </plugin>
            <plugin>
                <groupId>org.apache.maven.plugins</groupId>
                <artifactId>maven-compiler-plugin</artifactId>
                <configuration>
                    <encoding>UTF-8</encoding>
                    <source>1.8</source>
                    <target>1.8</target>
                </configuration>
            </plugin>
            <plugin>
                <groupId>org.apache.maven.plugins</groupId>
                <artifactId>maven-surefire-plugin</artifactId>
                <version>2.22.1</version>
            </plugin>
            <plugin>
                <inherited>false</inherited>
                <artifactId>maven-clean-plugin</artifactId>
                <version>2.1</version>
            </plugin>
        </plugins>

        <pluginManagement>
            <plugins>
                <plugin>
                    <groupId>org.apache.felix</groupId>
                    <artifactId>maven-scr-plugin</artifactId>
                    <version>1.7.2</version>
                    <executions>
                        <execution>
                            <id>generate-scr-scrdescriptor</id>
                            <goals>
                                <goal>scr</goal>
                            </goals>
                        </execution>
                    </executions>
                </plugin>
                <plugin>
                    <groupId>org.apache.felix</groupId>
                    <artifactId>maven-bundle-plugin</artifactId>
                    <version>2.3.7</version>
                    <extensions>true</extensions>
                    <configuration>
                        <obrRepository>NONE</obrRepository>
                    </configuration>
                </plugin>
                <plugin>
                    <groupId>org.apache.maven.plugins</groupId>
                    <artifactId>maven-source-plugin</artifactId>
                    <version>3.0.1</version>
                    <executions>
                        <execution>
                            <id>attach-sources</id>
                            <phase>verify</phase>
                            <goals>
                                <goal>jar-no-fork</goal>
                            </goals>
                        </execution>
                    </executions>
                </plugin>
                <plugin>
                    <groupId>org.apache.maven.plugins</groupId>
                    <artifactId>maven-project-info-reports-plugin</artifactId>
                    <version>2.4</version>
                </plugin>
                <plugin>
                    <groupId>org.apache.maven.plugins</groupId>
                    <artifactId>maven-war-plugin</artifactId>
                    <version>${maven.war.plugin.version}</version>
                </plugin>
                <plugin>
                    <groupId>org.codehaus.mojo</groupId>
                    <artifactId>build-helper-maven-plugin</artifactId>
                    <version>3.0.0</version>
                </plugin>
                <plugin>
                    <groupId>net.wasdev.wlp.maven.plugins</groupId>
                    <artifactId>liberty-maven-plugin</artifactId>
                    <version>${liberty.maven.plugin.version}</version>
                </plugin>
            </plugins>
        </pluginManagement>

    </build>

    <dependencyManagement>
        <dependencies>
            <dependency>
                <groupId>org.wso2.carbon</groupId>
                <artifactId>org.wso2.carbon.ui</artifactId>
                <version>${carbon.kernel.version}</version>
            </dependency>
            <dependency>
                <groupId>org.apache.felix</groupId>
                <artifactId>org.apache.felix.framework</artifactId>
                <version>${felix.framework.version}</version>
            </dependency>
            <dependency>
                <groupId>org.apache.felix</groupId>
                <artifactId>org.apache.felix.main</artifactId>
                <version>${felix.framework.version}</version>
            </dependency>
            <dependency>
                <groupId>org.apache.felix</groupId>
                <artifactId>org.osgi.compendium</artifactId>
                <version>${osgi.compendium.version}</version>
            </dependency>
            <dependency>
                <groupId>org.eclipse.equinox</groupId>
                <artifactId>org.eclipse.equinox.http.servlet</artifactId>
                <version>${equinox.http.servlet.version}</version>
            </dependency>
            <dependency>
                <groupId>org.eclipse.equinox</groupId>
                <artifactId>org.eclipse.equinox.http.helper</artifactId>
                <version>${equinox.http.helper.version}</version>
            </dependency>
            <dependency>
                <groupId>org.eclipse.equinox</groupId>
                <artifactId>org.eclipse.equinox.jsp.jasper</artifactId>
                <version>${equinox.jsp.jasper.version}</version>
            </dependency>
            <dependency>
                <groupId>org.eclipse.equinox</groupId>
                <artifactId>javax.servlet.jsp</artifactId>
                <version>${javax.servlet.jsp.version}</version>
            </dependency>
            <dependency>
                <groupId>org.eclipse.microprofile</groupId>
                <artifactId>microprofile</artifactId>
                <version>${eclipse.microprofile.version}</version>
                <type>pom</type>
            </dependency>
            <dependency>
                <groupId>org.apache.derby.wso2</groupId>
                <artifactId>derby</artifactId>
                <version>${apache.derby.wso2.version}</version>
            </dependency>
            <dependency>
                <groupId>net.sf.ehcache.wso2</groupId>
                <artifactId>ehcache</artifactId>
                <version>${ehcache.version}</version>
            </dependency>
            <dependency>
                <groupId>org.apache.bcel.wso2</groupId>
                <artifactId>bcel</artifactId>
                <version>${bcel.wso2.version}</version>
            </dependency>
            <dependency>
                <groupId>org.ow2.asm</groupId>
                <artifactId>asm-all</artifactId>
                <version>${asm-all.version}</version>
            </dependency>
            <dependency>
                <groupId>cglib.wso2</groupId>
                <artifactId>cglib</artifactId>
                <version>${cglib.wso2.version}</version>
            </dependency>
            <dependency>
                <groupId>com.google.gdata.wso2</groupId>
                <artifactId>gdata-core</artifactId>
                <version>${gdata.core.wso2.version}</version>
            </dependency>
            <dependency>
                <groupId>org.apache.axis2.wso2</groupId>
                <artifactId>axis2-jibx</artifactId>
                <version>${axis2.jibx.wso2.version}</version>
            </dependency>
            <dependency>
                <groupId>org.jibx.wso2</groupId>
                <artifactId>jibx</artifactId>
                <version>${jibx.wso2.version}</version>
            </dependency>
            <dependency>
                <groupId>org.apache.axis2.wso2</groupId>
                <artifactId>axis2-jaxbri</artifactId>
                <version>${axis2.jaxb.wso2.version}</version>
            </dependency>
            <dependency>
                <groupId>org.wso2.carbon</groupId>
                <artifactId>org.wso2.carbon.core</artifactId>
                <version>${carbon.kernel.version}</version>
            </dependency>
            <dependency>
                <groupId>org.apache.axis2.wso2</groupId>
                <artifactId>axis2</artifactId>
                <version>${axis2.wso2.version}</version>
            </dependency>
            <dependency>
                <groupId>org.apache.ws.commons.axiom.wso2</groupId>
                <artifactId>axiom</artifactId>
                <version>${axiom.wso2.version}</version>
            </dependency>
            <dependency>
                <groupId>org.wso2.carbon.identity.framework</groupId>
                <artifactId>org.wso2.carbon.identity.core</artifactId>
                <version>${carbon.identity.framework.version}</version>
            </dependency>
            <dependency>
                <groupId>org.wso2.carbon.identity.framework</groupId>
                <artifactId>org.wso2.carbon.identity.application.common</artifactId>
                <version>${carbon.identity.framework.version}</version>
            </dependency>
            <dependency>
                <groupId>org.wso2.carbon</groupId>
                <artifactId>org.wso2.carbon.registry.resource.stub</artifactId>
                <version>${carbon.registry.version}</version>
                <scope>test</scope>
            </dependency>
            <dependency>
                <groupId>org.wso2.carbon.registry</groupId>
                <artifactId>org.wso2.carbon.registry.resource.stub</artifactId>
                <version>${carbon.registry.version}</version>
            </dependency>
            <dependency>
                <groupId>org.wso2.identity</groupId>
                <artifactId>org.wso2.identity.integration.ui.pages</artifactId>
                <version>${project.version}</version>
                <scope>test</scope>
            </dependency>
            <dependency>
                <groupId>org.wso2.carbon</groupId>
                <artifactId>org.wso2.carbon.authenticator.stub</artifactId>
                <version>${carbon.kernel.version}</version>
            </dependency>
            <dependency>
                <groupId>org.wso2.carbon.identity.inbound.auth.oauth2</groupId>
                <artifactId>org.wso2.carbon.identity.oauth</artifactId>
                <version>${identity.inbound.auth.oauth.version}</version>
            </dependency>
            <dependency>
                <groupId>org.wso2.carbon.identity.inbound.auth.oauth2</groupId>
                <artifactId>org.wso2.carbon.identity.oauth.stub</artifactId>
                <version>${identity.inbound.auth.oauth.version}</version>
            </dependency>
            <dependency>
                <groupId>junit</groupId>
                <artifactId>junit</artifactId>
                <version>${junit.version}</version>
                <scope>test</scope>
            </dependency>
            <dependency>
                <groupId>javax.servlet</groupId>
                <artifactId>servlet-api</artifactId>
                <version>${sevlet.api.version}</version>
            </dependency>
            <dependency>
                <groupId>javax.servlet</groupId>
                <artifactId>jsp-api</artifactId>
                <version>${jsp.api.version}</version>
            </dependency>
            <dependency>
                <groupId>com.google.common.wso2</groupId>
                <artifactId>google-collect</artifactId>
                <version>${google.collect.wso2.version}</version>
            </dependency>
            <dependency>
                <groupId>org.apache.oltu.oauth2</groupId>
                <artifactId>org.apache.oltu.oauth2.client</artifactId>
                <version>${oauth2.client.version}</version>
            </dependency>
            <dependency>
                <groupId>org.wso2.carbon</groupId>
                <artifactId>org.wso2.carbon.utils</artifactId>
                <version>${carbon.kernel.version}</version>
                <exclusions>
                    <exclusion>
                        <groupId>org.yaml</groupId>
                        <artifactId>snakeyaml</artifactId>
                    </exclusion>
                </exclusions>
            </dependency>
            <dependency>
                <groupId>com.googlecode.json-simple</groupId>
                <artifactId>json-simple</artifactId>
                <version>${json.simple.version}</version>
            </dependency>
            <dependency>
                <groupId>org.openid4java</groupId>
                <artifactId>openid4java-consumer</artifactId>
                <version>${openid4java.consumer.version}</version>
            </dependency>
            <dependency>
                <groupId>javax.servlet</groupId>
                <artifactId>jstl</artifactId>
                <version>${jstl.version}</version>
            </dependency>
            <dependency>
                <groupId>taglibs</groupId>
                <artifactId>standard</artifactId>
                <version>${taglibs.version}</version>
            </dependency>
            <dependency>
                <groupId>commons-lang</groupId>
                <artifactId>commons-lang</artifactId>
                <version>${commons.lang.version}</version>
            </dependency>
            <dependency>
                <groupId>commons-logging</groupId>
                <artifactId>commons-logging</artifactId>
                <version>${version.commons.logging}</version>
            </dependency>
            <dependency>
                <groupId>org.wso2.is</groupId>
                <artifactId>org.wso2.identity.passivests.filter</artifactId>
                <version>${project.version}</version>
            </dependency>
            <dependency>
                <groupId>org.apache.ws.commons.axiom</groupId>
                <artifactId>axiom-impl</artifactId>
                <version>${axiom.impl.version}</version>
            </dependency>
            <dependency>
                <groupId>org.apache.ws.commons.axiom</groupId>
                <artifactId>axiom-api</artifactId>
                <version>${axiom.version}</version>
            </dependency>
            <dependency>
                <groupId>org.opensaml</groupId>
                <artifactId>opensaml</artifactId>
                <version>${opensaml.version}</version>
            </dependency>
            <dependency>
                <groupId>org.wso2.orbit.joda-time</groupId>
                <artifactId>joda-time</artifactId>
                <version>${joda.wso2.version}</version>
            </dependency>
            <dependency>
                <groupId>xalan</groupId>
                <artifactId>xalan</artifactId>
                <version>${xalan.version}</version>
            </dependency>
            <dependency>
                <groupId>xalan.wso2</groupId>
                <artifactId>xalan</artifactId>
                <version>${xalan.wso2.version}</version>
            </dependency>
            <dependency>
                <groupId>xerces</groupId>
                <artifactId>xml-apis</artifactId>
                <version>${xml.apis.version}</version>
            </dependency>
            <dependency>
                <groupId>org.wso2.carbon.identity.agent.sso.java</groupId>
                <artifactId>org.wso2.carbon.identity.sso.agent</artifactId>
                <version>${identity.agent.sso.version}</version>
            </dependency>
            <dependency>
                <groupId>org.wso2.orbit.org.apache.neethi</groupId>
                <artifactId>neethi</artifactId>
                <version>${neethi.wso2.version}</version>
            </dependency>
            <dependency>
                <groupId>org.wso2.orbit.org.opensaml</groupId>
                <artifactId>opensaml</artifactId>
                <version>${opensaml2.wso2.version}</version>
            </dependency>
            <dependency>
                <groupId>org.wso2.carbon</groupId>
                <artifactId>org.wso2.carbon.addressing</artifactId>
                <version>${carbon.kernel.version}</version>
            </dependency>
            <dependency>
                <groupId>org.apache.rampart.wso2</groupId>
                <artifactId>rampart-core</artifactId>
                <version>${rampart.wso2.version}</version>
            </dependency>
            <dependency>
                <groupId>org.apache.rampart.wso2</groupId>
                <artifactId>rampart-policy</artifactId>
                <version>${rampart.wso2.version}</version>
            </dependency>
            <dependency>
                <groupId>org.apache.rampart.wso2</groupId>
                <artifactId>rampart-trust</artifactId>
                <version>${rampart.wso2.version}</version>
            </dependency>
            <dependency>
                <groupId>org.apache.ws.security.wso2</groupId>
                <artifactId>wss4j</artifactId>
                <version>${wss4j.wso2.version}</version>
            </dependency>
            <dependency>
                <groupId>org.apache.httpcomponents.wso2</groupId>
                <artifactId>httpcore</artifactId>
                <version>${httpcore.wso2.version}</version>
            </dependency>
            <dependency>
                <groupId>org.wso2.carbon.identity.user.ws</groupId>
                <artifactId>org.wso2.carbon.um.ws.api.stub</artifactId>
                <version>${identity.user.ws.version}</version>
            </dependency>
            <dependency>
                <groupId>org.wso2.carbon.identity.user.ws</groupId>
                <artifactId>org.wso2.carbon.um.ws.api</artifactId>
                <version>${identity.user.ws.version}</version>
            </dependency>
            <dependency>
                <groupId>org.wso2.carbon.identity</groupId>
                <artifactId>org.wso2.carbon.authenticator.stub</artifactId>
                <version>${carbon.kernel.version}</version>
            </dependency>
            <dependency>
                <groupId>org.wso2.carbon.identity.framework</groupId>
                <artifactId>org.wso2.carbon.identity.entitlement.stub</artifactId>
                <version>${carbon.identity.framework.version}</version>
            </dependency>
            <dependency>
                <groupId>org.wso2.securevault</groupId>
                <artifactId>org.wso2.securevault</artifactId>
                <version>${securevault.wso2.version}</version>
            </dependency>
            <dependency>
                <groupId>org.apache.httpcomponents</groupId>
                <artifactId>httpclient</artifactId>
                <version>${httpclient.version}</version>
            </dependency>
            <dependency>
                <groupId>commons-httpclient</groupId>
                <artifactId>commons-httpclient</artifactId>
                <version>${commons.httpclient.version}</version>
            </dependency>
            <dependency>
                <groupId>org.wso2.is</groupId>
                <artifactId>org.wso2.identity.styles</artifactId>
                <version>${project.version}</version>
            </dependency>
            <dependency>
                <groupId>org.wso2.carbon</groupId>
                <artifactId>org.wso2.carbon.core.ui.feature</artifactId>
                <version>${carbon.kernel.version}</version>
                <type>zip</type>
            </dependency>
            <dependency>
                <groupId>org.wso2.carbon</groupId>
                <artifactId>org.wso2.carbon.core.ui.feature</artifactId>
                <version>${carbon.kernel.version}</version>
            </dependency>
            <dependency>
                <groupId>org.wso2.identity</groupId>
                <artifactId>org.wso2.stratos.identity.dashboard.ui</artifactId>
                <version>${stratos.version.221}</version>
            </dependency>
            <dependency>
                <groupId>org.testng</groupId>
                <artifactId>testng</artifactId>
                <version>${testng.version}</version>
                <scope>test</scope>
            </dependency>
            <dependency>
                <groupId>org.wso2.carbon.identity.framework</groupId>
                <artifactId>org.wso2.carbon.user.mgt.stub</artifactId>
                <version>${carbon.identity.framework.version}</version>
            </dependency>
            <dependency>
                <groupId>org.wso2.carbon.identity.inbound.auth.sts</groupId>
                <artifactId>org.wso2.carbon.identity.sts.passive.stub</artifactId>
                <version>${identity.inbound.auth.sts.version}</version>
            </dependency>
            <dependency>
                <groupId>org.wso2.carbon</groupId>
                <artifactId>SecVerifier</artifactId>
                <version>${carbon.kernel.version}</version>
                <type>aar</type>
            </dependency>
            <dependency>
                <groupId>emma</groupId>
                <artifactId>emma</artifactId>
                <version>${emma.version}</version>
            </dependency>
            <dependency>
                <groupId>com.h2database.wso2</groupId>
                <artifactId>h2-database-engine</artifactId>
                <version>${h2database.wso2.version}</version>
            </dependency>
            <dependency>
                <groupId>org.apache.rampart</groupId>
                <artifactId>rampart</artifactId>
                <type>mar</type>
                <version>${rampart.wso2.version}</version>
            </dependency>
            <dependency>
                <groupId>org.wso2.carbon.identity.framework</groupId>
                <artifactId>org.wso2.carbon.identity.application.mgt.stub</artifactId>
                <version>${carbon.identity.framework.version}</version>
                <scope>compile</scope>
            </dependency>
            <dependency>
                <groupId>org.wso2.carbon.identity.framework</groupId>
                <artifactId>org.wso2.carbon.identity.functions.library.mgt.stub</artifactId>
                <version>${carbon.identity.framework.version}</version>
                <scope>compile</scope>
            </dependency>
            <dependency>
                <groupId>org.wso2.carbon.identity.framework</groupId>
                <artifactId>org.wso2.carbon.idp.mgt.stub</artifactId>
                <version>${carbon.identity.framework.version}</version>
                <scope>compile</scope>
            </dependency>
            <dependency>
                <groupId>org.wso2.identity</groupId>
                <artifactId>org.wso2.identity.integration.common.clients</artifactId>
                <version>${project.version}</version>
                <scope>compile</scope>
            </dependency>
            <dependency>
                <groupId>org.wso2.identity</groupId>
                <artifactId>org.wso2.identity.integration.common.utils</artifactId>
                <version>${project.version}</version>
                <scope>compile</scope>
            </dependency>
            <dependency>
                <groupId>org.wso2.carbon.identity.inbound.provisioning.scim</groupId>
                <artifactId>org.wso2.carbon.identity.scim.common.stub</artifactId>
                <version>${identity.inbound.provisioning.scim.version}</version>
                <scope>compile</scope>
            </dependency>
            <dependency>
                <groupId>org.wso2.carbon.identity.inbound.provisioning.scim2</groupId>
                <artifactId>org.wso2.carbon.identity.scim2.common</artifactId>
                <version>${identity.inbound.provisioning.scim2.version}</version>
                <scope>compile</scope>
            </dependency>
            <dependency>
                <groupId>org.wso2.carbon.identity.framework</groupId>
                <artifactId>org.wso2.carbon.identity.user.store.configuration.stub</artifactId>
                <version>${carbon.identity.framework.version}</version>
                <scope>compile</scope>
            </dependency>
            <dependency>
                <groupId>org.wso2.carbon.identity.framework</groupId>
                <artifactId>org.wso2.carbon.identity.user.store.count.stub</artifactId>
                <version>${carbon.identity.framework.version}</version>
                <scope>compile</scope>
            </dependency>
            <dependency>
                <groupId>org.wso2.carbon</groupId>
                <artifactId>org.wso2.carbon.user.core</artifactId>
                <version>${carbon.kernel.version}</version>
                <scope>compile</scope>
            </dependency>
            <dependency>
                <groupId>org.wso2.carbon.identity.framework</groupId>
                <artifactId>org.wso2.carbon.identity.mgt</artifactId>
                <version>${carbon.identity.framework.version}</version>
            </dependency>
            <dependency>
                <groupId>org.wso2.carbon.identity.framework</groupId>
                <artifactId>org.wso2.carbon.identity.mgt.stub</artifactId>
                <version>${carbon.identity.framework.version}</version>
                <scope>compile</scope>
            </dependency>
            <dependency>
                <groupId>org.wso2.carbon.identity.framework</groupId>
                <artifactId>org.wso2.carbon.identity.template.mgt</artifactId>
                <version>${carbon.identity.framework.version}</version>
            </dependency>
            <dependency>
                <groupId>org.wso2.carbon.identity.framework</groupId>
                <artifactId>org.wso2.carbon.identity.template.mgt.ui</artifactId>
                <version>${carbon.identity.framework.version}</version>
            </dependency>
            <dependency>
                <groupId>org.wso2.carbon.identity.framework</groupId>
                <artifactId>org.wso2.carbon.identity.template.mgt.endpoint</artifactId>
                <version>${carbon.identity.framework.version}</version>
            </dependency>
            <dependency>
                <groupId>org.wso2.carbon.identity.inbound.auth.saml2</groupId>
                <artifactId>org.wso2.carbon.identity.sso.saml.stub</artifactId>
                <version>${identity.inbound.auth.saml.version}</version>
                <scope>compile</scope>
            </dependency>
            <dependency>
                <groupId>org.wso2.carbon.identity.framework</groupId>
                <artifactId>org.wso2.carbon.claim.mgt.stub</artifactId>
                <version>${carbon.identity.framework.version}</version>
                <scope>compile</scope>
            </dependency>
            <dependency>
                <groupId>org.wso2.carbon.identity.framework</groupId>
                <artifactId>org.wso2.carbon.identity.claim.metadata.mgt.stub</artifactId>
                <version>${carbon.identity.framework.version}</version>
                <scope>compile</scope>
            </dependency>
            <dependency>
                <groupId>org.wso2.carbon.identity.framework</groupId>
                <artifactId>org.wso2.carbon.identity.claim.metadata.mgt</artifactId>
                <version>${carbon.identity.framework.version}</version>
                <scope>compile</scope>
            </dependency>
            <dependency>
                <groupId>org.wso2.carbon.identity.inbound.auth.openid</groupId>
                <artifactId>org.wso2.carbon.identity.provider.openid.stub</artifactId>
                <version>${identity.inbound.auth.openid.version}</version>
                <scope>compile</scope>
            </dependency>
            <dependency>
                <groupId>org.wso2.carbon.identity.association.account</groupId>
                <artifactId>org.wso2.carbon.identity.user.account.association.stub</artifactId>
                <version>${identity.user.account.association.version}</version>
            </dependency>
            <dependency>
                <groupId>org.wso2.carbon.identity.framework</groupId>
                <artifactId>org.wso2.carbon.identity.governance.stub</artifactId>
                <version>${carbon.identity.framework.version}</version>
            </dependency>
            <dependency>
                <groupId>org.wso2.carbon.identity.governance</groupId>
                <artifactId>org.wso2.carbon.identity.recovery</artifactId>
                <version>${identity.governance.version}</version>
            </dependency>
            <dependency>
                <groupId>org.wso2.carbon.identity.governance</groupId>
                <artifactId>org.wso2.carbon.identity.recovery.stub</artifactId>
                <version>${identity.governance.version}</version>
            </dependency>
            <dependency>
                <groupId>org.wso2.carbon.deployment</groupId>
                <artifactId>org.wso2.carbon.service.mgt.stub</artifactId>
                <version>${carbon.deployment.version}</version>
                <scope>test</scope>
            </dependency>
            <dependency>
                <groupId>org.wso2.carbon.deployment</groupId>
                <artifactId>org.wso2.carbon.webapp.mgt.stub</artifactId>
                <version>${carbon.deployment.version}</version>
                <scope>test</scope>
            </dependency>
            <dependency>
                <groupId>org.wso2.carbon.automation</groupId>
                <artifactId>org.wso2.carbon.automation.test.utils</artifactId>
                <version>${carbon.automation.version}</version>
            </dependency>
            <dependency>
                <groupId>org.wso2.carbon.automation</groupId>
                <artifactId>org.wso2.carbon.automation.engine</artifactId>
                <version>${carbon.automation.version}</version>
            </dependency>
            <dependency>
                <groupId>org.wso2.carbon.automation</groupId>
                <artifactId>org.wso2.carbon.automation.extensions</artifactId>
                <version>${carbon.automation.version}</version>
                <exclusions>
                    <exclusion>
                        <groupId>com.saucelabs.selenium</groupId> <!-- Exclude Project-E from Project-B -->
                        <artifactId>sauce-ondemand-driver</artifactId>
                    </exclusion>
                    <exclusion>
                        <groupId>com.saucelabs.selenium</groupId> <!-- Exclude Project-E from Project-B -->
                        <artifactId>selenium-client-factory</artifactId>
                    </exclusion>
                </exclusions>
            </dependency>
            <dependency>
                <groupId>org.wso2.carbon.automationutils</groupId>
                <artifactId>org.wso2.carbon.integration.common.extensions</artifactId>
                <version>${carbon.automationutils.version}</version>
            </dependency>
            <dependency>
                <groupId>org.wso2.carbon.automationutils</groupId>
                <artifactId>org.wso2.carbon.integration.common.utils</artifactId>
                <version>${carbon.automationutils.version}</version>
            </dependency>
            <dependency>
                <groupId>org.wso2.carbon.automationutils</groupId>
                <artifactId>org.wso2.carbon.integration.common.admin.client</artifactId>
                <version>${carbon.automationutils.version}</version>
            </dependency>
            <dependency>
                <groupId>org.wso2.is</groupId>
                <artifactId>org.wso2.identity.integration.common.clients</artifactId>
                <version>${project.version}</version>
                <scope>compile</scope>
            </dependency>
            <dependency>
                <groupId>org.wso2.is</groupId>
                <artifactId>org.wso2.identity.integration.common.utils</artifactId>
                <version>${project.version}</version>
                <scope>compile</scope>
            </dependency>
            <dependency>
                <groupId>org.wso2.charon</groupId>
                <artifactId>org.wso2.charon.core</artifactId>
                <version>${charon.orbit.version}</version>
            </dependency>
            <dependency>
                <groupId>org.apache.wink</groupId>
                <artifactId>wink-client</artifactId>
                <version>${apache.wink.version}</version>
            </dependency>
            <dependency>
                <groupId>org.apache.ws.security</groupId>
                <artifactId>wss4j</artifactId>
                <version>${apache.ws.security.version}</version>
            </dependency>
            <dependency>
                <groupId>commons-collections</groupId>
                <artifactId>commons-collections</artifactId>
                <version>${commons-collections.version}</version>
            </dependency>
            <dependency>
                <groupId>org.slf4j</groupId>
                <artifactId>slf4j-log4j12</artifactId>
                <version>${slf4j.version}</version>
            </dependency>
            <dependency>
                <groupId>org.apache.openejb</groupId>
                <artifactId>openejb-core</artifactId>
                <version>${apache.openejb.version}</version>
                <scope>test</scope>
            </dependency>
            <dependency>
                <groupId>org.apache.httpcomponents.wso2</groupId>
                <artifactId>httpclient</artifactId>
                <version>${orbit.version.commons.httpclient}</version>
            </dependency>
            <dependency>
                <groupId>org.apache.axis2.wso2</groupId>
                <artifactId>axis2-client</artifactId>
                <version>${axis2.client.version}</version>
            </dependency>
            <dependency>
                <groupId>org.wso2.orbit.com.nimbusds</groupId>
                <artifactId>nimbus-jose-jwt</artifactId>
                <version>${nimbusds.version}</version>
            </dependency>
            <dependency>
                <groupId>com.nimbusds</groupId>
                <artifactId>oauth2-oidc-sdk</artifactId>
                <version>${nimbus.oidc.sdk.version}</version>
            </dependency>
            <dependency>
                <groupId>net.minidev</groupId>
                <artifactId>json-smart</artifactId>
                <version>${json-smart.version}</version>
            </dependency>
            <dependency>
                <groupId>commons-codec.wso2</groupId>
                <artifactId>commons-codec</artifactId>
                <version>${commons-codec.version}</version>
            </dependency>
            <dependency>
                <groupId>org.wso2.carbon.identity.framework</groupId>
                <artifactId>org.wso2.carbon.identity.user.registration.stub</artifactId>
                <version>${carbon.identity.framework.version}</version>
            </dependency>
            <dependency>
                <groupId>org.wso2.carbon.identity.framework</groupId>
                <artifactId>org.wso2.carbon.identity.user.profile.stub</artifactId>
                <version>${carbon.identity.framework.version}</version>
            </dependency>
            <dependency>
                <groupId>org.wso2.carbon.identity.framework</groupId>
                <artifactId>org.wso2.carbon.identity.workflow.mgt.stub</artifactId>
                <version>${carbon.identity.framework.version}</version>
            </dependency>
            <dependency>
                <groupId>org.wso2.carbon.identity.framework</groupId>
                <artifactId>org.wso2.carbon.security.mgt.stub</artifactId>
                <version>${carbon.identity.framework.version}</version>
            </dependency>
            <dependency>
                <groupId>org.wso2.carbon.identity.workflow.impl.bps</groupId>
                <artifactId>org.wso2.carbon.identity.workflow.impl.stub</artifactId>
                <version>${identity.workflow.impl.bps.version}</version>
            </dependency>
            <dependency>
                <groupId>org.jacoco</groupId>
                <artifactId>org.jacoco.agent</artifactId>
                <version>${jacoco.agent.version}</version>
            </dependency>
            <dependency>
                <groupId>org.wso2.carbon</groupId>
                <artifactId>org.wso2.carbon.logging</artifactId>
                <version>${carbon.kernel.version}</version>
            </dependency>
            <dependency>
                <groupId>org.wso2.carbon</groupId>
                <artifactId>org.wso2.carbon.core.services</artifactId>
                <version>${carbon.kernel.version}</version>
            </dependency>
            <dependency>
                <groupId>org.apache.tomcat.wso2</groupId>
                <artifactId>tomcat</artifactId>
                <version>${org.apache.tomcat.wso2.version}</version>
            </dependency>
            <dependency>
                <groupId>org.apache.santuario</groupId>
                <artifactId>xmlsec</artifactId>
                <version>${xmlsec.version}</version>
            </dependency>
            <dependency>
                <groupId>org.opensaml</groupId>
                <artifactId>xmltooling</artifactId>
                <version>${xmltooling.version}</version>
            </dependency>
            <dependency>
                <groupId>org.opensaml</groupId>
                <artifactId>openws</artifactId>
                <version>${openws.version}</version>
            </dependency>
            <dependency>
                <groupId>org.wso2.orbit.org.yaml</groupId>
                <artifactId>snakeyaml</artifactId>
                <version>${snakeyaml.version}</version>
            </dependency>
            <dependency>
                <groupId>org.json.wso2</groupId>
                <artifactId>json</artifactId>
                <version>${json.version}</version>
            </dependency>
            <dependency>
                <groupId>org.seleniumhq.selenium</groupId>
                <artifactId>selenium-java</artifactId>
                <version>${selenium.version}</version>
                <exclusions>
                    <exclusion>
                        <groupId>org.seleniumhq.selenium</groupId>
                        <artifactId>selenium-android-driver</artifactId>
                    </exclusion>
                </exclusions>
            </dependency>
            <dependency>
                <groupId>com.opera</groupId>
                <artifactId>operadriver</artifactId>
                <version>${operadriver.version}</version>
                <exclusions>
                    <exclusion>
                        <groupId>org.seleniumhq.selenium</groupId>
                        <artifactId>selenium-remote-driver</artifactId>
                    </exclusion>
                </exclusions>
            </dependency>
            <dependency>
                <groupId>org.wso2.carbon.identity.framework</groupId>
                <artifactId>org.wso2.carbon.identity.application.mgt</artifactId>
                <version>${carbon.identity.framework.version}</version>
            </dependency>
            <dependency>
                <groupId>org.wso2.carbon.identity.framework</groupId>
                <artifactId>org.wso2.carbon.identity.functions.library.mgt</artifactId>
                <version>${carbon.identity.framework.version}</version>
            </dependency>
            <dependency>
                <groupId>xerces</groupId>
                <artifactId>xercesImpl</artifactId>
                <version>${xercesImpl.version}</version>
            </dependency>
            <dependency>
                <groupId>org.wso2.carbon.identity.framework</groupId>
                <artifactId>org.wso2.carbon.identity.workflow.mgt</artifactId>
                <version>${carbon.identity.framework.version}</version>
            </dependency>
            <dependency>
                <groupId>org.wso2.carbon.identity.workflow.impl.bps</groupId>
                <artifactId>org.wso2.carbon.identity.workflow.impl</artifactId>
                <version>${identity.workflow.impl.bps.version}</version>
            </dependency>
            <dependency>
                <groupId>org.wso2.carbon.identity.framework</groupId>
                <artifactId>org.wso2.carbon.identity.application.authentication.framework</artifactId>
                <version>${carbon.identity.framework.version}</version>
            </dependency>
            <dependency>
                <groupId>commons-codec</groupId>
                <artifactId>commons-codec</artifactId>
                <version>${commons.codec.version}</version>
            </dependency>
            <dependency>
                <groupId>org.apache.ws.commons.schema.wso2</groupId>
                <artifactId>XmlSchema</artifactId>
                <version>${XmlSchema.version}</version>
            </dependency>
            <dependency>
                <groupId>wsdl4j.wso2</groupId>
                <artifactId>wsdl4j</artifactId>
                <version>${wsdl4j.version}</version>
            </dependency>
            <dependency>
                <groupId>org.wso2.carbon.analytics-common</groupId>
                <artifactId>org.wso2.carbon.databridge.commons</artifactId>
                <scope>test</scope>
                <version>${carbon.analytics-common.version}</version>
            </dependency>
            <dependency>
                <groupId>org.wso2.carbon.analytics-common</groupId>
                <artifactId>org.wso2.carbon.databridge.core</artifactId>
                <scope>test</scope>
                <version>${carbon.analytics-common.version}</version>
            </dependency>
            <dependency>
                <groupId>org.wso2.carbon.analytics-common</groupId>
                <artifactId>org.wso2.carbon.databridge.receiver.thrift</artifactId>
                <scope>test</scope>
                <version>${carbon.analytics-common.version}</version>
            </dependency>
            <dependency>
                <groupId>org.wso2.carbon.multitenancy</groupId>
                <artifactId>org.wso2.carbon.tenant.mgt.stub</artifactId>
                <version>${carbon.multitenancy.version}</version>
            </dependency>
            <dependency>
                <groupId>commons-pool.wso2</groupId>
                <artifactId>commons-pool</artifactId>
                <version>${commons.pool.wso2.version}</version>
            </dependency>

            <!-- Outbound Authenticators -->
            <dependency>
                <groupId>org.wso2.carbon.identity.outbound.auth.oidc</groupId>
                <artifactId>org.wso2.carbon.identity.application.authenticator.oidc</artifactId>
                <version>${identity.outbound.auth.oidc.version}</version>
            </dependency>
            <dependency>
                <groupId>org.wso2.carbon.identity.outbound.auth.sts.passive</groupId>
                <artifactId>org.wso2.carbon.identity.application.authenticator.passive.sts</artifactId>
                <version>${identity.outbound.auth.passive.sts.version}</version>
            </dependency>
            <dependency>
                <groupId>org.wso2.carbon.identity.outbound.auth.saml2</groupId>
                <artifactId>org.wso2.carbon.identity.application.authenticator.samlsso</artifactId>
                <version>${identity.outbound.auth.samlsso.version}</version>
            </dependency>

            <!-- Social Authenticators -->
            <dependency>
                <groupId>org.wso2.carbon.identity.outbound.auth.facebook</groupId>
                <artifactId>org.wso2.carbon.identity.application.authenticator.facebook</artifactId>
                <version>${social.authenticator.facebook.version}</version>
            </dependency>
            <dependency>
                <groupId>org.wso2.carbon.identity.outbound.auth.google</groupId>
                <artifactId>org.wso2.carbon.identity.application.authenticator.google</artifactId>
                <version>${social.authenticator.google.version}</version>
            </dependency>
            <dependency>
                <groupId>org.wso2.carbon.identity.outbound.auth.live</groupId>
                <artifactId>org.wso2.carbon.identity.application.authenticator.live</artifactId>
                <version>${social.authenticator.windowslive.version}</version>
            </dependency>
            <dependency>
                <groupId>org.wso2.carbon.identity.outbound.auth.yahoo</groupId>
                <artifactId>org.wso2.carbon.identity.application.authenticator.yahoo</artifactId>
                <version>${social.authenticator.yahoo.version}</version>
            </dependency>

            <!-- Provisioning Connectors -->
            <dependency>
                <groupId>org.wso2.carbon.identity.outbound.provisioning.spml</groupId>
                <artifactId>org.wso2.carbon.identity.provisioning.connector.spml</artifactId>
                <version>${provisioning.connector.spml.version}</version>
            </dependency>
            <dependency>
                <groupId>org.wso2.carbon.identity.outbound.provisioning.google</groupId>
                <artifactId>org.wso2.carbon.identity.provisioning.connector.google</artifactId>
                <version>${provisioning.connector.google.version}</version>
            </dependency>
            <dependency>
                <groupId>org.wso2.carbon.identity.outbound.provisioning.salesforce</groupId>
                <artifactId>org.wso2.carbon.identity.provisioning.connector.salesforce</artifactId>
                <version>${provisioning.connector.salesforce.version}</version>
            </dependency>
            <dependency>
                <groupId>org.wso2.carbon.identity.outbound.provisioning.scim</groupId>
                <artifactId>org.wso2.carbon.identity.provisioning.connector.scim</artifactId>
                <version>${provisioning.connector.scim.version}</version>
            </dependency>

            <!-- Local Authenticators -->
            <dependency>
                <groupId>org.wso2.carbon.identity.application.auth.basic</groupId>
                <artifactId>org.wso2.carbon.identity.application.authenticator.basicauth</artifactId>
                <version>${identity.local.auth.basicauth.version}</version>
            </dependency>
            <dependency>
                <groupId>org.wso2.carbon.identity.local.auth.iwa</groupId>
                <artifactId>org.wso2.carbon.identity.application.authenticator.iwa</artifactId>
                <version>${identity.local.auth.iwa.version}</version>
            </dependency>
            <dependency>
                <groupId>org.wso2.carbon.identity.local.auth.fido</groupId>
                <artifactId>org.wso2.carbon.identity.application.authenticator.fido</artifactId>
                <version>${identity.local.auth.fido.version}</version>
            </dependency>
            <dependency>
                <groupId>org.wso2.carbon.identity.application.auth.basic</groupId>
                <artifactId>org.wso2.carbon.identity.application.authenticator.basicauth.jwt</artifactId>
                <version>${identity.local.auth.basicauth.version}</version>
            </dependency>
            <dependency>
                <groupId>org.wso2.carbon.identity.application.auth.basic</groupId>
                <artifactId>org.wso2.carbon.identity.application.authentication.handler.identifier</artifactId>
                <version>${identity.local.auth.basicauth.version}</version>
            </dependency>
            <dependency>
                <groupId>org.wso2.carbon.extension.identity.oauth.addons</groupId>
                <artifactId>org.wso2.carbon.identity.oauth2.token.handler.clientauth.mutualtls</artifactId>
                <version>${identity.local.auth.clientauth.mutualtls.version}</version>
            </dependency>

            <!-- Local Authentication API Connector -->
            <dependency>
                <groupId>org.wso2.carbon.identity.local.auth.api</groupId>
                <artifactId>org.wso2.carbon.identity.local.auth.api.core</artifactId>
                <version>${identity.local.auth.api.version}</version>
            </dependency>
            <dependency>
                <groupId>org.wso2.carbon.identity.local.auth.api</groupId>
                <artifactId>org.wso2.carbon.identity.local.auth.api.endpoint</artifactId>
                <version>${identity.local.auth.api.version}</version>
            </dependency>

            <!-- OAuth2 Grant Type extensions -->
            <dependency>
                <groupId>org.wso2.carbon.extension.identity.oauth2.grantType.jwt</groupId>
                <artifactId>org.wso2.carbon.identity.oauth2.grant.jwt</artifactId>
                <version>${identity.oauth2.jwt.bearer.grant.version}</version>
            </dependency>

            <!-- Forget-me tool. -->
            <dependency>
                <groupId>org.wso2.carbon.privacy</groupId>
                <artifactId>org.wso2.carbon.privacy.forgetme.conf</artifactId>
                <version>${forgetme.tool.version}</version>
            </dependency>
            <dependency>
                <groupId>org.wso2.carbon.privacy</groupId>
                <artifactId>org.wso2.carbon.privacy.forgetme.tool</artifactId>
                <version>${forgetme.tool.version}</version>
            </dependency>

            <!--Conditional authenticator functions-->
            <dependency>
                <groupId>org.wso2.carbon.identity.conditional.auth.functions</groupId>
                <artifactId>org.wso2.carbon.identity.conditional.auth.functions.user</artifactId>
                <version>${conditional.authentication.functions.version}</version>
            </dependency>
            <dependency>
                <groupId>org.wso2.carbon.identity.conditional.auth.functions</groupId>
                <artifactId>org.wso2.carbon.identity.conditional.auth.functions.notification</artifactId>
                <version>${conditional.authentication.functions.version}</version>
            </dependency>
            <dependency>
                <groupId>org.wso2.carbon.identity.conditional.auth.functions</groupId>
                <artifactId>org.wso2.carbon.identity.conditional.auth.functions.cookie</artifactId>
                <version>${conditional.authentication.functions.version}</version>
            </dependency>
            <dependency>
                <groupId>org.wso2.carbon.identity.conditional.auth.functions</groupId>
                <artifactId>org.wso2.carbon.identity.conditional.auth.functions.analytics</artifactId>
                <version>${conditional.authentication.functions.version}</version>
            </dependency>
            <!-- Other Connectors packed with IS -->
            <dependency>
                <groupId>org.wso2.carbon.extension.identity.authenticator.outbound.emailotp</groupId>
                <artifactId>org.wso2.carbon.extension.identity.authenticator.emailotp.connector</artifactId>
                <version>${authenticator.emailotp.version}</version>
            </dependency>
            <dependency>
                <groupId>org.wso2.carbon.extension.identity.authenticator.outbound.smsotp</groupId>
                <artifactId>org.wso2.carbon.extension.identity.authenticator.smsotp.connector</artifactId>
                <version>${authenticator.smsotp.version}</version>
            </dependency>
            <dependency>
                <groupId>org.wso2.carbon.extension.identity.authenticator.outbound.twitter</groupId>
                <artifactId>org.wso2.carbon.extension.identity.authenticator.twitter.connector</artifactId>
                <version>${authenticator.twitter.version}</version>
            </dependency>
            <dependency>
                <groupId>org.wso2.carbon.extension.identity.authenticator</groupId>
                <artifactId>org.wso2.carbon.extension.identity.authenticator.office365.connector</artifactId>
                <version>${authenticator.office365.version}</version>
            </dependency>
            <dependency>
                <groupId>org.wso2.carbon.extension.identity.authenticator.outbound.totp</groupId>
                <artifactId>org.wso2.carbon.extension.identity.authenticator.totp.connector</artifactId>
                <version>${authenticator.totp.version}</version>
            </dependency>
            <dependency>
                <groupId>org.wso2.carbon.extension.identity.authenticator</groupId>
                <artifactId>org.wso2.carbon.extension.identity.authenticator.x509Certificate.connector</artifactId>
                <version>${authenticator.x509.version}</version>
            </dependency>

            <!--
                Dependencies from this point is used in p2 profile gen, added here to get them updated along with
                versions plugin (version plugin only reads the dependencies in dependencyManagement,
                and dependencies section)
            -->
            <dependency>
                <groupId>org.wso2.carbon.healthcheck</groupId>
                <artifactId>org.wso2.carbon.healthcheck.server.feature</artifactId>
                <version>${carbon.healthcheck.version}</version>
            </dependency>
            <dependency>
                <groupId>org.wso2.carbon.identity.carbon.auth.saml2</groupId>
                <artifactId>org.wso2.carbon.identity.authenticator.saml2.sso.feature</artifactId>
                <version>${identity.carbon.auth.saml2.version}</version>
                <type>zip</type>
            </dependency>
            <dependency>
                <groupId>org.wso2.carbon.identity.local.auth.requestpath.basic</groupId>
                <artifactId>org.wso2.carbon.identity.application.authenticator.requestpath.basicauth.server.feature
                </artifactId>
                <version>${identity.outbound.auth.requestpath.basicauth.version}</version>
            </dependency>
            <dependency>
                <groupId>org.wso2.carbon.identity.carbon.auth.mutualssl</groupId>
                <artifactId>org.wso2.carbon.identity.authenticator.mutualssl.feature</artifactId>
                <version>${identity.carbon.auth.mutual.ssl.version}</version>
            </dependency>
            <dependency>
                <groupId>org.wso2.carbon.identity.workflow.user</groupId>
                <artifactId>org.wso2.carbon.user.mgt.workflow.feature</artifactId>
                <version>${identity.user.workflow.version}</version>
            </dependency>
            <dependency>
                <groupId>org.wso2.carbon.identity.userstore.ldap</groupId>
                <artifactId>org.wso2.carbon.ldap.server.feature</artifactId>
                <version>${identity.userstore.ldap.version}</version>
            </dependency>
            <dependency>
                <groupId>org.wso2.carbon.identity.userstore.remote</groupId>
                <artifactId>org.wso2.carbon.identity.user.store.remote.feature</artifactId>
                <version>${identity.userstore.remote.version}</version>
            </dependency>
            <dependency>
                <groupId>org.wso2.carbon.identity.carbon.auth.iwa</groupId>
                <artifactId>org.wso2.carbon.identity.authenticator.iwa.feature</artifactId>
                <version>${identity.carbon.auth.iwa.version}</version>
            </dependency>
            <dependency>
                <groupId>org.wso2.carbon.identity.workflow.template.multisteps</groupId>
                <artifactId>org.wso2.carbon.identity.workflow.template.server.feature</artifactId>
                <version>${identity.workflow.template.multisteps.version}</version>
            </dependency>
            <dependency>
                <groupId>org.wso2.carbon.identity.local.auth.requestpath.oauth</groupId>
                <artifactId>org.wso2.carbon.identity.application.authenticator.requestpath.oauth.server.feature
                </artifactId>
                <version>${identity.outbound.auth.requestpath.oauth.version}</version>
            </dependency>
            <dependency>
                <groupId>org.wso2.carbon.identity.tool.validator.sso.saml2</groupId>
                <artifactId>org.wso2.carbon.identity.tools.saml.validator.feature</artifactId>
                <version>${identity.tool.samlsso.validator.version}</version>
            </dependency>
            <dependency>
                <groupId>org.wso2.carbon.identity.datapublisher.authentication</groupId>
                <artifactId>org.wso2.carbon.identity.data.publisher.application.authentication.server.feature
                </artifactId>
                <version>${identity.data.publisher.authentication.version}</version>
            </dependency>
            <dependency>
                <groupId>org.wso2.carbon.identity.data.publisher.oauth</groupId>
                <artifactId>org.wso2.carbon.identity.data.publisher.oauth.server.feature</artifactId>
                <version>${identity.data.publisher.oauth.version}</version>
            </dependency>
            <dependency>
                <groupId>org.wso2.carbon.identity.data.publisher.audit</groupId>
                <artifactId>org.wso2.carbon.identity.data.publisher.audit.user.operation.server.feature</artifactId>
                <version>${identity.data.publisher.audit.version}</version>
            </dependency>
            <dependency>
                <groupId>org.wso2.carbon.identity.auth.rest</groupId>
                <artifactId>org.wso2.carbon.identity.auth.server.feature</artifactId>
                <version>${carbon.identity.auth.version}</version>
            </dependency>
            <dependency>
                <groupId>org.wso2.carbon.identity.event.handler.accountlock</groupId>
                <artifactId>org.wso2.carbon.identity.handler.event.account.lock.feature</artifactId>
                <version>${identity.event.handler.account.lock.version}</version>
            </dependency>
            <dependency>
                <groupId>org.wso2.carbon.identity.event.handler.notification</groupId>
                <artifactId>org.wso2.carbon.email.mgt.feature</artifactId>
                <version>${identity.event.handler.notification.version}</version>
            </dependency>
            <dependency>
                <groupId>org.wso2.carbon.identity.metadata.saml2</groupId>
                <artifactId>org.wso2.carbon.identity.idp.metadata.saml2.server.feature</artifactId>
                <version>${identity.metadata.saml.version}</version>
            </dependency>

            <dependency>
                <groupId>org.wso2.carbon.identity.application.authz.xacml</groupId>
                <artifactId>org.wso2.carbon.identity.application.authz.xacml.server.feature</artifactId>
                <version>${identity.app.authz.xacml.version}</version>
            </dependency>
            <dependency>
                <groupId>org.wso2.carbon.extension.identity.oauth.addons</groupId>
                <artifactId>org.wso2.carbon.identity.oauth2.validators.xacml.server.feature</artifactId>
                <version>${identity.oauth2.validators.xacml.version}</version>
            </dependency>
            <dependency>
                <groupId>org.apache.felix</groupId>
                <artifactId>org.apache.felix.scr.ds-annotations</artifactId>
                <version>${ds-annotations.version}</version>
            </dependency>
            <dependency>
                <groupId>org.wso2.carbon.consent.mgt</groupId>
                <artifactId>org.wso2.carbon.consent.mgt.server.feature</artifactId>
                <version>${carbon.consent.mgt.version}</version>
            </dependency>
            <dependency>
                <groupId>org.wso2.carbon.identity.framework</groupId>
                <artifactId>org.wso2.carbon.identity.consent.mgt</artifactId>
                <version>${carbon.identity.framework.version}</version>
            </dependency>
            <dependency>
                <groupId>org.wso2.carbon.utils</groupId>
                <artifactId>org.wso2.carbon.database.utils</artifactId>
                <version>${carbon.database.utils.version}</version>
            </dependency>
            <dependency>
                <groupId>org.wso2.carbon.registry</groupId>
                <artifactId>org.wso2.carbon.registry.properties.stub</artifactId>
                <version>${carbon.registry.version}</version>
            </dependency>
            <dependency>
                <groupId>org.wso2.carbon.identity.oauth.uma</groupId>
                <artifactId>org.wso2.carbon.identity.oauth.uma.server.feature</artifactId>
                <version>${carbon.identity.oauth.uma.version}</version>
            </dependency>
            <dependency>
                <groupId>org.wso2.carbon.extension.identity.x509certificate</groupId>
                <artifactId>org.wso2.carbon.extension.identity.x509Certificate.validation.server.feature</artifactId>
                <version>${org.wso2.carbon.extension.identity.x509certificate.version}</version>
            </dependency>
            <dependency>
                <groupId>org.wso2.carbon.identity.conditional.auth.functions</groupId>
                <artifactId>org.wso2.carbon.identity.conditional.auth.functions.server.feature</artifactId>
                <version>${conditional.authentication.functions.version}</version>
            </dependency>
            <dependency>
                <groupId>org.wso2.carbon.identity.framework</groupId>
                <artifactId>org.wso2.carbon.identity.template.mgt.server.feature</artifactId>
                <version>${carbon.identity.framework.version}</version>
            </dependency>
            <dependency>
                <groupId>org.wso2.carbon.identity.framework</groupId>
                <artifactId>org.wso2.carbon.identity.template.mgt.feature</artifactId>
                <version>${carbon.identity.framework.version}</version>
            </dependency>
            <dependency>
                <groupId>org.wso2.msf4j</groupId>
                <artifactId>msf4j-core</artifactId>
                <version>${msf4j.version}</version>
            </dependency>
            <dependency>
                <groupId>org.wso2.msf4j</groupId>
                <artifactId>msf4j-microservice</artifactId>
                <version>${msf4j.version}</version>
            </dependency>

            <dependency>
                <groupId>org.wso2.carbon.commons</groupId>
                <artifactId>org.wso2.carbon.logging.admin.stub</artifactId>
                <version>${carbon.logging.admin.stub.version}</version>
            </dependency>

            <dependency>
                <groupId>org.wso2.org.apache.shindig</groupId>
                <artifactId>wso2-extensions</artifactId>
                <version>${wso2.shindig.version}</version>
            </dependency>

        </dependencies>
    </dependencyManagement>

    <profiles>
        <profile>
            <id>Sign-Artifacts</id>
            <activation>
                <property>
                    <name>sign</name>
                </property>
            </activation>
            <build>
                <plugins>
                    <plugin>
                        <groupId>org.apache.maven.plugins</groupId>
                        <artifactId>maven-gpg-plugin</artifactId>
                        <version>1.0-alpha-3</version>
                        <executions>
                            <execution>
                                <id>sign-artifacts</id>
                                <phase>verify</phase>
                                <goals>
                                    <goal>sign</goal>
                                </goals>
                            </execution>
                        </executions>
                    </plugin>
                </plugins>
            </build>
        </profile>
        <profile>
            <id>wso2-release</id>
            <build>
                <plugins>
                    <plugin>
                        <groupId>org.apache.maven.plugins</groupId>
                        <artifactId>maven-javadoc-plugin</artifactId>
                        <version>2.10.1</version>
                        <executions>
                            <execution>
                                <id>attach-javadocs</id>
                                <goals>
                                    <goal>jar</goal>
                                </goals>
                                <configuration> <!-- add this to disable checking -->
                                    <additionalparam>-Xdoclint:none</additionalparam>
                                </configuration>
                            </execution>
                        </executions>
                    </plugin>
                </plugins>
            </build>
        </profile>

    </profiles>

    <properties>

        <!--Carbon Identity Framework Version-->
<<<<<<< HEAD
        <carbon.identity.framework.version>5.12.268-SNAPSHOT</carbon.identity.framework.version>
        <carbon.identity.framework.version.range>[5.11.0, 6.0.0]</carbon.identity.framework.version.range>

        <!--Identity Repo Versions-->
        <identity.carbon.auth.saml2.version>5.2.12</identity.carbon.auth.saml2.version>
        <identity.inbound.auth.saml.version>5.4.26</identity.inbound.auth.saml.version>
        <identity.inbound.auth.oauth.version>6.0.97-SNAPSHOT</identity.inbound.auth.oauth.version>
        <identity.inbound.auth.openid.version>5.2.6</identity.inbound.auth.openid.version>
        <identity.agent.sso.version>5.1.14</identity.agent.sso.version>
        <identity.inbound.auth.sts.version>5.2.17-SNAPSHOT</identity.inbound.auth.sts.version>
=======

        <carbon.identity.framework.version>5.12.387</carbon.identity.framework.version>
        <carbon.identity.framework.version.range>[5.11.0, 6.0.0]</carbon.identity.framework.version.range>

        <!--Identity Repo Versions-->
        <identity.carbon.auth.saml2.version>5.2.15</identity.carbon.auth.saml2.version>
        <identity.inbound.auth.saml.version>5.4.43</identity.inbound.auth.saml.version>
        <identity.agent.sso.version>5.1.14</identity.agent.sso.version>
        <identity.inbound.auth.oauth.version>6.0.168</identity.inbound.auth.oauth.version>
        <identity.inbound.auth.openid.version>5.2.13</identity.inbound.auth.openid.version>
        <identity.inbound.auth.sts.version>5.2.20</identity.inbound.auth.sts.version>
>>>>>>> 4ceea1f0
        <identity.outbound.auth.requestpath.basicauth.version>5.1.5</identity.outbound.auth.requestpath.basicauth.version>
        <identity.carbon.auth.mutual.ssl.version>5.1.3</identity.carbon.auth.mutual.ssl.version>
        <identity.user.account.association.version>5.1.5</identity.user.account.association.version>
        <identity.user.workflow.version>5.1.5</identity.user.workflow.version>
        <identity.user.ws.version>5.1.11</identity.user.ws.version>
<<<<<<< HEAD
        <identity.userstore.ldap.version>6.0.0-SNAPSHOT</identity.userstore.ldap.version>
        <identity.userstore.remote.version>5.1.4</identity.userstore.remote.version>
=======
        <identity.userstore.ldap.version>5.1.7</identity.userstore.ldap.version>
        <identity.userstore.remote.version>5.1.5</identity.userstore.remote.version>
>>>>>>> 4ceea1f0
        <identity.workflow.impl.bps.version>5.1.13</identity.workflow.impl.bps.version>
        <identity.carbon.auth.iwa.version>5.1.6</identity.carbon.auth.iwa.version>
        <identity.workflow.template.multisteps.version>5.1.5</identity.workflow.template.multisteps.version>
        <identity.outbound.auth.requestpath.oauth.version>5.1.6</identity.outbound.auth.requestpath.oauth.version>
<<<<<<< HEAD
        <identity.inbound.provisioning.scim.version>5.3.32-SNAPSHOT</identity.inbound.provisioning.scim.version>
        <identity.inbound.provisioning.scim2.version>1.2.18-SNAPSHOT</identity.inbound.provisioning.scim2.version>
        <identity.tool.samlsso.validator.version>5.1.6</identity.tool.samlsso.validator.version>
        <identity.data.publisher.authentication.version>5.1.10</identity.data.publisher.authentication.version>
        <identity.data.publisher.oauth.version>1.0.11</identity.data.publisher.oauth.version>
        <identity.data.publisher.audit.version>1.0.4</identity.data.publisher.audit.version>
        <identity.governance.version>1.1.53-SNAPSHOT</identity.governance.version>
        <carbon.identity.auth.version>1.1.23</carbon.identity.auth.version>
        <identity.event.handler.account.lock.version>1.1.14</identity.event.handler.account.lock.version>
        <identity.event.handler.notification.version>1.0.22</identity.event.handler.notification.version>
=======
        <identity.inbound.provisioning.scim.version>5.3.33</identity.inbound.provisioning.scim.version>
        <identity.inbound.provisioning.scim2.version>1.2.45</identity.inbound.provisioning.scim2.version>
        <identity.tool.samlsso.validator.version>5.1.7</identity.tool.samlsso.validator.version>
        <identity.data.publisher.authentication.version>5.1.12</identity.data.publisher.authentication.version>
        <identity.data.publisher.oauth.version>1.0.13</identity.data.publisher.oauth.version>
        <identity.data.publisher.audit.version>1.0.4</identity.data.publisher.audit.version>
        <identity.governance.version>1.1.66</identity.governance.version>
        <carbon.identity.auth.version>1.1.26</carbon.identity.auth.version>
        <identity.event.handler.account.lock.version>1.1.15</identity.event.handler.account.lock.version>
        <identity.event.handler.notification.version>1.0.24</identity.event.handler.notification.version>
>>>>>>> 4ceea1f0
        <identity.app.authz.xacml.version>2.0.2</identity.app.authz.xacml.version>
        <identity.oauth2.validators.xacml.version>2.0.5</identity.oauth2.validators.xacml.version>
        <org.wso2.carbon.extension.identity.x509certificate.version>1.0.4</org.wso2.carbon.extension.identity.x509certificate.version>
        <!--<identity.agent.entitlement.proxy.version>5.1.1</identity.agent.entitlement.proxy.version>-->
        <!--<identity.carbon.auth.signedjwt.version>5.1.1</identity.carbon.auth.signedjwt.version>-->
        <!--<identity.userstore.cassandra.version>5.1.1</identity.userstore.cassandra.version>-->
        <!--<identity.agent-entitlement-filter.version>5.1.1</identity.agent-entitlement-filter.version>-->

        <!-- Authenticator Properties -->
        <identity.outbound.auth.oidc.version>5.1.21</identity.outbound.auth.oidc.version>
        <identity.outbound.auth.passive.sts.version>5.2.3</identity.outbound.auth.passive.sts.version>
        <identity.outbound.auth.samlsso.version>5.1.22</identity.outbound.auth.samlsso.version>

        <!-- Social Authenticator Properties -->
        <social.authenticator.facebook.version>5.1.14</social.authenticator.facebook.version>
        <social.authenticator.google.version>5.1.7</social.authenticator.google.version>
        <social.authenticator.windowslive.version>5.1.4</social.authenticator.windowslive.version>
        <social.authenticator.yahoo.version>5.1.5</social.authenticator.yahoo.version>

        <!-- Provisioning connector Properties -->
        <provisioning.connector.spml.version>5.1.2</provisioning.connector.spml.version>
        <provisioning.connector.google.version>5.1.5</provisioning.connector.google.version>
        <provisioning.connector.salesforce.version>5.1.4</provisioning.connector.salesforce.version>
        <provisioning.connector.scim.version>5.1.12</provisioning.connector.scim.version>

        <!-- Local Authenticator Properties -->
        <identity.local.auth.basicauth.version>6.0.8</identity.local.auth.basicauth.version>
        <identity.local.auth.fido.version>5.1.14</identity.local.auth.fido.version>
        <identity.local.auth.iwa.version>5.3.11</identity.local.auth.iwa.version>
        <identity.local.auth.clientauth.mutualtls.version>2.0.5</identity.local.auth.clientauth.mutualtls.version>

        <!-- Local Authentication API Connector Properties -->
<<<<<<< HEAD
        <identity.local.auth.api.version>2.1.3-SNAPSHOT</identity.local.auth.api.version>
=======
        <identity.local.auth.api.version>2.1.4</identity.local.auth.api.version>
>>>>>>> 4ceea1f0

        <!-- OAuth2 Grant Type extensions -->
        <identity.oauth2.jwt.bearer.grant.version>1.0.19</identity.oauth2.jwt.bearer.grant.version>

        <!--SAML Metadata-->
        <identity.metadata.saml.version>1.0.11</identity.metadata.saml.version>

        <!-- Connectors -->
<<<<<<< HEAD
        <authenticator.totp.version>2.0.15-SNAPSHOT</authenticator.totp.version>
        <authenticator.office365.version>1.0.4</authenticator.office365.version>
        <authenticator.smsotp.version>2.0.18-SNAPSHOT</authenticator.smsotp.version>
        <authenticator.emailotp.version>2.0.16-SNAPSHOT</authenticator.emailotp.version>
        <authenticator.twitter.version>1.0.10</authenticator.twitter.version>
        <authenticator.x509.version>2.0.9-SNAPSHOT</authenticator.x509.version>
=======
        <authenticator.totp.version>2.0.15</authenticator.totp.version>
        <authenticator.office365.version>1.0.6</authenticator.office365.version>
        <authenticator.smsotp.version>2.0.20</authenticator.smsotp.version>
        <authenticator.emailotp.version>2.0.18</authenticator.emailotp.version>
        <authenticator.twitter.version>1.0.10</authenticator.twitter.version>
        <authenticator.x509.version>2.0.8</authenticator.x509.version>
        <identity.extension.utils>1.0.8</identity.extension.utils>
>>>>>>> 4ceea1f0

        <conditional.authentication.functions.version>0.1.34</conditional.authentication.functions.version>

        <!-- Forget-me tool -->
        <forgetme.tool.version>1.1.23</forgetme.tool.version>

        <!--Identity Repo Versions End-->

        <bcprov.jdk13.version>140</bcprov.jdk13.version>
        <bcprov.jdk15.version>132</bcprov.jdk15.version>
        <sevlet.api.version>2.5</sevlet.api.version>
        <jsp.api.version>2.0</jsp.api.version>
        <neethi.wso2.version>2.0.4.wso2v5</neethi.wso2.version>
        <axiom.impl.version>1.2.12</axiom.impl.version>
        <axiom.version>1.2.11-wso2v6</axiom.version>
        <gdata.core.wso2.version>1.47.0.wso2v1</gdata.core.wso2.version>
        <json.simple.version>1.1.1</json.simple.version>
        <openid4java.consumer.version>1.0.0</openid4java.consumer.version>
        <opensaml.version>2.6.6</opensaml.version>
        <opensaml2.wso2.version>2.6.4.wso2v5</opensaml2.wso2.version>
        <joda.version>2.9.4</joda.version>
        <joda.wso2.version>2.9.4.wso2v1</joda.wso2.version>
        <wss4j.wso2.version>1.5.11-wso2v18</wss4j.wso2.version>
        <openws.version>1.5.4</openws.version>
        <charon.version>3.1.21</charon.version>
        <xalan.version>2.7.1</xalan.version>
        <xalan.wso2.version>2.7.0.wso2v1</xalan.wso2.version>
        <rampart.wso2.version>1.6.1-wso2v34</rampart.wso2.version>
        <orbit.version.commons.httpclient>4.2.5.wso2v1</orbit.version.commons.httpclient>
        <commons.httpclient.version>3.1</commons.httpclient.version>
        <httpcore.wso2.version>4.3.3.wso2v1</httpcore.wso2.version>
        <httpclient.version>4.5.8</httpclient.version>
        <xml.apis.version>1.4.01</xml.apis.version>
        <jstl.version>1.1.2</jstl.version>
        <taglibs.version>1.1.2</taglibs.version>
        <google.collect.wso2.version>1.0.0.wso2v2</google.collect.wso2.version>
<<<<<<< HEAD
        <junit.version>3.8.1</junit.version>
        <carbon.kernel.version>4.4.37-SNAPSHOT</carbon.kernel.version>
        <carbon.commons.version>4.6.50</carbon.commons.version>
        <carbon.dashboards.version>2.0.23-SNAPSHOT</carbon.dashboards.version>
        <carbon.p2.plugin.version>5.1.2</carbon.p2.plugin.version>
=======
        <junit.version>4.12</junit.version>
        <carbon.kernel.version>4.4.40</carbon.kernel.version>
        <carbon.commons.version>4.6.65</carbon.commons.version>
        <carbon.dashboards.version>2.0.23</carbon.dashboards.version>
        <carbon.p2.plugin.version>1.5.4</carbon.p2.plugin.version>
>>>>>>> 4ceea1f0
        <oauth2.client.version>1.0.0</oauth2.client.version>
        <orbit.version.axis2>1.6.1-wso2v29</orbit.version.axis2>
        <stratos.version.221>2.2.1</stratos.version.221>
        <stratos.version.220>2.2.0</stratos.version.220>
        <apache.derby.wso2.version>10.3.2.1wso2v1</apache.derby.wso2.version>
        <ehcache.version>1.5.0.wso2v3</ehcache.version>
        <bcel.wso2.version>5.2.0.wso2v1</bcel.wso2.version>
        <asm-all.version>5.2</asm-all.version>
        <cglib.wso2.version>2.2.wso2v1</cglib.wso2.version>
        <jibx.wso2.version>1.2.1.wso2v1</jibx.wso2.version>
        <kaptcha.wso2.version>2.3.0.wso2v1</kaptcha.wso2.version>
        <version.commons.logging>1.1.1</version.commons.logging>
        <commons.lang.version>2.6</commons.lang.version>
        <emma.version>2.1.5320</emma.version>
        <jaggeryjs.version>0.12.6</jaggeryjs.version>
        <stratos.version>2.2.0</stratos.version>
        <ws.module.version>${jaggery.extensions.version}</ws.module.version>
        <oauth.module.version>${jaggery.extensions.version}</oauth.module.version>
        <email.module.version>${jaggery.extensions.version}</email.module.version>
        <uuid.module.version>${jaggery.extensions.version}</uuid.module.version>
        <securevault.wso2.version>1.0.0</securevault.wso2.version>
        <process.module.version>${jaggery.extensions.version}</process.module.version>
        <caramel.module.version>${jaggery.extensions.version}</caramel.module.version>
        <carbon.module.version>${jaggery.extensions.version}</carbon.module.version>
        <handlebars.module.version>${jaggery.extensions.version}</handlebars.module.version>
        <markdown.module.verion>${jaggery.extensions.version}</markdown.module.verion>
        <gadget.module.version>${jaggery.extensions.version}</gadget.module.version>
        <i18n.module.version>${jaggery.extensions.version}</i18n.module.version>
        <wso2.store.version>2.0.0</wso2.store.version>
        <operadriver.version>0.8.1</operadriver.version>
        <selenium.version>2.40.0</selenium.version>
<<<<<<< HEAD
        <testng.version>6.14.3</testng.version>
        <carbon.deployment.version>4.7.19</carbon.deployment.version>
        <carbon.registry.version>4.6.42-SNAPSHOT</carbon.registry.version>
        <carbon.multitenancy.version>4.6.15</carbon.multitenancy.version>
        <jaggery.extensions.version>1.5.5</jaggery.extensions.version>
        <axis2.jibx.wso2.version>1.6.1.wso2v11</axis2.jibx.wso2.version>
        <axis2.jaxb.wso2.version>1.6.1.wso2v22</axis2.jaxb.wso2.version>
        <axiom.wso2.version>1.2.11-wso2v12</axiom.wso2.version>
=======
        <testng.version>6.1.1</testng.version>
        <carbon.deployment.version>4.8.5</carbon.deployment.version>
        <carbon.registry.version>4.6.46</carbon.registry.version>
        <carbon.multitenancy.version>4.6.24</carbon.multitenancy.version>
        <jaggery.extensions.version>1.5.5</jaggery.extensions.version>
        <axis2.jibx.wso2.version>1.6.1.wso2v11</axis2.jibx.wso2.version>
        <axis2.jaxb.wso2.version>1.6.1-wso2v31</axis2.jaxb.wso2.version>
        <axiom.wso2.version>1.2.11.wso2v10</axiom.wso2.version>
>>>>>>> 4ceea1f0
        <carbon.automation.version>4.4.3</carbon.automation.version>
        <carbon.automationutils.version>4.4.1</carbon.automationutils.version>
        <charon.orbit.version>2.1.6</charon.orbit.version>
        <apache.wink.version>1.1.3-incubating</apache.wink.version>
        <apache.ws.security.version>1.6.9</apache.ws.security.version>
        <commons-collections.version>3.2.2</commons-collections.version>
        <javax.servlet.version>2.5</javax.servlet.version>
        <slf4j.version>1.7.0</slf4j.version>
        <apache.openejb.version>4.5.2</apache.openejb.version>
<<<<<<< HEAD
        <axis2.client.version>1.6.1-wso2v29</axis2.client.version>
        <axis2.wso2.version>1.6.1-wso2v29</axis2.wso2.version>
        <axis2-transports.version>2.0.0-wso2v29</axis2-transports.version>
=======
        <axis2.client.version>1.6.2.wso2v13</axis2.client.version>
        <axis2.wso2.version>1.6.1-wso2v35</axis2.wso2.version>
        <axis2-transports.version>2.0.0-wso2v34</axis2-transports.version>
>>>>>>> 4ceea1f0
        <json-smart.version>1.3</json-smart.version>
        <nimbusds.version>5.8.0.wso2v1</nimbusds.version>
        <nimbus.oidc.sdk.version>5.52</nimbus.oidc.sdk.version>
        <commons-codec.version>1.4.0.wso2v1</commons-codec.version>
        <h2database.wso2.version>1.2.140.wso2v3</h2database.wso2.version>
        <felix.framework.version>1.0.3</felix.framework.version>
        <osgi.compendium.version>1.4.0</osgi.compendium.version>
        <equinox.http.servlet.version>2.2.2</equinox.http.servlet.version>
        <equinox.http.helper.version>1.0.0</equinox.http.helper.version>
        <equinox.jsp.jasper.version>1.0.1.R33x_v20070816</equinox.jsp.jasper.version>
        <javax.servlet.jsp.version>2.0.0.v200706191603</javax.servlet.jsp.version>
        <eclipse.microprofile.version>1.2</eclipse.microprofile.version>
        <cipher-tool.version>1.0.0-wso2v8</cipher-tool.version>
        <jacoco.agent.version>0.8.2</jacoco.agent.version>
        <project.scm.id>my-scm-server</project.scm.id>
<<<<<<< HEAD
        <carbon.business-process.version>4.4.84-SNAPSHOT</carbon.business-process.version>
        <carbon.analytics-common.version>5.1.51-SNAPSHOT</carbon.analytics-common.version>
=======
        <carbon.business-process.version>4.4.104</carbon.business-process.version>
        <carbon.analytics-common.version>5.1.57</carbon.analytics-common.version>
>>>>>>> 4ceea1f0
        <osgi.framework.imp.pkg.version.range>[1.7.0, 2.0.0)</osgi.framework.imp.pkg.version.range>
        <osgi.service.component.imp.pkg.version.range>[1.2.0, 2.0.0)</osgi.service.component.imp.pkg.version.range>
        <org.apache.tomcat.wso2.version>7.0.52.wso2v5</org.apache.tomcat.wso2.version>
        <xmlsec.version>1.4.4</xmlsec.version>
        <xmltooling.version>1.3.1</xmltooling.version>
        <carbon.metrics.version>1.2.5</carbon.metrics.version>
        <xercesImpl.version>2.8.1</xercesImpl.version>
        <commons.codec.version>1.8</commons.codec.version>
        <XmlSchema.version>1.4.7-wso2v5</XmlSchema.version>
        <wsdl4j.version>1.6.2.wso2v2</wsdl4j.version>
        <commons.pool.wso2.version>1.5.6.wso2v1</commons.pool.wso2.version>
        <ds-annotations.version>1.2.10</ds-annotations.version>
        <snakeyaml.version>1.16.0.wso2v1</snakeyaml.version>
        <json.version>3.0.0.wso2v1</json.version>
<<<<<<< HEAD
        <carbon.consent.mgt.version>2.0.20-SNAPSHOT</carbon.consent.mgt.version>
        <carbon.database.utils.version>2.0.7</carbon.database.utils.version>
        <carbon.identity.oauth.uma.version>1.0.18-SNAPSHOT</carbon.identity.oauth.uma.version>
=======
        <carbon.consent.mgt.version>2.0.27</carbon.consent.mgt.version>
        <carbon.database.utils.version>2.0.9</carbon.database.utils.version>
        <carbon.identity.oauth.uma.version>1.0.23</carbon.identity.oauth.uma.version>
>>>>>>> 4ceea1f0
        <liberty.maven.plugin.version>2.2</liberty.maven.plugin.version>
        <maven.war.plugin.version>3.2.0</maven.war.plugin.version>
        <snakeyaml.version.range>[1.16.0, 1.17.0)</snakeyaml.version.range>
        <msf4j.version>2.6.2</msf4j.version>
        <commons-lang.wso2.osgi.version.range>[2.6.0,3.0.0)</commons-lang.wso2.osgi.version.range>
<<<<<<< HEAD
        <carbon.healthcheck.version>1.0.1-SNAPSHOT</carbon.healthcheck.version>
        <carbon.logging.admin.stub.version>4.6.46</carbon.logging.admin.stub.version>
=======
        <carbon.healthcheck.version>1.0.3</carbon.healthcheck.version>
        <carbon.logging.admin.stub.version>4.6.60</carbon.logging.admin.stub.version>
        <wso2.shindig.version>2.5.2-wso2v11</wso2.shindig.version>
>>>>>>> 4ceea1f0
    </properties>

    <repositories>
        <!-- Before adding ANYTHING in here, please start a discussion on the dev list.
	Ideally the Axis2 build should only use Maven central (which is available
	by default) and nothing else. We had troubles with other repositories in
	the past. Therefore configuring additional repositories here should be
	considered very carefully. -->
        <repository>
            <id>wso2-nexus</id>
            <name>WSO2 internal Repository</name>
            <url>http://maven.wso2.org/nexus/content/groups/wso2-public/</url>
            <releases>
                <enabled>true</enabled>
                <updatePolicy>daily</updatePolicy>
                <checksumPolicy>ignore</checksumPolicy>
            </releases>
        </repository>

        <repository>
            <id>wso2.releases</id>
            <name>WSO2 internal Repository</name>
            <url>http://maven.wso2.org/nexus/content/repositories/releases/</url>
            <releases>
                <enabled>true</enabled>
                <updatePolicy>daily</updatePolicy>
                <checksumPolicy>ignore</checksumPolicy>
            </releases>
        </repository>

        <repository>
            <id>wso2.snapshots</id>
            <name>WSO2 Snapshot Repository</name>
            <url>http://maven.wso2.org/nexus/content/repositories/snapshots/</url>
            <snapshots>
                <enabled>true</enabled>
                <updatePolicy>never</updatePolicy>
            </snapshots>
            <releases>
                <enabled>false</enabled>
            </releases>
        </repository>

    </repositories>

    <scm>
        <url>https://github.com/wso2/product-is.git</url>
        <developerConnection>scm:git:https://github.com/wso2/product-is.git</developerConnection>
        <connection>scm:git:https://github.com/wso2/product-is.git</connection>
        <tag>HEAD</tag>
    </scm>


</project><|MERGE_RESOLUTION|>--- conflicted
+++ resolved
@@ -1794,58 +1794,30 @@
     <properties>
 
         <!--Carbon Identity Framework Version-->
-<<<<<<< HEAD
-        <carbon.identity.framework.version>5.12.268-SNAPSHOT</carbon.identity.framework.version>
+
+        <carbon.identity.framework.version>5.12.387</carbon.identity.framework.version>
         <carbon.identity.framework.version.range>[5.11.0, 6.0.0]</carbon.identity.framework.version.range>
 
         <!--Identity Repo Versions-->
         <identity.carbon.auth.saml2.version>5.2.12</identity.carbon.auth.saml2.version>
         <identity.inbound.auth.saml.version>5.4.26</identity.inbound.auth.saml.version>
-        <identity.inbound.auth.oauth.version>6.0.97-SNAPSHOT</identity.inbound.auth.oauth.version>
+        <identity.inbound.auth.oauth.version>6.0.83</identity.inbound.auth.oauth.version>
         <identity.inbound.auth.openid.version>5.2.6</identity.inbound.auth.openid.version>
-        <identity.agent.sso.version>5.1.14</identity.agent.sso.version>
-        <identity.inbound.auth.sts.version>5.2.17-SNAPSHOT</identity.inbound.auth.sts.version>
-=======
-
-        <carbon.identity.framework.version>5.12.387</carbon.identity.framework.version>
-        <carbon.identity.framework.version.range>[5.11.0, 6.0.0]</carbon.identity.framework.version.range>
-
-        <!--Identity Repo Versions-->
-        <identity.carbon.auth.saml2.version>5.2.15</identity.carbon.auth.saml2.version>
-        <identity.inbound.auth.saml.version>5.4.43</identity.inbound.auth.saml.version>
         <identity.agent.sso.version>5.1.14</identity.agent.sso.version>
         <identity.inbound.auth.oauth.version>6.0.168</identity.inbound.auth.oauth.version>
         <identity.inbound.auth.openid.version>5.2.13</identity.inbound.auth.openid.version>
         <identity.inbound.auth.sts.version>5.2.20</identity.inbound.auth.sts.version>
->>>>>>> 4ceea1f0
         <identity.outbound.auth.requestpath.basicauth.version>5.1.5</identity.outbound.auth.requestpath.basicauth.version>
         <identity.carbon.auth.mutual.ssl.version>5.1.3</identity.carbon.auth.mutual.ssl.version>
         <identity.user.account.association.version>5.1.5</identity.user.account.association.version>
         <identity.user.workflow.version>5.1.5</identity.user.workflow.version>
         <identity.user.ws.version>5.1.11</identity.user.ws.version>
-<<<<<<< HEAD
         <identity.userstore.ldap.version>6.0.0-SNAPSHOT</identity.userstore.ldap.version>
-        <identity.userstore.remote.version>5.1.4</identity.userstore.remote.version>
-=======
-        <identity.userstore.ldap.version>5.1.7</identity.userstore.ldap.version>
         <identity.userstore.remote.version>5.1.5</identity.userstore.remote.version>
->>>>>>> 4ceea1f0
         <identity.workflow.impl.bps.version>5.1.13</identity.workflow.impl.bps.version>
         <identity.carbon.auth.iwa.version>5.1.6</identity.carbon.auth.iwa.version>
         <identity.workflow.template.multisteps.version>5.1.5</identity.workflow.template.multisteps.version>
         <identity.outbound.auth.requestpath.oauth.version>5.1.6</identity.outbound.auth.requestpath.oauth.version>
-<<<<<<< HEAD
-        <identity.inbound.provisioning.scim.version>5.3.32-SNAPSHOT</identity.inbound.provisioning.scim.version>
-        <identity.inbound.provisioning.scim2.version>1.2.18-SNAPSHOT</identity.inbound.provisioning.scim2.version>
-        <identity.tool.samlsso.validator.version>5.1.6</identity.tool.samlsso.validator.version>
-        <identity.data.publisher.authentication.version>5.1.10</identity.data.publisher.authentication.version>
-        <identity.data.publisher.oauth.version>1.0.11</identity.data.publisher.oauth.version>
-        <identity.data.publisher.audit.version>1.0.4</identity.data.publisher.audit.version>
-        <identity.governance.version>1.1.53-SNAPSHOT</identity.governance.version>
-        <carbon.identity.auth.version>1.1.23</carbon.identity.auth.version>
-        <identity.event.handler.account.lock.version>1.1.14</identity.event.handler.account.lock.version>
-        <identity.event.handler.notification.version>1.0.22</identity.event.handler.notification.version>
-=======
         <identity.inbound.provisioning.scim.version>5.3.33</identity.inbound.provisioning.scim.version>
         <identity.inbound.provisioning.scim2.version>1.2.45</identity.inbound.provisioning.scim2.version>
         <identity.tool.samlsso.validator.version>5.1.7</identity.tool.samlsso.validator.version>
@@ -1856,7 +1828,6 @@
         <carbon.identity.auth.version>1.1.26</carbon.identity.auth.version>
         <identity.event.handler.account.lock.version>1.1.15</identity.event.handler.account.lock.version>
         <identity.event.handler.notification.version>1.0.24</identity.event.handler.notification.version>
->>>>>>> 4ceea1f0
         <identity.app.authz.xacml.version>2.0.2</identity.app.authz.xacml.version>
         <identity.oauth2.validators.xacml.version>2.0.5</identity.oauth2.validators.xacml.version>
         <org.wso2.carbon.extension.identity.x509certificate.version>1.0.4</org.wso2.carbon.extension.identity.x509certificate.version>
@@ -1889,11 +1860,7 @@
         <identity.local.auth.clientauth.mutualtls.version>2.0.5</identity.local.auth.clientauth.mutualtls.version>
 
         <!-- Local Authentication API Connector Properties -->
-<<<<<<< HEAD
-        <identity.local.auth.api.version>2.1.3-SNAPSHOT</identity.local.auth.api.version>
-=======
         <identity.local.auth.api.version>2.1.4</identity.local.auth.api.version>
->>>>>>> 4ceea1f0
 
         <!-- OAuth2 Grant Type extensions -->
         <identity.oauth2.jwt.bearer.grant.version>1.0.19</identity.oauth2.jwt.bearer.grant.version>
@@ -1902,14 +1869,6 @@
         <identity.metadata.saml.version>1.0.11</identity.metadata.saml.version>
 
         <!-- Connectors -->
-<<<<<<< HEAD
-        <authenticator.totp.version>2.0.15-SNAPSHOT</authenticator.totp.version>
-        <authenticator.office365.version>1.0.4</authenticator.office365.version>
-        <authenticator.smsotp.version>2.0.18-SNAPSHOT</authenticator.smsotp.version>
-        <authenticator.emailotp.version>2.0.16-SNAPSHOT</authenticator.emailotp.version>
-        <authenticator.twitter.version>1.0.10</authenticator.twitter.version>
-        <authenticator.x509.version>2.0.9-SNAPSHOT</authenticator.x509.version>
-=======
         <authenticator.totp.version>2.0.15</authenticator.totp.version>
         <authenticator.office365.version>1.0.6</authenticator.office365.version>
         <authenticator.smsotp.version>2.0.20</authenticator.smsotp.version>
@@ -1917,7 +1876,6 @@
         <authenticator.twitter.version>1.0.10</authenticator.twitter.version>
         <authenticator.x509.version>2.0.8</authenticator.x509.version>
         <identity.extension.utils>1.0.8</identity.extension.utils>
->>>>>>> 4ceea1f0
 
         <conditional.authentication.functions.version>0.1.34</conditional.authentication.functions.version>
 
@@ -1954,19 +1912,11 @@
         <jstl.version>1.1.2</jstl.version>
         <taglibs.version>1.1.2</taglibs.version>
         <google.collect.wso2.version>1.0.0.wso2v2</google.collect.wso2.version>
-<<<<<<< HEAD
-        <junit.version>3.8.1</junit.version>
-        <carbon.kernel.version>4.4.37-SNAPSHOT</carbon.kernel.version>
-        <carbon.commons.version>4.6.50</carbon.commons.version>
-        <carbon.dashboards.version>2.0.23-SNAPSHOT</carbon.dashboards.version>
-        <carbon.p2.plugin.version>5.1.2</carbon.p2.plugin.version>
-=======
         <junit.version>4.12</junit.version>
         <carbon.kernel.version>4.4.40</carbon.kernel.version>
         <carbon.commons.version>4.6.65</carbon.commons.version>
         <carbon.dashboards.version>2.0.23</carbon.dashboards.version>
         <carbon.p2.plugin.version>1.5.4</carbon.p2.plugin.version>
->>>>>>> 4ceea1f0
         <oauth2.client.version>1.0.0</oauth2.client.version>
         <orbit.version.axis2>1.6.1-wso2v29</orbit.version.axis2>
         <stratos.version.221>2.2.1</stratos.version.221>
@@ -1998,17 +1948,7 @@
         <wso2.store.version>2.0.0</wso2.store.version>
         <operadriver.version>0.8.1</operadriver.version>
         <selenium.version>2.40.0</selenium.version>
-<<<<<<< HEAD
         <testng.version>6.14.3</testng.version>
-        <carbon.deployment.version>4.7.19</carbon.deployment.version>
-        <carbon.registry.version>4.6.42-SNAPSHOT</carbon.registry.version>
-        <carbon.multitenancy.version>4.6.15</carbon.multitenancy.version>
-        <jaggery.extensions.version>1.5.5</jaggery.extensions.version>
-        <axis2.jibx.wso2.version>1.6.1.wso2v11</axis2.jibx.wso2.version>
-        <axis2.jaxb.wso2.version>1.6.1.wso2v22</axis2.jaxb.wso2.version>
-        <axiom.wso2.version>1.2.11-wso2v12</axiom.wso2.version>
-=======
-        <testng.version>6.1.1</testng.version>
         <carbon.deployment.version>4.8.5</carbon.deployment.version>
         <carbon.registry.version>4.6.46</carbon.registry.version>
         <carbon.multitenancy.version>4.6.24</carbon.multitenancy.version>
@@ -2016,7 +1956,6 @@
         <axis2.jibx.wso2.version>1.6.1.wso2v11</axis2.jibx.wso2.version>
         <axis2.jaxb.wso2.version>1.6.1-wso2v31</axis2.jaxb.wso2.version>
         <axiom.wso2.version>1.2.11.wso2v10</axiom.wso2.version>
->>>>>>> 4ceea1f0
         <carbon.automation.version>4.4.3</carbon.automation.version>
         <carbon.automationutils.version>4.4.1</carbon.automationutils.version>
         <charon.orbit.version>2.1.6</charon.orbit.version>
@@ -2026,15 +1965,9 @@
         <javax.servlet.version>2.5</javax.servlet.version>
         <slf4j.version>1.7.0</slf4j.version>
         <apache.openejb.version>4.5.2</apache.openejb.version>
-<<<<<<< HEAD
         <axis2.client.version>1.6.1-wso2v29</axis2.client.version>
         <axis2.wso2.version>1.6.1-wso2v29</axis2.wso2.version>
         <axis2-transports.version>2.0.0-wso2v29</axis2-transports.version>
-=======
-        <axis2.client.version>1.6.2.wso2v13</axis2.client.version>
-        <axis2.wso2.version>1.6.1-wso2v35</axis2.wso2.version>
-        <axis2-transports.version>2.0.0-wso2v34</axis2-transports.version>
->>>>>>> 4ceea1f0
         <json-smart.version>1.3</json-smart.version>
         <nimbusds.version>5.8.0.wso2v1</nimbusds.version>
         <nimbus.oidc.sdk.version>5.52</nimbus.oidc.sdk.version>
@@ -2050,13 +1983,8 @@
         <cipher-tool.version>1.0.0-wso2v8</cipher-tool.version>
         <jacoco.agent.version>0.8.2</jacoco.agent.version>
         <project.scm.id>my-scm-server</project.scm.id>
-<<<<<<< HEAD
-        <carbon.business-process.version>4.4.84-SNAPSHOT</carbon.business-process.version>
-        <carbon.analytics-common.version>5.1.51-SNAPSHOT</carbon.analytics-common.version>
-=======
         <carbon.business-process.version>4.4.104</carbon.business-process.version>
         <carbon.analytics-common.version>5.1.57</carbon.analytics-common.version>
->>>>>>> 4ceea1f0
         <osgi.framework.imp.pkg.version.range>[1.7.0, 2.0.0)</osgi.framework.imp.pkg.version.range>
         <osgi.service.component.imp.pkg.version.range>[1.2.0, 2.0.0)</osgi.service.component.imp.pkg.version.range>
         <org.apache.tomcat.wso2.version>7.0.52.wso2v5</org.apache.tomcat.wso2.version>
@@ -2071,28 +1999,17 @@
         <ds-annotations.version>1.2.10</ds-annotations.version>
         <snakeyaml.version>1.16.0.wso2v1</snakeyaml.version>
         <json.version>3.0.0.wso2v1</json.version>
-<<<<<<< HEAD
-        <carbon.consent.mgt.version>2.0.20-SNAPSHOT</carbon.consent.mgt.version>
-        <carbon.database.utils.version>2.0.7</carbon.database.utils.version>
-        <carbon.identity.oauth.uma.version>1.0.18-SNAPSHOT</carbon.identity.oauth.uma.version>
-=======
         <carbon.consent.mgt.version>2.0.27</carbon.consent.mgt.version>
         <carbon.database.utils.version>2.0.9</carbon.database.utils.version>
         <carbon.identity.oauth.uma.version>1.0.23</carbon.identity.oauth.uma.version>
->>>>>>> 4ceea1f0
         <liberty.maven.plugin.version>2.2</liberty.maven.plugin.version>
         <maven.war.plugin.version>3.2.0</maven.war.plugin.version>
         <snakeyaml.version.range>[1.16.0, 1.17.0)</snakeyaml.version.range>
         <msf4j.version>2.6.2</msf4j.version>
         <commons-lang.wso2.osgi.version.range>[2.6.0,3.0.0)</commons-lang.wso2.osgi.version.range>
-<<<<<<< HEAD
-        <carbon.healthcheck.version>1.0.1-SNAPSHOT</carbon.healthcheck.version>
-        <carbon.logging.admin.stub.version>4.6.46</carbon.logging.admin.stub.version>
-=======
         <carbon.healthcheck.version>1.0.3</carbon.healthcheck.version>
         <carbon.logging.admin.stub.version>4.6.60</carbon.logging.admin.stub.version>
         <wso2.shindig.version>2.5.2-wso2v11</wso2.shindig.version>
->>>>>>> 4ceea1f0
     </properties>
 
     <repositories>
