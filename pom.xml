<?xml version="1.0" encoding="utf-8"?>
<!--
  ~ Copyright (c) 2014, WSO2 LLC. (http://www.wso2.org) All Rights Reserved.
  ~
  ~ Licensed under the Apache License, Version 2.0 (the "License");
  ~ you may not use this file except in compliance with the License.
  ~ You may obtain a copy of the License at
  ~
  ~      http://www.apache.org/licenses/LICENSE-2.0
  ~
  ~ Unless required by applicable law or agreed to in writing, software
  ~ distributed under the License is distributed on an "AS IS" BASIS,
  ~ WITHOUT WARRANTIES OR CONDITIONS OF ANY KIND, either express or implied.
  ~ See the License for the specific language governing permissions and
  ~ limitations under the License.
  -->
<project xmlns="http://maven.apache.org/POM/4.0.0" xmlns:xsi="http://www.w3.org/2001/XMLSchema-instance" xsi:schemaLocation="http://maven.apache.org/POM/4.0.0 http://maven.apache.org/maven-v4_0_0.xsd">

    <parent>
        <groupId>org.wso2</groupId>
        <artifactId>wso2</artifactId>
        <version>1.2</version>
    </parent>


    <modelVersion>4.0.0</modelVersion>
    <groupId>org.wso2.is</groupId>
    <artifactId>identity-server-parent</artifactId>
    <packaging>pom</packaging>
    <description>WSO2 Identity Server</description>
    <version>7.0.0-alpha-SNAPSHOT</version>
    <name>WSO2 Identity Server</name>
    <url>http://wso2.org/projects/identity</url>

    <modules>
        <module>modules/features</module>
        <module>modules/p2-profile-gen</module>
        <module>modules/callhome</module>
        <module>modules/connectors</module>
        <module>modules/api-resources</module>
        <module>modules/authenticators</module>
        <module>modules/social-authenticators</module>
        <module>modules/provisioning-connectors</module>
        <module>modules/local-authenticators</module>
        <module>modules/oauth2-grant-types</module>
        <module>modules/distribution</module>
        <module>modules/styles</module>
        <module>modules/tests-utils</module>
        <module>modules/integration</module>
    </modules>

    <licenses>
        <license>
            <name>Apache License Version 2.0</name>
            <url>http://www.apache.org/licenses/LICENSE-2.0</url>
        </license>
    </licenses>

    <organization>
        <name>WSO2</name>
        <url>http://www.wso2.org</url>
    </organization>

    <issueManagement>
        <system>JIRA</system>
        <url>http://www.wso2.org/jira/browse/IDENTITY</url>
    </issueManagement>
    <mailingLists>
        <mailingList>
            <name>Identity Server Developers</name>
            <subscribe>identity-dev-subscribe@wso2.org</subscribe>
            <unsubscribe>identity-dev-unsubscribe@wso2.org</unsubscribe>
            <post>identity-dev@wso2.org</post>
            <archive>http://wso2.org/mailarchive/identity-dev/</archive>
        </mailingList>
    </mailingLists>

    <inceptionYear>2007</inceptionYear>

    <developers>
        <developer>
            <name>Ruchith Fernando</name>
            <id>ruchith</id>
            <email>ruchith AT wso2.com</email>
            <organization>WSO2</organization>
        </developer>
        <developer>
            <name>Dimuthu Leelaratne</name>
            <id>dimuthul</id>
            <email>dimuthul AT wso2.com</email>
            <organization>WSO2</organization>
        </developer>
        <developer>
            <name>Dumindu Perera</name>
            <id>dumindu</id>
            <email>dumindu AT wso2.com</email>
            <organization>WSO2</organization>
        </developer>
        <developer>
            <name>Saminda Abeyruwan</name>
            <id>saminda</id>
            <email>saminda AT wso2.com</email>
            <organization>WSO2</organization>
        </developer>
        <developer>
            <name>Nandana Mihindukulasooriya</name>
            <id>nandana</id>
            <email>nandana AT wso2.com</email>
            <organization>WSO2</organization>
        </developer>
        <developer>
            <name>Prabath Siriwardena</name>
            <id>prabath</id>
            <email>prabath AT wso2.com</email>
            <organization>WSO2</organization>
        </developer>
        <developer>
            <name>Thilina Buddhika</name>
            <id>thilina</id>
            <email>thilinab AT wso2.com</email>
            <organization>WSO2</organization>
        </developer>
        <developer>
            <name>Amila Jayasekara</name>
            <id>amilaj</id>
            <email>amilaj AT wso2.com</email>
            <organization>WSO2</organization>
        </developer>
        <developer>
            <name>Asela Pathberiya</name>
            <id>asela</id>
            <email>asela AT wso2.com</email>
            <organization>WSO2</organization>
        </developer>
        <developer>
            <name>Hasini Gunasinghe</name>
            <id>hasini</id>
            <email>hasini AT wso2.com</email>
            <organization>WSO2</organization>
        </developer>
        <developer>
            <name>Manjula Rathnayake</name>
            <id>manjula</id>
            <email>manjular AT wso2.com</email>
            <organization>WSO2</organization>
        </developer>
        <developer>
            <name>Suresh Attanayake</name>
            <id>suresh</id>
            <email>suresh AT wso2.com</email>
            <organization>WSO2</organization>
        </developer>
        <developer>
            <name>Johann Nallathamby</name>
            <id>johann</id>
            <email>johann AT wso2.com</email>
            <organization>WSO2</organization>
        </developer>
        <developer>
            <name>Dulanja Liyanage</name>
            <id>dulanja</id>
            <email>dulanja AT wso2.com</email>
            <organization>WSO2</organization>
        </developer>
        <developer>
            <name>Ishara Karunarathna</name>
            <id>ishara</id>
            <email>isharak AT wso2.com</email>
            <organization>WSO2</organization>
        </developer>
        <developer>
            <name>Darshana Gunawardana</name>
            <id>darshana</id>
            <email>darshana AT wso2.com</email>
            <organization>WSO2</organization>
        </developer>
        <developer>
            <name>Pushpalanka Jayawardana</name>
            <id>pushpalanka</id>
            <email>lanka AT wso2.com</email>
            <organization>WSO2</organization>
        </developer>
        <developer>
            <name>Chamath Gunawardana</name>
            <id>chamath</id>
            <email>chamathg AT wso2.com</email>
            <organization>WSO2</organization>
        </developer>
        <developer>
            <name>Thanuja Jayasinghe</name>
            <id>thanuja</id>
            <email>thanuja AT wso2.com</email>
            <organization>WSO2</organization>
        </developer>
        <developer>
            <name>Isura Karunarathna</name>
            <id>isura</id>
            <email>isura AT wso2.com</email>
            <organization>WSO2</organization>
        </developer>
        <developer>
            <name>Prasad Tissera</name>
            <id>prasad</id>
            <email>prasadt AT wso2.com</email>
            <organization>WSO2</organization>
        </developer>
        <developer>
            <name>Pulasthi Mahawithana</name>
            <id>pulasthi</id>
            <email>pulasthim AT wso2.com</email>
            <organization>WSO2</organization>
        </developer>
        <developer>
            <name>Hasintha Indrajee</name>
            <id>hasintha</id>
            <email>hasintha AT wso2.com</email>
            <organization>WSO2</organization>
        </developer>
        <developer>
            <name>Gayan Gunawardana</name>
            <id>gayan</id>
            <email>gayan AT wso2.com</email>
            <organization>WSO2</organization>
        </developer>
        <developer>
            <name>Tharindu Edirisinghe</name>
            <id>tharindue</id>
            <email>tharindue AT wso2.com</email>
            <organization>WSO2</organization>
        </developer>
        <developer>
            <name>Malithi Edirisinghe</name>
            <id>malithim</id>
            <email>malithim AT wso2.com</email>
            <organization>WSO2</organization>
        </developer>
        <developer>
            <name>Godwin Shrimal</name>
            <id>godwin</id>
            <email>godwin AT wso2.com</email>
            <organization>WSO2</organization>
        </developer>
        <developer>
            <name>Omindu Rathnaweera</name>
            <id>omindu</id>
            <email>omindu AT wso2.com</email>
            <organization>WSO2</organization>
        </developer>
        <developer>
            <name>Nuwandi Wickramasinghe</name>
            <id>nuwandiw</id>
            <email>nuwandiw AT wso2.com</email>
            <organization>WSO2</organization>
        </developer>
        <developer>
            <name>Kasun Bandara</name>
            <id>kasunb</id>
            <email>kasunb AT wso2.com</email>
            <organization>WSO2</organization>
        </developer>
        <developer>
            <name>Indunil Upeksha</name>
            <id>indunil</id>
            <email>indunil AT wso2.com</email>
            <organization>WSO2</organization>
        </developer>
        <developer>
            <name>Hasanthi Dissanayake</name>
            <id>hasanthi</id>
            <email>hasanthi AT wso2.com</email>
            <organization>WSO2</organization>
        </developer>
        <developer>
            <name>Maduranga Siriwardena</name>
            <id>maduranga</id>
            <email>maduranga AT wso2.com</email>
            <organization>WSO2</organization>
        </developer>
        <developer>
            <name>Chamila Wijayarathna</name>
            <id>chamila</id>
            <email>chamila AT wso2.com</email>
            <organization>WSO2</organization>
        </developer>
        <developer>
            <name>Chanaka Jayasena</name>
            <id>chanaka</id>
            <email>chanaka AT wso2.com</email>
            <organization>WSO2</organization>
        </developer>
        <developer>
            <name>Chamara Philips</name>
            <id>chamarap</id>
            <email>chamarap AT wso2.com</email>
            <organization>WSO2</organization>
        </developer>
        <developer>
            <name>Damith Senanayake</name>
            <id>damiths</id>
            <email>damiths AT wso2.com</email>
            <organization>WSO2</organization>
        </developer>
        <developer>
            <name>Jayanga Kaushalya</name>
            <id>jayangak</id>
            <email>jayangak AT wso2.com</email>
            <organization>WSO2</organization>
        </developer>
        <developer>
            <name>Farasath Ahamed</name>
            <id>farasatha</id>
            <email>farasatha AT wso2.com</email>
            <organization>WSO2</organization>
        </developer>
        <developer>
            <name>Dharshana Kasun Warusavitharana</name>
            <id>dharshanaw</id>
            <email>dharshanaw AT wso2.com</email>
            <organization>WSO2</organization>
        </developer>
        <developer>
            <name>Ayesha Dissanayaka</name>
            <id>ayesha</id>
            <email>ayesha AT wso2.com</email>
            <organization>WSO2</organization>
        </developer>
        <developer>
            <name>Ashen Weerathunga</name>
            <id>ashen</id>
            <email>ashen AT wso2.com</email>
            <organization>WSO2</organization>
        </developer>
        <developer>
            <name>Dimuthu De Lanerolle</name>
            <id>dimuthud</id>
            <email>dimuthud AT wso2.com</email>
            <organization>WSO2</organization>
        </developer>
        <developer>
            <name>Ruwan Abeykoon</name>
            <id>ruwana</id>
            <email>ruwana AT wso2.com</email>
            <organization>WSO2</organization>
        </developer>
        <developer>
            <name>Kasun Gajasinghe</name>
            <id>kasung</id>
            <email>kasung AT wso2.com</email>
            <organization>WSO2</organization>
        </developer>
        <developer>
            <name>Dinusha Senanayaka</name>
            <id>dinusha</id>
            <email>dinusha AT wso2.com</email>
            <organization>WSO2</organization>
        </developer>
        <developer>
            <name>Lahiru Manohara</name>
            <id>lahiruma</id>
            <email>lahiruma AT wso2.com</email>
            <organization>WSO2</organization>
        </developer>
        <developer>
            <name>Rushmin Fernando</name>
            <id>rushmin</id>
            <email>rushmin AT wso2.com</email>
            <organization>WSO2</organization>
        </developer>
        <developer>
            <name>Lahiru Ekanayake</name>
            <id>lahirue</id>
            <email>lahirue AT wso2.com</email>
            <organization>WSO2</organization>
        </developer>
        <developer>
            <name>Lahiru Cooray</name>
            <id>lahiruc</id>
            <email>lahiruc AT wso2.com</email>
            <organization>WSO2</organization>
        </developer>
        <developer>
            <name>Dinali Dabarera</name>
            <id>Dinali</id>
            <email>dinali AT wso2.com</email>
            <organization>WSO2</organization>
        </developer>
        <developer>
            <name>Nilasini Thirunavukaarasu</name>
            <id>Nilasini</id>
            <email>nilasini AT wso2.com</email>
            <organization>WSO2</organization>
        </developer>
        <developer>
            <name>Sathya Bandara</name>
            <id>Sathya</id>
            <email>sathya AT wso2.com</email>
            <organization>WSO2</organization>
        </developer>
        <developer>
            <name>Supun Priyadarshana</name>
            <id>Supun</id>
            <email>supunp AT wso2.com</email>
            <organization>WSO2</organization>
        </developer>
        <developer>
            <name>Thilina Madumal</name>
            <id>Thilina</id>
            <email>thilinamad AT wso2.com</email>
            <organization>WSO2</organization>
        </developer>
        <developer>
            <name>Madawa Soysa</name>
            <id>madawas</id>
            <email>madawas AT wso2.com</email>
            <organization>WSO2</organization>
        </developer>
    </developers>


    <pluginRepositories>
        <pluginRepository>
            <id>wso2-maven2-repository</id>
            <url>https://dist.wso2.org/maven2</url>
        </pluginRepository>
        <pluginRepository>
            <id>wso2.releases</id>
            <name>WSO2 internal Repository</name>
            <url>https://maven.wso2.org/nexus/content/repositories/releases/</url>
            <releases>
                <enabled>true</enabled>
                <updatePolicy>daily</updatePolicy>
                <checksumPolicy>ignore</checksumPolicy>
            </releases>
        </pluginRepository>
        <pluginRepository>
            <id>wso2.snapshots</id>
            <name>Apache Snapshot Repository</name>
            <url>https://maven.wso2.org/nexus/content/repositories/snapshots/</url>
            <snapshots>
                <enabled>true</enabled>
                <updatePolicy>daily</updatePolicy>
            </snapshots>
            <releases>
                <enabled>false</enabled>
            </releases>
        </pluginRepository>
        <pluginRepository>
            <id>wso2-nexus</id>
            <name>WSO2 internal Repository</name>
            <url>https://maven.wso2.org/nexus/content/groups/wso2-public/</url>
            <releases>
                <enabled>true</enabled>
                <updatePolicy>daily</updatePolicy>
                <checksumPolicy>ignore</checksumPolicy>
            </releases>
        </pluginRepository>
    </pluginRepositories>

    <build>
        <plugins>
            <plugin>
                <groupId>org.apache.maven.plugins</groupId>
                <artifactId>maven-release-plugin</artifactId>
                <configuration>
                    <preparationGoals>clean install</preparationGoals>
                    <autoVersionSubmodules>true</autoVersionSubmodules>
                </configuration>
            </plugin>
            <plugin>
                <groupId>org.apache.maven.plugins</groupId>
                <artifactId>maven-deploy-plugin</artifactId>
            </plugin>
            <plugin>
                <groupId>org.apache.maven.plugins</groupId>
                <artifactId>maven-compiler-plugin</artifactId>
                <configuration>
                    <encoding>UTF-8</encoding>
                    <source>1.8</source>
                    <target>1.8</target>
                </configuration>
            </plugin>
            <plugin>
                <groupId>org.apache.maven.plugins</groupId>
                <artifactId>maven-surefire-plugin</artifactId>
                <version>2.22.1</version>
            </plugin>
            <plugin>
                <inherited>false</inherited>
                <artifactId>maven-clean-plugin</artifactId>
                <version>2.1</version>
            </plugin>
        </plugins>

        <pluginManagement>
            <plugins>
                <plugin>
                    <groupId>org.apache.felix</groupId>
                    <artifactId>maven-bundle-plugin</artifactId>
                    <version>3.2.0</version>
                    <extensions>true</extensions>
                    <configuration>
                        <obrRepository>NONE</obrRepository>
                    </configuration>
                </plugin>
                <plugin>
                    <groupId>org.apache.maven.plugins</groupId>
                    <artifactId>maven-source-plugin</artifactId>
                    <version>3.0.1</version>
                    <executions>
                        <execution>
                            <id>attach-sources</id>
                            <phase>verify</phase>
                            <goals>
                                <goal>jar-no-fork</goal>
                            </goals>
                        </execution>
                    </executions>
                </plugin>
                <plugin>
                    <groupId>org.apache.maven.plugins</groupId>
                    <artifactId>maven-project-info-reports-plugin</artifactId>
                    <version>2.4</version>
                </plugin>
                <plugin>
                    <groupId>org.apache.maven.plugins</groupId>
                    <artifactId>maven-war-plugin</artifactId>
                    <version>${maven.war.plugin.version}</version>
                </plugin>
                <plugin>
                    <groupId>org.codehaus.mojo</groupId>
                    <artifactId>build-helper-maven-plugin</artifactId>
                    <version>3.0.0</version>
                </plugin>
                <plugin>
                    <groupId>net.wasdev.wlp.maven.plugins</groupId>
                    <artifactId>liberty-maven-plugin</artifactId>
                    <version>${liberty.maven.plugin.version}</version>
                </plugin>
                <plugin>
                    <groupId>org.wso2.maven</groupId>
                    <artifactId>wso2-maven-json-merge-plugin</artifactId>
                    <version>${wso2.json.merge.plugin.version}</version>
                </plugin>
                <plugin>
                    <groupId>org.apache.maven.plugins</groupId>
                    <artifactId>maven-checkstyle-plugin</artifactId>
                    <version>${maven.checkstyle.plugin.version}</version>
                </plugin>
            </plugins>
        </pluginManagement>

    </build>

    <dependencyManagement>
        <dependencies>
            <dependency>
                <groupId>org.wso2.carbon</groupId>
                <artifactId>org.wso2.carbon.ui</artifactId>
                <version>${carbon.kernel.version}</version>
            </dependency>
            <dependency>
                <groupId>org.eclipse.equinox</groupId>
                <artifactId>org.eclipse.equinox.http.servlet</artifactId>
                <version>${equinox.http.servlet.version}</version>
            </dependency>
            <dependency>
                <groupId>org.eclipse.equinox</groupId>
                <artifactId>org.eclipse.equinox.http.helper</artifactId>
                <version>${equinox.http.helper.version}</version>
            </dependency>
            <dependency>
                <groupId>org.eclipse.equinox</groupId>
                <artifactId>org.eclipse.equinox.jsp.jasper</artifactId>
                <version>${equinox.jsp.jasper.version}</version>
            </dependency>
            <dependency>
                <groupId>org.eclipse.equinox</groupId>
                <artifactId>javax.servlet.jsp</artifactId>
                <version>${javax.servlet.jsp.version}</version>
            </dependency>
            <dependency>
                <groupId>org.eclipse.microprofile</groupId>
                <artifactId>microprofile</artifactId>
                <version>${eclipse.microprofile.version}</version>
                <type>pom</type>
            </dependency>
            <dependency>
                <groupId>net.sf.ehcache.wso2</groupId>
                <artifactId>ehcache</artifactId>
                <version>${ehcache.version}</version>
            </dependency>
            <dependency>
                <groupId>org.apache.bcel.wso2</groupId>
                <artifactId>bcel</artifactId>
                <version>${bcel.wso2.version}</version>
            </dependency>
            <dependency>
                <groupId>org.ow2.asm</groupId>
                <artifactId>asm-all</artifactId>
                <version>${asm-all.version}</version>
            </dependency>
            <dependency>
                <groupId>cglib.wso2</groupId>
                <artifactId>cglib</artifactId>
                <version>${cglib.wso2.version}</version>
            </dependency>
            <dependency>
                <groupId>com.google.gdata.wso2</groupId>
                <artifactId>gdata-core</artifactId>
                <version>${gdata.core.wso2.version}</version>
            </dependency>
            <dependency>
                <groupId>com.google.code.gson</groupId>
                <artifactId>gson</artifactId>
                <version>${google.code.gson.version}</version>
            </dependency>
            <dependency>
                <groupId>org.apache.axis2.wso2</groupId>
                <artifactId>axis2-jibx</artifactId>
                <version>${axis2.jibx.wso2.version}</version>
            </dependency>
            <dependency>
                <groupId>org.jibx.wso2</groupId>
                <artifactId>jibx</artifactId>
                <version>${jibx.wso2.version}</version>
            </dependency>
            <dependency>
                <groupId>org.apache.axis2.wso2</groupId>
                <artifactId>axis2-jaxbri</artifactId>
                <version>${axis2.jaxb.wso2.version}</version>
            </dependency>
            <dependency>
                <groupId>org.wso2.carbon</groupId>
                <artifactId>org.wso2.carbon.core</artifactId>
                <version>${carbon.kernel.version}</version>
            </dependency>
            <dependency>
                <groupId>org.wso2.carbon</groupId>
                <artifactId>org.wso2.carbon.registry.core</artifactId>
                <version>${carbon.kernel.version}</version>
            </dependency>
            <dependency>
                <groupId>org.wso2.carbon</groupId>
                <artifactId>org.wso2.carbon.user.api</artifactId>
                <version>${carbon.kernel.version}</version>
            </dependency>
            <dependency>
                <groupId>org.apache.axis2.wso2</groupId>
                <artifactId>axis2</artifactId>
                <version>${axis2.wso2.version}</version>
            </dependency>
            <dependency>
                <groupId>org.apache.ws.commons.axiom.wso2</groupId>
                <artifactId>axiom</artifactId>
                <version>${axiom.wso2.version}</version>
            </dependency>
            <dependency>
                <groupId>org.wso2.carbon.identity.framework</groupId>
                <artifactId>org.wso2.carbon.identity.core</artifactId>
                <version>${carbon.identity.framework.version}</version>
            </dependency>
            <dependency>
                <groupId>org.wso2.carbon.identity.framework</groupId>
                <artifactId>org.wso2.carbon.identity.application.common</artifactId>
                <version>${carbon.identity.framework.version}</version>
            </dependency>
            <dependency>
                <groupId>org.wso2.carbon.registry</groupId>
                <artifactId>org.wso2.carbon.registry.resource.stub</artifactId>
                <version>${carbon.registry.version}</version>
            </dependency>
            <dependency>
                <groupId>org.wso2.identity</groupId>
                <artifactId>org.wso2.identity.integration.ui.pages</artifactId>
                <version>${project.version}</version>
                <scope>test</scope>
            </dependency>
            <dependency>
                <groupId>org.wso2.carbon</groupId>
                <artifactId>org.wso2.carbon.authenticator.stub</artifactId>
                <version>${carbon.kernel.version}</version>
            </dependency>
            <dependency>
                <groupId>org.wso2.carbon.identity.inbound.auth.oauth2</groupId>
                <artifactId>org.wso2.carbon.identity.oauth</artifactId>
                <version>${identity.inbound.auth.oauth.version}</version>
            </dependency>
            <dependency>
                <groupId>org.wso2.carbon.identity.inbound.auth.oauth2</groupId>
                <artifactId>org.wso2.carbon.identity.oauth.stub</artifactId>
                <version>${identity.inbound.auth.oauth.version}</version>
            </dependency>
            <dependency>
                <groupId>junit</groupId>
                <artifactId>junit</artifactId>
                <version>${junit.version}</version>
                <scope>test</scope>
            </dependency>
            <dependency>
                <groupId>javax.servlet</groupId>
                <artifactId>servlet-api</artifactId>
                <version>${sevlet.api.version}</version>
            </dependency>
            <dependency>
                <groupId>javax.servlet</groupId>
                <artifactId>jsp-api</artifactId>
                <version>${jsp.api.version}</version>
            </dependency>
            <dependency>
                <groupId>com.google.common.wso2</groupId>
                <artifactId>google-collect</artifactId>
                <version>${google.collect.wso2.version}</version>
            </dependency>
            <dependency>
                <groupId>org.apache.oltu.oauth2</groupId>
                <artifactId>org.apache.oltu.oauth2.client</artifactId>
                <version>${oauth2.client.version}</version>
            </dependency>
            <dependency>
                <groupId>org.wso2.carbon</groupId>
                <artifactId>org.wso2.carbon.utils</artifactId>
                <version>${carbon.kernel.version}</version>
                <exclusions>
                    <exclusion>
                        <groupId>org.yaml</groupId>
                        <artifactId>snakeyaml</artifactId>
                    </exclusion>
                </exclusions>
            </dependency>
            <dependency>
                <groupId>com.googlecode.json-simple</groupId>
                <artifactId>json-simple</artifactId>
                <version>${json.simple.version}</version>
            </dependency>
            <dependency>
                <groupId>org.openid4java</groupId>
                <artifactId>openid4java-consumer</artifactId>
                <version>${openid4java.consumer.version}</version>
            </dependency>
            <dependency>
                <groupId>javax.servlet</groupId>
                <artifactId>jstl</artifactId>
                <version>${jstl.version}</version>
            </dependency>
            <dependency>
                <groupId>taglibs</groupId>
                <artifactId>standard</artifactId>
                <version>${taglibs.version}</version>
            </dependency>
            <dependency>
                <groupId>commons-lang</groupId>
                <artifactId>commons-lang</artifactId>
                <version>${commons.lang.version}</version>
            </dependency>
            <dependency>
                <groupId>org.wso2.is</groupId>
                <artifactId>org.wso2.identity.passivests.filter</artifactId>
                <version>${project.version}</version>
            </dependency>
            <dependency>
                <groupId>org.apache.ws.commons.axiom</groupId>
                <artifactId>axiom-impl</artifactId>
                <version>${axiom.impl.version}</version>
            </dependency>
            <dependency>
                <groupId>org.apache.ws.commons.axiom</groupId>
                <artifactId>axiom-api</artifactId>
                <version>${axiom.version}</version>
            </dependency>
            <dependency>
                <groupId>org.opensaml</groupId>
                <artifactId>opensaml</artifactId>
                <version>${opensaml.version}</version>
            </dependency>
            <!--OpenSAML3 dependencies-->
            <dependency>
                <groupId>org.opensaml</groupId>
                <artifactId>opensaml-core</artifactId>
                <version>${opensaml3.version}</version>
            </dependency>
            <dependency>
                <groupId>org.opensaml</groupId>
                <artifactId>opensaml-soap-api</artifactId>
                <version>${opensaml3.version}</version>
            </dependency>
            <dependency>
                <groupId>org.opensaml</groupId>
                <artifactId>opensaml-soap-impl</artifactId>
                <version>${opensaml3.version}</version>
            </dependency>
            <dependency>
                <groupId>org.opensaml</groupId>
                <artifactId>opensaml-profile-api</artifactId>
                <version>${opensaml3.version}</version>
            </dependency>
            <dependency>
                <groupId>org.opensaml</groupId>
                <artifactId>opensaml-profile-impl</artifactId>
                <version>${opensaml3.version}</version>
            </dependency>
            <dependency>
                <groupId>org.opensaml</groupId>
                <artifactId>opensaml-saml-api</artifactId>
                <version>${opensaml3.version}</version>
            </dependency>
            <dependency>
                <groupId>org.opensaml</groupId>
                <artifactId>opensaml-saml-impl</artifactId>
                <version>${opensaml3.version}</version>
            </dependency>
            <dependency>
                <groupId>org.opensaml</groupId>
                <artifactId>opensaml-messaging-api</artifactId>
                <version>${opensaml3.version}</version>
            </dependency>
            <dependency>
                <groupId>org.opensaml</groupId>
                <artifactId>opensaml-messaging-impl</artifactId>
                <version>${opensaml3.version}</version>
            </dependency>
            <dependency>
                <groupId>org.opensaml</groupId>
                <artifactId>opensaml-security-api</artifactId>
                <version>${opensaml3.version}</version>
            </dependency>
            <dependency>
                <groupId>org.opensaml</groupId>
                <artifactId>opensaml-security-impl</artifactId>
                <version>${opensaml3.version}</version>
            </dependency>
            <dependency>
                <groupId>org.opensaml</groupId>
                <artifactId>opensaml-storage-api</artifactId>
                <version>${opensaml3.version}</version>
            </dependency>
            <dependency>
                <groupId>org.opensaml</groupId>
                <artifactId>opensaml-storage-impl</artifactId>
                <version>${opensaml3.version}</version>
            </dependency>
            <dependency>
                <groupId>org.opensaml</groupId>
                <artifactId>opensaml-xacml-api</artifactId>
                <version>${opensaml3.version}</version>
            </dependency>
            <dependency>
                <groupId>org.opensaml</groupId>
                <artifactId>opensaml-xacml-impl</artifactId>
                <version>${opensaml3.version}</version>
            </dependency>
            <dependency>
                <groupId>org.opensaml</groupId>
                <artifactId>opensaml-xacml-saml-api</artifactId>
                <version>${opensaml3.version}</version>
            </dependency>
            <dependency>
                <groupId>org.opensaml</groupId>
                <artifactId>opensaml-xacml-saml-impl</artifactId>
                <version>${opensaml3.version}</version>
            </dependency>
            <dependency>
                <groupId>org.opensaml</groupId>
                <artifactId>opensaml-xmlsec-api</artifactId>
                <version>${opensaml3.version}</version>
            </dependency>
            <dependency>
                <groupId>org.opensaml</groupId>
                <artifactId>opensaml-xmlsec-impl</artifactId>
                <version>${opensaml3.version}</version>
            </dependency>
            <dependency>
                <groupId>net.shibboleth.utilities</groupId>
                <artifactId>java-support</artifactId>
                <version>${shibboleth.version}</version>
            </dependency>
            <!--End of OpenSAML3 dependencies-->
            <dependency>
                <groupId>org.wso2.orbit.joda-time</groupId>
                <artifactId>joda-time</artifactId>
                <version>${joda.wso2.version}</version>
            </dependency>
            <dependency>
                <groupId>xalan</groupId>
                <artifactId>xalan</artifactId>
                <version>${xalan.version}</version>
            </dependency>
            <dependency>
                <groupId>xalan.wso2</groupId>
                <artifactId>xalan</artifactId>
                <version>${xalan.wso2.version}</version>
            </dependency>
            <dependency>
                <groupId>xml-apis</groupId>
                <artifactId>xml-apis</artifactId>
                <version>${xml.apis.version}</version>
            </dependency>
            <dependency>
                <groupId>org.wso2.carbon.identity.agent.sso.java</groupId>
                <artifactId>org.wso2.carbon.identity.sso.agent</artifactId>
                <version>${identity.agent.sso.version}</version>
            </dependency>
            <dependency>
                <groupId>org.wso2.orbit.org.apache.neethi</groupId>
                <artifactId>neethi</artifactId>
                <version>${neethi.wso2.version}</version>
            </dependency>
            <dependency>
                <groupId>org.wso2.orbit.org.opensaml</groupId>
                <artifactId>opensaml</artifactId>
                <version>${opensaml2.wso2.version}</version>
            </dependency>
            <dependency>
                <groupId>org.wso2.carbon</groupId>
                <artifactId>org.wso2.carbon.addressing</artifactId>
                <version>${carbon.kernel.version}</version>
            </dependency>
            <dependency>
                <groupId>org.apache.rampart.wso2</groupId>
                <artifactId>rampart-core</artifactId>
                <version>${rampart.wso2.version}</version>
            </dependency>
            <dependency>
                <groupId>org.apache.rampart.wso2</groupId>
                <artifactId>rampart-policy</artifactId>
                <version>${rampart.wso2.version}</version>
            </dependency>
            <dependency>
                <groupId>org.apache.rampart.wso2</groupId>
                <artifactId>rampart-trust</artifactId>
                <version>${rampart.wso2.version}</version>
            </dependency>
            <dependency>
                <groupId>org.apache.ws.security.wso2</groupId>
                <artifactId>wss4j</artifactId>
                <version>${wss4j.wso2.version}</version>
            </dependency>
            <dependency>
                <groupId>org.apache.httpcomponents.wso2</groupId>
                <artifactId>httpcore</artifactId>
                <version>${httpcore.wso2.version}</version>
            </dependency>
            <dependency>
                <groupId>org.wso2.carbon.identity.user.ws</groupId>
                <artifactId>org.wso2.carbon.um.ws.api.stub</artifactId>
                <version>${identity.user.ws.version}</version>
            </dependency>
            <dependency>
                <groupId>org.wso2.carbon.identity.user.ws</groupId>
                <artifactId>org.wso2.carbon.um.ws.api</artifactId>
                <version>${identity.user.ws.version}</version>
            </dependency>
            <dependency>
                <groupId>org.wso2.carbon.identity</groupId>
                <artifactId>org.wso2.carbon.authenticator.stub</artifactId>
                <version>${carbon.kernel.version}</version>
            </dependency>
            <dependency>
                <groupId>org.wso2.carbon.identity.framework</groupId>
                <artifactId>org.wso2.carbon.identity.entitlement</artifactId>
                <version>${carbon.identity.framework.version}</version>
            </dependency>
            <dependency>
                <groupId>org.wso2.carbon.identity.framework</groupId>
                <artifactId>org.wso2.carbon.identity.entitlement.stub</artifactId>
                <version>${carbon.identity.framework.version}</version>
            </dependency>
            <dependency>
                <groupId>org.wso2.securevault</groupId>
                <artifactId>org.wso2.securevault</artifactId>
                <version>${securevault.wso2.version}</version>
            </dependency>
            <dependency>
                <groupId>org.apache.httpcomponents</groupId>
                <artifactId>httpclient</artifactId>
                <version>${httpclient.version}</version>
            </dependency>
            <dependency>
                <groupId>commons-httpclient</groupId>
                <artifactId>commons-httpclient</artifactId>
                <version>${commons.httpclient.version}</version>
            </dependency>
            <dependency>
                <groupId>org.wso2.is</groupId>
                <artifactId>org.wso2.identity.styles</artifactId>
                <version>${project.version}</version>
            </dependency>
            <dependency>
                <groupId>org.wso2.carbon</groupId>
                <artifactId>org.wso2.carbon.core.ui.feature</artifactId>
                <version>${carbon.kernel.version}</version>
                <type>zip</type>
            </dependency>
            <dependency>
                <groupId>org.wso2.carbon</groupId>
                <artifactId>org.wso2.carbon.core.ui.feature</artifactId>
                <version>${carbon.kernel.version}</version>
            </dependency>
            <dependency>
                <groupId>org.wso2.identity</groupId>
                <artifactId>org.wso2.stratos.identity.dashboard.ui</artifactId>
                <version>${stratos.version.221}</version>
            </dependency>
            <dependency>
                <groupId>org.testng</groupId>
                <artifactId>testng</artifactId>
                <version>${testng.version}</version>
                <scope>test</scope>
            </dependency>
            <dependency>
                <groupId>org.wso2.carbon.identity.framework</groupId>
                <artifactId>org.wso2.carbon.user.mgt.stub</artifactId>
                <version>${carbon.identity.framework.version}</version>
            </dependency>
            <dependency>
                <groupId>org.wso2.carbon.identity.inbound.auth.sts</groupId>
                <artifactId>org.wso2.carbon.identity.sts.passive.stub</artifactId>
                <version>${identity.inbound.auth.sts.version}</version>
            </dependency>
            <dependency>
                <groupId>org.wso2.carbon</groupId>
                <artifactId>SecVerifier</artifactId>
                <version>${carbon.kernel.version}</version>
                <type>aar</type>
            </dependency>
            <dependency>
                <groupId>emma</groupId>
                <artifactId>emma</artifactId>
                <version>${emma.version}</version>
            </dependency>
            <dependency>
                <groupId>org.wso2.orbit.com.h2database</groupId>
                <artifactId>h2-engine</artifactId>
                <version>${h2database.wso2.version}</version>
            </dependency>
            <dependency>
                <groupId>org.apache.rampart</groupId>
                <artifactId>rampart</artifactId>
                <type>mar</type>
                <version>${rampart.wso2.version}</version>
            </dependency>
            <dependency>
                <groupId>org.wso2.carbon.identity.framework</groupId>
                <artifactId>org.wso2.carbon.identity.application.mgt.stub</artifactId>
                <version>${carbon.identity.framework.version}</version>
                <scope>compile</scope>
            </dependency>
            <dependency>
                <groupId>org.wso2.carbon.identity.framework</groupId>
                <artifactId>org.wso2.carbon.identity.application.default.auth.sequence.mgt.stub</artifactId>
                <version>${carbon.identity.framework.version}</version>
                <scope>compile</scope>
            </dependency>
            <dependency>
                <groupId>org.wso2.carbon.identity.framework</groupId>
                <artifactId>org.wso2.carbon.identity.functions.library.mgt.stub</artifactId>
                <version>${carbon.identity.framework.version}</version>
                <scope>compile</scope>
            </dependency>
            <dependency>
                <groupId>org.wso2.carbon.identity.framework</groupId>
                <artifactId>org.wso2.carbon.idp.mgt.stub</artifactId>
                <version>${carbon.identity.framework.version}</version>
                <scope>compile</scope>
            </dependency>
            <dependency>
                <groupId>org.wso2.identity</groupId>
                <artifactId>org.wso2.identity.integration.common.clients</artifactId>
                <version>${project.version}</version>
                <scope>compile</scope>
            </dependency>
            <dependency>
                <groupId>org.wso2.identity</groupId>
                <artifactId>org.wso2.identity.integration.common.utils</artifactId>
                <version>${project.version}</version>
                <scope>compile</scope>
            </dependency>
            <dependency>
                <groupId>org.wso2.carbon.identity.inbound.provisioning.scim</groupId>
                <artifactId>org.wso2.carbon.identity.scim.common.stub</artifactId>
                <version>${identity.inbound.provisioning.scim.version}</version>
                <scope>compile</scope>
            </dependency>
            <dependency>
                <groupId>org.wso2.carbon.identity.inbound.provisioning.scim2</groupId>
                <artifactId>org.wso2.carbon.identity.scim2.common</artifactId>
                <version>${identity.inbound.provisioning.scim2.version}</version>
                <scope>compile</scope>
            </dependency>
            <dependency>
                <groupId>org.wso2.carbon.identity.framework</groupId>
                <artifactId>org.wso2.carbon.identity.user.store.configuration.stub</artifactId>
                <version>${carbon.identity.framework.version}</version>
                <scope>compile</scope>
            </dependency>
            <dependency>
                <groupId>org.wso2.carbon.identity.framework</groupId>
                <artifactId>org.wso2.carbon.identity.user.store.count.stub</artifactId>
                <version>${carbon.identity.framework.version}</version>
                <scope>compile</scope>
            </dependency>
            <dependency>
                <groupId>org.wso2.carbon</groupId>
                <artifactId>org.wso2.carbon.user.core</artifactId>
                <version>${carbon.kernel.version}</version>
                <scope>compile</scope>
            </dependency>
            <dependency>
                <groupId>org.wso2.carbon.identity.framework</groupId>
                <artifactId>org.wso2.carbon.identity.mgt</artifactId>
                <version>${carbon.identity.framework.version}</version>
            </dependency>
            <dependency>
                <groupId>org.wso2.carbon.identity.framework</groupId>
                <artifactId>org.wso2.carbon.identity.mgt.stub</artifactId>
                <version>${carbon.identity.framework.version}</version>
                <scope>compile</scope>
            </dependency>
            <dependency>
                <groupId>org.wso2.carbon.identity.framework</groupId>
                <artifactId>org.wso2.carbon.identity.template.mgt</artifactId>
                <version>${carbon.identity.framework.version}</version>
            </dependency>
            <dependency>
                <groupId>org.wso2.carbon.identity.framework</groupId>
                <artifactId>org.wso2.carbon.identity.template.mgt.ui</artifactId>
                <version>${carbon.identity.framework.version}</version>
            </dependency>
            <dependency>
                <groupId>org.wso2.carbon.identity.framework</groupId>
                <artifactId>org.wso2.carbon.identity.template.mgt.endpoint</artifactId>
                <version>${carbon.identity.framework.version}</version>
            </dependency>
            <dependency>
                <groupId>org.wso2.carbon.identity.inbound.auth.saml2</groupId>
                <artifactId>org.wso2.carbon.identity.sso.saml.stub</artifactId>
                <version>${identity.inbound.auth.saml.version}</version>
                <scope>compile</scope>
            </dependency>
            <dependency>
                <groupId>org.wso2.carbon.identity.framework</groupId>
                <artifactId>org.wso2.carbon.claim.mgt.stub</artifactId>
                <version>${carbon.identity.framework.version}</version>
                <scope>compile</scope>
            </dependency>
            <dependency>
                <groupId>org.wso2.carbon.identity.framework</groupId>
                <artifactId>org.wso2.carbon.identity.claim.metadata.mgt.stub</artifactId>
                <version>${carbon.identity.framework.version}</version>
                <scope>compile</scope>
            </dependency>
            <dependency>
                <groupId>org.wso2.carbon.identity.framework</groupId>
                <artifactId>org.wso2.carbon.identity.claim.metadata.mgt</artifactId>
                <version>${carbon.identity.framework.version}</version>
                <scope>compile</scope>
            </dependency>
            <dependency>
                <groupId>org.wso2.carbon.identity.inbound.auth.openid</groupId>
                <artifactId>org.wso2.carbon.identity.provider.openid.stub</artifactId>
                <version>${identity.inbound.auth.openid.version}</version>
                <scope>compile</scope>
            </dependency>
            <dependency>
                <groupId>org.wso2.carbon.identity.association.account</groupId>
                <artifactId>org.wso2.carbon.identity.user.account.association.stub</artifactId>
                <version>${identity.user.account.association.version}</version>
            </dependency>
            <dependency>
                <groupId>org.wso2.carbon.identity.framework</groupId>
                <artifactId>org.wso2.carbon.identity.governance.stub</artifactId>
                <version>${carbon.identity.framework.version}</version>
            </dependency>
            <dependency>
                <groupId>org.wso2.carbon.identity.governance</groupId>
                <artifactId>org.wso2.carbon.identity.recovery</artifactId>
                <version>${identity.governance.version}</version>
            </dependency>
            <dependency>
                <groupId>org.wso2.carbon.identity.governance</groupId>
                <artifactId>org.wso2.carbon.identity.recovery.stub</artifactId>
                <version>${identity.governance.version}</version>
            </dependency>
            <dependency>
                <groupId>org.wso2.carbon.deployment</groupId>
                <artifactId>org.wso2.carbon.service.mgt.stub</artifactId>
                <version>${carbon.deployment.version}</version>
                <scope>test</scope>
            </dependency>
            <dependency>
                <groupId>org.wso2.carbon.deployment</groupId>
                <artifactId>org.wso2.carbon.webapp.mgt.stub</artifactId>
                <version>${carbon.deployment.version}</version>
                <scope>test</scope>
            </dependency>
            <dependency>
                <groupId>org.wso2.carbon.automation</groupId>
                <artifactId>org.wso2.carbon.automation.test.utils</artifactId>
                <version>${carbon.automation.version}</version>
            </dependency>
            <dependency>
                <groupId>org.wso2.carbon.automation</groupId>
                <artifactId>org.wso2.carbon.automation.engine</artifactId>
                <version>${carbon.automation.version}</version>
            </dependency>
            <dependency>
                <groupId>org.wso2.carbon.automation</groupId>
                <artifactId>org.wso2.carbon.automation.extensions</artifactId>
                <version>${carbon.automation.version}</version>
                <exclusions>
                    <exclusion>
                        <groupId>com.saucelabs.selenium</groupId> <!-- Exclude Project-E from Project-B -->
                        <artifactId>sauce-ondemand-driver</artifactId>
                    </exclusion>
                    <exclusion>
                        <groupId>com.saucelabs.selenium</groupId> <!-- Exclude Project-E from Project-B -->
                        <artifactId>selenium-client-factory</artifactId>
                    </exclusion>
                </exclusions>
            </dependency>
            <dependency>
                <groupId>org.wso2.carbon.automationutils</groupId>
                <artifactId>org.wso2.carbon.integration.common.extensions</artifactId>
                <version>${carbon.automationutils.version}</version>
            </dependency>
            <dependency>
                <groupId>org.wso2.carbon.automationutils</groupId>
                <artifactId>org.wso2.carbon.integration.common.utils</artifactId>
                <version>${carbon.automationutils.version}</version>
            </dependency>
            <dependency>
                <groupId>org.wso2.carbon.automationutils</groupId>
                <artifactId>org.wso2.carbon.integration.common.admin.client</artifactId>
                <version>${carbon.automationutils.version}</version>
            </dependency>
            <dependency>
                <groupId>org.wso2.is</groupId>
                <artifactId>org.wso2.identity.integration.common.clients</artifactId>
                <version>${project.version}</version>
                <scope>compile</scope>
            </dependency>
            <dependency>
                <groupId>org.wso2.is</groupId>
                <artifactId>org.wso2.identity.integration.common.utils</artifactId>
                <version>${project.version}</version>
                <scope>compile</scope>
            </dependency>
            <dependency>
                <groupId>org.wso2.charon</groupId>
                <artifactId>org.wso2.charon.core</artifactId>
                <version>${charon.orbit.version}</version>
            </dependency>
            <dependency>
                <groupId>org.apache.wink</groupId>
                <artifactId>wink-client</artifactId>
                <version>${apache.wink.version}</version>
            </dependency>
            <dependency>
                <groupId>org.apache.ws.security</groupId>
                <artifactId>wss4j</artifactId>
                <version>${apache.ws.security.version}</version>
            </dependency>
            <dependency>
                <groupId>commons-collections</groupId>
                <artifactId>commons-collections</artifactId>
                <version>${commons-collections.version}</version>
            </dependency>
            <dependency>
                <groupId>org.slf4j</groupId>
                <artifactId>slf4j-simple</artifactId>
                <version>${slf4j.version}</version>
            </dependency>

            <dependency>
                <groupId>org.slf4j</groupId>
                <artifactId>slf4j-log4j12</artifactId>
                <version>${slf4j.version}</version>
            </dependency>
            <dependency>
                <groupId>org.apache.openejb</groupId>
                <artifactId>openejb-core</artifactId>
                <version>${apache.openejb.version}</version>
                <scope>test</scope>
            </dependency>
            <dependency>
                <groupId>org.wso2.orbit.org.apache.httpcomponents</groupId>
                <artifactId>httpclient</artifactId>
                <version>${orbit.version.commons.httpclient}</version>
            </dependency>
            <dependency>
                <groupId>org.apache.axis2.wso2</groupId>
                <artifactId>axis2-client</artifactId>
                <version>${axis2.client.version}</version>
            </dependency>
            <dependency>
                <groupId>org.wso2.orbit.com.nimbusds</groupId>
                <artifactId>nimbus-jose-jwt</artifactId>
                <version>${nimbusds.version}</version>
            </dependency>
            <dependency>
                <groupId>com.nimbusds</groupId>
                <artifactId>oauth2-oidc-sdk</artifactId>
                <version>${nimbus.oidc.sdk.version}</version>
            </dependency>
            <dependency>
                <groupId>org.wso2.orbit.commons-codec</groupId>
                <artifactId>commons-codec</artifactId>
                <version>${commons-codec.version}</version>
            </dependency>
            <dependency>
                <groupId>org.wso2.carbon.identity.framework</groupId>
                <artifactId>org.wso2.carbon.identity.user.registration.stub</artifactId>
                <version>${carbon.identity.framework.version}</version>
            </dependency>
            <dependency>
                <groupId>org.wso2.carbon.identity.framework</groupId>
                <artifactId>org.wso2.carbon.identity.user.profile.stub</artifactId>
                <version>${carbon.identity.framework.version}</version>
            </dependency>
            <dependency>
                <groupId>org.wso2.carbon.identity.fetch.remote</groupId>
                <artifactId>org.wso2.carbon.identity.remotefetch.common</artifactId>
                <version>${org.wso2.carbon.identity.remotefetch.version}</version>
            </dependency>
            <dependency>
                <groupId>org.wso2.carbon.identity.fetch.remote</groupId>
                <artifactId>org.wso2.carbon.identity.remotefetch.core</artifactId>
                <version>${org.wso2.carbon.identity.remotefetch.version}</version>
            </dependency>
            <dependency>
                <groupId>org.wso2.carbon.identity.fetch.remote</groupId>
                <artifactId>org.wso2.carbon.identity.remotefetch.core.ui</artifactId>
                <version>${org.wso2.carbon.identity.remotefetch.version}</version>
            </dependency>
            <dependency>
                <groupId>org.wso2.carbon.identity.fetch.remote</groupId>
                <artifactId>org.wso2.carbon.identity.remotefetch.feature</artifactId>
                <version>${org.wso2.carbon.identity.remotefetch.version}</version>
            </dependency>
            <dependency>
                <groupId>org.eclipse.jgit</groupId>
                <artifactId>org.eclipse.jgit</artifactId>
                <version>${org.jgit.version}</version>
            </dependency>
            <dependency>
                <groupId>com.googlecode.javaewah</groupId>
                <artifactId>JavaEWAH</artifactId>
                <version>${javaewah.version}</version>
            </dependency>
            <dependency>
                <groupId>org.wso2.is</groupId>
                <artifactId>org.wso2.carbon.identity.test.integration.service.stubs</artifactId>
                <version>${project.version}</version>
            </dependency>
            <dependency>
                <groupId>org.wso2.carbon.identity.framework</groupId>
                <artifactId>org.wso2.carbon.identity.workflow.mgt.stub</artifactId>
                <version>${carbon.identity.framework.version}</version>
            </dependency>
            <dependency>
                <groupId>org.wso2.carbon.identity.framework</groupId>
                <artifactId>org.wso2.carbon.security.mgt.stub</artifactId>
                <version>${carbon.identity.framework.version}</version>
            </dependency>
            <dependency>
                <groupId>org.wso2.carbon.identity.workflow.impl.bps</groupId>
                <artifactId>org.wso2.carbon.identity.workflow.impl.stub</artifactId>
                <version>${identity.workflow.impl.bps.version}</version>
            </dependency>
            <dependency>
                <groupId>org.jacoco</groupId>
                <artifactId>org.jacoco.agent</artifactId>
                <version>${jacoco.agent.version}</version>
            </dependency>
            <dependency>
                <groupId>org.wso2.carbon</groupId>
                <artifactId>org.wso2.carbon.core.services</artifactId>
                <version>${carbon.kernel.version}</version>
            </dependency>
            <dependency>
                <groupId>org.apache.tomcat.wso2</groupId>
                <artifactId>tomcat</artifactId>
                <version>${org.apache.tomcat.wso2.version}</version>
            </dependency>
            <dependency>
                <groupId>org.opensaml</groupId>
                <artifactId>xmltooling</artifactId>
                <version>${xmltooling.version}</version>
            </dependency>
            <dependency>
                <groupId>org.opensaml</groupId>
                <artifactId>openws</artifactId>
                <version>${openws.version}</version>
            </dependency>
            <dependency>
                <groupId>org.wso2.carbon.identity.framework</groupId>
                <artifactId>org.wso2.carbon.identity.application.mgt</artifactId>
                <version>${carbon.identity.framework.version}</version>
            </dependency>
            <dependency>
                <groupId>org.wso2.carbon.identity.framework</groupId>
                <artifactId>org.wso2.carbon.identity.functions.library.mgt</artifactId>
                <version>${carbon.identity.framework.version}</version>
            </dependency>
            <dependency>
                <groupId>org.wso2.carbon.identity.framework</groupId>
                <artifactId>org.wso2.carbon.identity.user.functionality.mgt</artifactId>
                <version>${carbon.identity.framework.version}</version>
            </dependency>
            <dependency>
                <groupId>xerces</groupId>
                <artifactId>xercesImpl</artifactId>
                <version>${xercesImpl.version}</version>
            </dependency>
            <dependency>
                <groupId>org.wso2.carbon.identity.framework</groupId>
                <artifactId>org.wso2.carbon.identity.workflow.mgt</artifactId>
                <version>${carbon.identity.framework.version}</version>
            </dependency>
            <dependency>
                <groupId>org.wso2.carbon.identity.workflow.impl.bps</groupId>
                <artifactId>org.wso2.carbon.identity.workflow.impl</artifactId>
                <version>${identity.workflow.impl.bps.version}</version>
            </dependency>
            <dependency>
                <groupId>org.wso2.carbon.identity.framework</groupId>
                <artifactId>org.wso2.carbon.identity.application.authentication.framework</artifactId>
                <version>${carbon.identity.framework.version}</version>
            </dependency>
            <dependency>
                <groupId>org.wso2.carbon.identity.framework</groupId>
                <artifactId>org.wso2.carbon.user.mgt.common</artifactId>
                <version>${carbon.identity.framework.version}</version>
            </dependency>
            <dependency>
                <groupId>org.wso2.carbon.identity.framework</groupId>
                <artifactId>org.wso2.carbon.identity.role.mgt.core</artifactId>
                <version>${carbon.identity.framework.version}</version>
            </dependency>
            <dependency>
                <groupId>org.wso2.carbon.identity.framework</groupId>
                <artifactId>org.wso2.carbon.identity.secret.mgt.core</artifactId>
                <version>${carbon.identity.framework.version}</version>
            </dependency>
            <dependency>
                <groupId>org.wso2.carbon.identity.framework</groupId>
                <artifactId>org.wso2.carbon.identity.api.resource.mgt</artifactId>
                <version>${carbon.identity.framework.version}</version>
            </dependency>
            <dependency>
                <groupId>org.wso2.carbon.identity.saml.common</groupId>
                <artifactId>org.wso2.carbon.identity.saml.common.util</artifactId>
                <version>${saml.common.util.version}</version>
            </dependency>
            <dependency>
                <groupId>commons-codec</groupId>
                <artifactId>commons-codec</artifactId>
                <version>${commons.codec.version}</version>
            </dependency>
            <dependency>
                <groupId>org.apache.ws.commons.schema.wso2</groupId>
                <artifactId>XmlSchema</artifactId>
                <version>${XmlSchema.version}</version>
            </dependency>
            <dependency>
                <groupId>wsdl4j.wso2</groupId>
                <artifactId>wsdl4j</artifactId>
                <version>${wsdl4j.version}</version>
            </dependency>
            <dependency>
                <groupId>org.wso2.carbon.analytics-common</groupId>
                <artifactId>org.wso2.carbon.databridge.commons</artifactId>
                <scope>test</scope>
                <version>${carbon.analytics-common.version}</version>
            </dependency>
            <dependency>
                <groupId>org.wso2.carbon.analytics-common</groupId>
                <artifactId>org.wso2.carbon.databridge.core</artifactId>
                <scope>test</scope>
                <version>${carbon.analytics-common.version}</version>
            </dependency>
            <dependency>
                <groupId>org.wso2.carbon.analytics-common</groupId>
                <artifactId>org.wso2.carbon.databridge.receiver.thrift</artifactId>
                <scope>test</scope>
                <version>${carbon.analytics-common.version}</version>
            </dependency>
            <dependency>
                <groupId>org.wso2.carbon.multitenancy</groupId>
                <artifactId>org.wso2.carbon.tenant.mgt.stub</artifactId>
                <version>${carbon.multitenancy.version}</version>
            </dependency>
            <dependency>
                <groupId>commons-pool.wso2</groupId>
                <artifactId>commons-pool</artifactId>
                <version>${commons.pool.wso2.version}</version>
            </dependency>

            <!-- Outbound Authenticators -->
            <dependency>
                <groupId>org.wso2.carbon.identity.outbound.auth.oidc</groupId>
                <artifactId>org.wso2.carbon.identity.application.authenticator.oidc</artifactId>
                <version>${identity.outbound.auth.oidc.version}</version>
            </dependency>
            <dependency>
                <groupId>org.wso2.carbon.identity.outbound.auth.oauth2</groupId>
                <artifactId>org.wso2.carbon.identity.application.authenticator.oauth2</artifactId>
                <version>${identity.outbound.auth.oauth2.version}</version>
            </dependency>
            <dependency>
                <groupId>org.wso2.carbon.identity.outbound.auth.sts.passive</groupId>
                <artifactId>org.wso2.carbon.identity.application.authenticator.passive.sts</artifactId>
                <version>${identity.outbound.auth.passive.sts.version}</version>
            </dependency>
            <dependency>
                <groupId>org.wso2.carbon.identity.outbound.auth.saml2</groupId>
                <artifactId>org.wso2.carbon.identity.application.authenticator.samlsso</artifactId>
                <version>${identity.outbound.auth.samlsso.version}</version>
            </dependency>

            <!-- Social Authenticators -->
            <dependency>
                <groupId>org.wso2.carbon.identity.outbound.auth.facebook</groupId>
                <artifactId>org.wso2.carbon.identity.application.authenticator.facebook</artifactId>
                <version>${social.authenticator.facebook.version}</version>
            </dependency>
            <dependency>
                <groupId>org.wso2.carbon.identity.outbound.auth.google</groupId>
                <artifactId>org.wso2.carbon.identity.application.authenticator.google</artifactId>
                <version>${social.authenticator.google.version}</version>
            </dependency>
            <dependency>
                <groupId>org.wso2.carbon.identity.outbound.auth.live</groupId>
                <artifactId>org.wso2.carbon.identity.application.authenticator.live</artifactId>
                <version>${social.authenticator.windowslive.version}</version>
            </dependency>
            <dependency>
                <groupId>org.wso2.carbon.identity.outbound.auth.apple</groupId>
                <artifactId>org.wso2.carbon.identity.application.authenticator.apple</artifactId>
                <version>${social.authenticator.apple.version}</version>
            </dependency>

            <!-- Provisioning Connectors -->
            <dependency>
                <groupId>org.wso2.carbon.identity.outbound.provisioning.google</groupId>
                <artifactId>org.wso2.carbon.identity.provisioning.connector.google</artifactId>
                <version>${provisioning.connector.google.version}</version>
            </dependency>
            <dependency>
                <groupId>org.wso2.carbon.identity.outbound.provisioning.salesforce</groupId>
                <artifactId>org.wso2.carbon.identity.provisioning.connector.salesforce</artifactId>
                <version>${provisioning.connector.salesforce.version}</version>
            </dependency>
            <dependency>
                <groupId>org.wso2.carbon.identity.outbound.provisioning.scim</groupId>
                <artifactId>org.wso2.carbon.identity.provisioning.connector.scim</artifactId>
                <version>${provisioning.connector.scim.version}</version>
            </dependency>
            <dependency>
                <groupId>org.wso2.carbon.identity.outbound.provisioning.scim2</groupId>
                <artifactId>org.wso2.carbon.identity.provisioning.connector.scim2</artifactId>
                <version>${provisioning.connector.scim2.version}</version>
            </dependency>
            <dependency>
                <groupId>org.wso2.carbon.extension.identity.verification</groupId>
                <artifactId>org.wso2.carbon.extension.identity.verification.mgt.feature</artifactId>
                <version>${identity.verification.version}</version>
            </dependency>
            <dependency>
                <groupId>org.wso2.carbon.extension.identity.verification</groupId>
                <artifactId>org.wso2.carbon.extension.identity.verification.provider.feature</artifactId>
                <version>${identity.verification.version}</version>
            </dependency>
            <dependency>
                <groupId>org.wso2.carbon.extension.identity.verification</groupId>
                <artifactId>org.wso2.carbon.extension.identity.verification.ui.feature</artifactId>
                <version>${identity.verification.version}</version>
            </dependency>

            <!-- Local Authenticators -->
            <dependency>
                <groupId>org.wso2.carbon.identity.application.auth.basic</groupId>
                <artifactId>org.wso2.carbon.identity.application.authenticator.basicauth</artifactId>
                <version>${identity.local.auth.basicauth.version}</version>
            </dependency>
            <dependency>
                <groupId>org.wso2.carbon.identity.local.auth.iwa</groupId>
                <artifactId>org.wso2.carbon.identity.application.authenticator.iwa</artifactId>
                <version>${identity.local.auth.iwa.version}</version>
            </dependency>
            <dependency>
                <groupId>org.wso2.carbon.identity.local.auth.fido</groupId>
                <artifactId>org.wso2.carbon.identity.application.authenticator.fido</artifactId>
                <version>${identity.local.auth.fido.version}</version>
            </dependency>
            <dependency>
                <groupId>org.wso2.carbon.identity.local.auth.fido</groupId>
                <artifactId>org.wso2.carbon.identity.application.authenticator.fido2</artifactId>
                <version>${identity.local.auth.fido.version}</version>
            </dependency>
            <dependency>
                <groupId>org.wso2.carbon.identity.local.auth.fido</groupId>
                <artifactId>org.wso2.carbon.identity.application.authenticator.fido2.server.feature</artifactId>
                <version>${identity.local.auth.fido.version}</version>
            </dependency>
            <dependency>
                <groupId>org.wso2.carbon.identity.application.auth.basic</groupId>
                <artifactId>org.wso2.carbon.identity.application.authenticator.basicauth.jwt</artifactId>
                <version>${identity.local.auth.basicauth.version}</version>
            </dependency>
            <dependency>
                <groupId>org.wso2.carbon.identity.application.auth.basic</groupId>
                <artifactId>org.wso2.carbon.identity.application.authentication.handler.identifier</artifactId>
                <version>${identity.local.auth.basicauth.version}</version>
            </dependency>
            <dependency>
                <groupId>org.wso2.carbon.identity.application.auth.basic</groupId>
                <artifactId>org.wso2.carbon.identity.application.authentication.handler.session</artifactId>
                <version>${identity.local.auth.basicauth.version}</version>
            </dependency>
            <dependency>
                <groupId>org.wso2.carbon.extension.identity.oauth.addons</groupId>
                <artifactId>org.wso2.carbon.identity.oauth2.token.handler.clientauth.mutualtls</artifactId>
                <version>${identity.oauth.addons.version}</version>
            </dependency>

            <!-- Local Authentication API Connector -->
            <dependency>
                <groupId>org.wso2.carbon.identity.local.auth.api</groupId>
                <artifactId>org.wso2.carbon.identity.local.auth.api.core</artifactId>
                <version>${identity.local.auth.api.version}</version>
            </dependency>

            <!-- OAuth2 Grant Type extensions -->
            <dependency>
                <groupId>org.wso2.carbon.extension.identity.oauth2.grantType.jwt</groupId>
                <artifactId>org.wso2.carbon.identity.oauth2.grant.jwt</artifactId>
                <version>${identity.oauth2.jwt.bearer.grant.version}</version>
            </dependency>
            <dependency>
                <groupId>org.wso2.carbon.extension.identity.oauth2.grantType.token.exchange</groupId>
                <artifactId>org.wso2.carbon.identity.oauth2.grant.token.exchange</artifactId>
                <version>${identity.oauth2.token.exchange.grant.version}</version>
            </dependency>

            <!--Conditional authenticator functions-->
            <dependency>
                <groupId>org.wso2.carbon.identity.conditional.auth.functions</groupId>
                <artifactId>org.wso2.carbon.identity.conditional.auth.functions.user</artifactId>
                <version>${conditional.authentication.functions.version}</version>
            </dependency>
            <dependency>
                <groupId>org.wso2.carbon.identity.conditional.auth.functions</groupId>
                <artifactId>org.wso2.carbon.identity.conditional.auth.functions.notification</artifactId>
                <version>${conditional.authentication.functions.version}</version>
            </dependency>
            <dependency>
                <groupId>org.wso2.carbon.identity.conditional.auth.functions</groupId>
                <artifactId>org.wso2.carbon.identity.conditional.auth.functions.cookie</artifactId>
                <version>${conditional.authentication.functions.version}</version>
            </dependency>
            <dependency>
                <groupId>org.wso2.carbon.identity.conditional.auth.functions</groupId>
                <artifactId>org.wso2.carbon.identity.conditional.auth.functions.analytics</artifactId>
                <version>${conditional.authentication.functions.version}</version>
            </dependency>
            <dependency>
                <groupId>org.wso2.carbon.identity.conditional.auth.functions</groupId>
                <artifactId>org.wso2.carbon.identity.conditional.auth.functions.choreo</artifactId>
                <version>${conditional.authentication.functions.version}</version>
            </dependency>
            <!-- Other Connectors packed with IS -->
            <dependency>
                <groupId>org.wso2.carbon.extension.identity.authenticator.outbound.emailotp</groupId>
                <artifactId>org.wso2.carbon.identity.authenticator.emailotp</artifactId>
                <version>${authenticator.emailotp.version}</version>
            </dependency>
            <dependency>
                <groupId>org.wso2.carbon.extension.identity.authenticator.outbound.smsotp</groupId>
                <artifactId>org.wso2.carbon.extension.identity.authenticator.smsotp.connector</artifactId>
                <version>${authenticator.smsotp.version}</version>
            </dependency>
            <dependency>
                <groupId>org.wso2.carbon.identity.local.auth.magiclink</groupId>
                <artifactId>org.wso2.carbon.identity.application.authenticator.magiclink</artifactId>
                <version>${authenticator.magiclink.version}</version>
            </dependency>
            <dependency>
                <groupId>org.wso2.carbon.identity.local.auth.magiclink</groupId>
                <artifactId>org.wso2.carbon.identity.local.auth.magiclink.server.feature</artifactId>
                <version>${authenticator.magiclink.version}</version>
            </dependency>
            <dependency>
                <groupId>org.wso2.carbon.identity.local.auth.emailotp</groupId>
                <artifactId>org.wso2.carbon.identity.local.auth.emailotp</artifactId>
                <version>${authenticator.local.auth.emailotp.version}</version>
            </dependency>
            <dependency>
                <groupId>org.wso2.carbon.identity.local.auth.emailotp</groupId>
                <artifactId>org.wso2.carbon.identity.local.auth.emailotp.server.feature</artifactId>
                <version>${authenticator.local.auth.emailotp.version}</version>
            </dependency>
            <dependency>
                <groupId>org.wso2.carbon.identity.auth.otp.commons</groupId>
                <artifactId>org.wso2.carbon.identity.auth.otp.core</artifactId>
                <version>${authenticator.auth.otp.commons.version}</version>
            </dependency>
            <dependency>
                <groupId>org.wso2.carbon.identity.auth.otp.commons</groupId>
                <artifactId>org.wso2.carbon.identity.auth.otp.core.server.feature</artifactId>
                <version>${authenticator.auth.otp.commons.version}</version>
            </dependency>
            <dependency>
                <groupId>org.wso2.carbon.extension.identity.authenticator.outbound.twitter</groupId>
                <artifactId>org.wso2.carbon.extension.identity.authenticator.twitter.connector</artifactId>
                <version>${authenticator.twitter.version}</version>
            </dependency>
            <dependency>
                <groupId>org.wso2.carbon.extension.identity.authenticator.outbound.office365</groupId>
                <artifactId>org.wso2.carbon.extension.identity.authenticator.office3620connector</artifactId>
                <version>${authenticator.office365.version}</version>
            </dependency>
            <dependency>
                <groupId>org.wso2.carbon.extension.identity.authenticator.outbound.totp</groupId>
                <artifactId>org.wso2.carbon.extension.identity.authenticator.totp.connector</artifactId>
                <version>${authenticator.totp.version}</version>
            </dependency>
            <dependency>
                <groupId>org.wso2.carbon.extension.identity.authenticator.outbound.backupcode</groupId>
                <artifactId>org.wso2.carbon.extension.identity.authenticator.backupcode.connector</artifactId>
                <version>${authenticator.backupcode.version}</version>
            </dependency>
            <dependency>
                <groupId>org.wso2.carbon.extension.identity.authenticator.outbound.x509Certificate</groupId>
                <artifactId>org.wso2.carbon.extension.identity.authenticator.x509Certificate.connector</artifactId>
                <version>${authenticator.x509.version}</version>
            </dependency>

            <!--Hash providers-->
            <dependency>
                <groupId>org.wso2.carbon.identity.hash.provider.pbkdf2</groupId>
                <artifactId>org.wso2.carbon.identity.hash.provider.pbkdf2.server.feature</artifactId>
                <version>${hashprovider.pbkdf2.version}</version>
            </dependency>

            <!-- API server and API user common dependencies -->
            <dependency>
                <groupId>org.wso2.carbon.identity.server.api</groupId>
                <artifactId>org.wso2.carbon.identity.api.server.common</artifactId>
                <version>${identity.server.api.version}</version>
            </dependency>
            <dependency>
                <groupId>org.wso2.carbon.identity.user.api</groupId>
                <artifactId>org.wso2.carbon.identity.api.user.common</artifactId>
                <version>${identity.user.api.version}</version>
            </dependency>

            <!--
                Dependencies from this point is used in p2 profile gen, added here to get them updated along with
                versions plugin (version plugin only reads the dependencies in dependencyManagement,
                and dependencies section)
            -->
            <dependency>
                <groupId>org.wso2.carbon.healthcheck</groupId>
                <artifactId>org.wso2.carbon.healthcheck.server.feature</artifactId>
                <version>${carbon.healthcheck.version}</version>
            </dependency>
            <dependency>
                <groupId>org.wso2.carbon.identity.carbon.auth.saml2</groupId>
                <artifactId>org.wso2.carbon.identity.authenticator.saml2.sso.feature</artifactId>
                <version>${identity.carbon.auth.saml2.version}</version>
                <type>zip</type>
            </dependency>
            <dependency>
                <groupId>org.wso2.carbon.identity.local.auth.requestpath.basic</groupId>
                <artifactId>org.wso2.carbon.identity.application.authenticator.requestpath.basicauth.server.feature
                </artifactId>
                <version>${identity.outbound.auth.requestpath.basicauth.version}</version>
            </dependency>
            <dependency>
                <groupId>org.wso2.carbon.identity.carbon.auth.mutualssl</groupId>
                <artifactId>org.wso2.carbon.identity.authenticator.mutualssl.feature</artifactId>
                <version>${identity.carbon.auth.mutual.ssl.version}</version>
            </dependency>
            <dependency>
                <groupId>org.wso2.carbon.identity.workflow.user</groupId>
                <artifactId>org.wso2.carbon.user.mgt.workflow.feature</artifactId>
                <version>${identity.user.workflow.version}</version>
            </dependency>
            <dependency>
                <groupId>org.wso2.carbon.identity.userstore.remote</groupId>
                <artifactId>org.wso2.carbon.identity.user.store.remote.feature</artifactId>
                <version>${identity.userstore.remote.version}</version>
            </dependency>
            <dependency>
                <groupId>org.wso2.carbon.identity.carbon.auth.iwa</groupId>
                <artifactId>org.wso2.carbon.identity.authenticator.iwa.feature</artifactId>
                <version>${identity.carbon.auth.iwa.version}</version>
            </dependency>
            <dependency>
                <groupId>org.wso2.carbon.identity.workflow.template.multisteps</groupId>
                <artifactId>org.wso2.carbon.identity.workflow.template.server.feature</artifactId>
                <version>${identity.workflow.template.multisteps.version}</version>
            </dependency>
            <dependency>
                <groupId>org.wso2.carbon.identity.local.auth.requestpath.oauth</groupId>
                <artifactId>org.wso2.carbon.identity.application.authenticator.requestpath.oauth.server.feature
                </artifactId>
                <version>${identity.outbound.auth.requestpath.oauth.version}</version>
            </dependency>
            <dependency>
                <groupId>org.wso2.carbon.identity.tool.validator.sso.saml2</groupId>
                <artifactId>org.wso2.carbon.identity.tools.saml.validator.feature</artifactId>
                <version>${identity.tool.samlsso.validator.version}</version>
            </dependency>
            <dependency>
                <groupId>org.wso2.carbon.identity.datapublisher.authentication</groupId>
                <artifactId>org.wso2.carbon.identity.data.publisher.application.authentication.server.feature
                </artifactId>
                <version>${identity.data.publisher.authentication.version}</version>
            </dependency>
            <dependency>
                <groupId>org.wso2.carbon.identity.data.publisher.oauth</groupId>
                <artifactId>org.wso2.carbon.identity.data.publisher.oauth.server.feature</artifactId>
                <version>${identity.data.publisher.oauth.version}</version>
            </dependency>
            <dependency>
                <groupId>org.wso2.carbon.identity.data.publisher.audit</groupId>
                <artifactId>org.wso2.carbon.identity.data.publisher.audit.user.operation.server.feature</artifactId>
                <version>${identity.data.publisher.audit.version}</version>
            </dependency>
            <dependency>
                <groupId>org.wso2.carbon.identity.auth.rest</groupId>
                <artifactId>org.wso2.carbon.identity.auth.server.feature</artifactId>
                <version>${identity.carbon.auth.rest.version}</version>
            </dependency>
            <dependency>
                <groupId>org.wso2.carbon.identity.auth.rest</groupId>
                <artifactId>org.wso2.carbon.identity.cors.server.feature</artifactId>
                <version>${identity.carbon.auth.rest.version}</version>
            </dependency>
            <dependency>
                <groupId>org.wso2.carbon.identity.event.handler.accountlock</groupId>
                <artifactId>org.wso2.carbon.identity.handler.event.account.lock.feature</artifactId>
                <version>${identity.event.handler.account.lock.version}</version>
            </dependency>
            <dependency>
                <groupId>org.wso2.carbon.identity.event.handler.notification</groupId>
                <artifactId>org.wso2.carbon.email.mgt.feature</artifactId>
                <version>${identity.event.handler.notification.version}</version>
            </dependency>
            <dependency>
                <groupId>org.wso2.carbon.identity.metadata.saml2</groupId>
                <artifactId>org.wso2.carbon.identity.idp.metadata.saml2.server.feature</artifactId>
                <version>${identity.metadata.saml.version}</version>
            </dependency>
            <dependency>
                <groupId>org.wso2.carbon.identity.saml.common</groupId>
                <artifactId>org.wso2.carbon.identity.saml.common.util.feature</artifactId>
                <version>${saml.common.util.version}</version>
            </dependency>
            <dependency>
                <groupId>org.wso2.identity.apps</groupId>
                <artifactId>org.wso2.identity.apps.common.server.feature</artifactId>
                <version>${identity.apps.core.version}</version>
            </dependency>
            <dependency>
                <groupId>org.wso2.identity.apps</groupId>
                <artifactId>org.wso2.identity.apps.console.server.feature</artifactId>
                <version>${identity.apps.console.version}</version>
            </dependency>
            <dependency>
                <groupId>org.wso2.identity.apps</groupId>
                <artifactId>org.wso2.identity.apps.myaccount.server.feature</artifactId>
                <version>${identity.apps.myaccount.version}</version>
            </dependency>
            <dependency>
                <groupId>org.wso2.identity.apps</groupId>
                <artifactId>org.wso2.identity.apps.authentication.portal.server.feature</artifactId>
                <version>${identity.apps.core.version}</version>
            </dependency>
            <dependency>
                <groupId>org.wso2.identity.apps</groupId>
                <artifactId>org.wso2.identity.apps.recovery.portal.server.feature</artifactId>
                <version>${identity.apps.core.version}</version>
            </dependency>

            <dependency>
                <groupId>org.wso2.carbon.identity.application.authz.xacml</groupId>
                <artifactId>org.wso2.carbon.identity.application.authz.xacml.server.feature</artifactId>
                <version>${identity.app.authz.xacml.version}</version>
            </dependency>
            <dependency>
                <groupId>org.wso2.carbon.extension.identity.oauth.addons</groupId>
                <artifactId>org.wso2.carbon.identity.oauth2.validators.xacml.server.feature</artifactId>
                <version>${identity.oauth.addons.version}</version>
            </dependency>
            <dependency>
                <groupId>org.wso2.carbon.identity.outbound.auth.oauth2</groupId>
                <artifactId>org.wso2.carbon.identity.outbound.auth.oauth2.server.feature</artifactId>
                <version>${identity.outbound.auth.oauth2.version}</version>
            </dependency>
            <dependency>
                <groupId>org.apache.felix</groupId>
                <artifactId>org.apache.felix.scr.ds-annotations</artifactId>
                <version>${ds-annotations.version}</version>
            </dependency>
            <dependency>
                <groupId>org.wso2.carbon.consent.mgt</groupId>
                <artifactId>org.wso2.carbon.consent.mgt.feature</artifactId>
                <version>${carbon.consent.mgt.version}</version>
            </dependency>
            <dependency>
                <groupId>org.wso2.carbon.identity.framework</groupId>
                <artifactId>org.wso2.carbon.identity.consent.mgt</artifactId>
                <version>${carbon.identity.framework.version}</version>
            </dependency>
            <dependency>
                <groupId>org.wso2.carbon.utils</groupId>
                <artifactId>org.wso2.carbon.database.utils</artifactId>
                <version>${carbon.database.utils.version}</version>
            </dependency>
            <dependency>
                <groupId>org.wso2.carbon.registry</groupId>
                <artifactId>org.wso2.carbon.registry.properties.stub</artifactId>
                <version>${carbon.registry.version}</version>
            </dependency>
            <dependency>
                <groupId>org.wso2.carbon.extension.identity.x509certificate</groupId>
                <artifactId>org.wso2.carbon.extension.identity.x509Certificate.validation.server.feature</artifactId>
                <version>${org.wso2.carbon.extension.identity.x509certificate.version}</version>
            </dependency>
            <dependency>
                <groupId>org.wso2.carbon.identity.conditional.auth.functions</groupId>
                <artifactId>org.wso2.carbon.identity.conditional.auth.functions.server.feature</artifactId>
                <version>${conditional.authentication.functions.version}</version>
            </dependency>
            <dependency>
                <groupId>org.wso2.carbon.identity.framework</groupId>
                <artifactId>org.wso2.carbon.identity.template.mgt.server.feature</artifactId>
                <version>${carbon.identity.framework.version}</version>
            </dependency>
            <dependency>
                <groupId>org.wso2.carbon.identity.framework</groupId>
                <artifactId>org.wso2.carbon.identity.template.mgt.feature</artifactId>
                <version>${carbon.identity.framework.version}</version>
            </dependency>
            <dependency>
                <groupId>org.wso2.carbon.identity.framework</groupId>
                <artifactId>org.wso2.carbon.identity.cors.mgt.server.feature</artifactId>
                <version>${carbon.identity.framework.version}</version>
            </dependency>
            <dependency>
                <groupId>org.wso2.carbon.identity.framework</groupId>
                <artifactId>org.wso2.carbon.identity.user.functionality.mgt.feature</artifactId>
                <version>${carbon.identity.framework.version}</version>
            </dependency>
            <dependency>
                <groupId>org.wso2.carbon.identity.framework</groupId>
                <artifactId>org.wso2.carbon.identity.multi.attribute.login.mgt.server.feature</artifactId>
                <version>${carbon.identity.framework.version}</version>
            </dependency>
            <dependency>
                <groupId>org.wso2.carbon.identity.framework</groupId>
                <artifactId>org.wso2.carbon.identity.unique.claim.mgt.server.feature</artifactId>
                <version>${carbon.identity.framework.version}</version>
            </dependency>
            <dependency>
                <groupId>org.wso2.carbon.identity.framework</groupId>
                <artifactId>org.wso2.carbon.identity.userstore.configuration.server.feature</artifactId>
                <version>${carbon.identity.framework.version}</version>
            </dependency>
            <dependency>
                <groupId>org.wso2.carbon.identity.framework</groupId>
                <artifactId>org.wso2.carbon.identity.api.resource.mgt.server.feature</artifactId>
                <version>${carbon.identity.framework.version}</version>
            </dependency>
            <dependency>
                <groupId>org.wso2.carbon.identity.governance</groupId>
                <artifactId>org.wso2.carbon.identity.multi.attribute.login.service.server.feature</artifactId>
                <version>${identity.governance.version}</version>
            </dependency>
            <dependency>
                <groupId>org.wso2.carbon.identity.framework</groupId>
                <artifactId>org.wso2.carbon.identity.central.log.mgt</artifactId>
                <version>${carbon.identity.framework.version}</version>
            </dependency>
            <dependency>
                <groupId>org.wso2.carbon.identity.branding.preference.management</groupId>
                <artifactId>org.wso2.carbon.identity.branding.preference.management.core</artifactId>
                <version>${identity.branding.preference.management.version}</version>
            </dependency>
            <dependency>
                <groupId>org.wso2.carbon.identity.framework</groupId>
                <artifactId>org.wso2.carbon.identity.input.validation.mgt</artifactId>
                <version>${carbon.identity.framework.version}</version>
            </dependency>
            <dependency>
                <groupId>org.wso2.carbon.identity.framework</groupId>
                <artifactId>org.wso2.carbon.identity.input.validation.mgt.server.feature</artifactId>
                <version>${carbon.identity.framework.version}</version>
            </dependency>
            <dependency>
                <groupId>org.wso2.carbon.identity.framework</groupId>
                <artifactId>org.wso2.carbon.identity.consent.server.configs.mgt</artifactId>
                <version>${carbon.identity.framework.version}</version>
            </dependency>
            <dependency>
                <groupId>org.wso2.carbon.identity.framework</groupId>
                <artifactId>org.wso2.carbon.identity.consent.server.configs.mgt.server.feature</artifactId>
                <version>${carbon.identity.framework.version}</version>
            </dependency>
            <dependency>
                <groupId>org.wso2.carbon.identity.organization.management</groupId>
                <artifactId>org.wso2.carbon.identity.organization.management.server.feature</artifactId>
                <version>${identity.org.mgt.version}</version>
            </dependency>
            <dependency>
                <groupId>org.wso2.carbon.identity.organization.management.core</groupId>
                <artifactId>org.wso2.carbon.identity.organization.management.core.server.feature</artifactId>
                <version>${identity.org.mgt.core.version}</version>
            </dependency>
            <dependency>
                <groupId>org.wso2.carbon.identity.auth.organization.login</groupId>
                <artifactId>org.wso2.carbon.identity.auth.organization.login.server.feature</artifactId>
                <version>${identity.organization.login.version}</version>
            </dependency>
            <dependency>
                <groupId>org.wso2.carbon.extension.identity.oauth2.grantType.organizationswitch</groupId>
                <artifactId>org.wso2.carbon.identity.oauth2.grant.organizationswitch.server.feature</artifactId>
                <version>${identity.oauth2.grant.organizationswitch.version}</version>
            </dependency>
            <dependency>
                <groupId>org.wso2.carbon.identity.outbound.provisioning.scim2</groupId>
                <artifactId>org.wso2.carbon.identity.provisioning.connector.scim2.server.feature</artifactId>
                <version>${provisioning.connector.scim2.version}</version>
            </dependency>
            <dependency>
                <groupId>org.wso2.carbon.extension.identity.verification</groupId>
                <artifactId>org.wso2.carbon.extension.identity.verification.mgt</artifactId>
                <version>${identity.verification.version}</version>
            </dependency>
            <dependency>
                <groupId>org.wso2.carbon.extension.identity.verification</groupId>
                <artifactId>org.wso2.carbon.extension.identity.verification.provider</artifactId>
                <version>${identity.verification.version}</version>
            </dependency>
            <dependency>
                <groupId>org.wso2.carbon.extension.identity.verification</groupId>
                <artifactId>org.wso2.carbon.extension.identity.verification.ui</artifactId>
                <version>${identity.verification.version}</version>
            </dependency>
            <dependency>
                <groupId>org.wso2.carbon.extension.identity.oauth.addons</groupId>
                <artifactId>org.wso2.carbon.identity.oauth2.token.handler.clientauth.jwt</artifactId>
                <version>${identity.oauth.addons.version}</version>
            </dependency>

            <dependency>
                <groupId>org.wso2.msf4j</groupId>
                <artifactId>msf4j-core</artifactId>
                <version>${msf4j.version}</version>
            </dependency>
            <dependency>
                <groupId>org.wso2.msf4j</groupId>
                <artifactId>msf4j-microservice</artifactId>
                <version>${msf4j.version}</version>
            </dependency>
            <dependency>
                <groupId>org.apache.velocity</groupId>
                <artifactId>velocity</artifactId>
                <version>${org.apache.velocity.version}</version>
            </dependency>
            <dependency>
                <groupId>io.rest-assured</groupId>
                <artifactId>rest-assured</artifactId>
                <version>${rest.assured.version}</version>
                <scope>test</scope>
            </dependency>
            <dependency>
                <groupId>io.rest-assured</groupId>
                <artifactId>json-path</artifactId>
                <version>${rest.assured.version}</version>
                <scope>test</scope>
            </dependency>
            <dependency>
                <groupId>io.rest-assured</groupId>
                <artifactId>xml-path</artifactId>
                <version>${rest.assured.version}</version>
                <scope>test</scope>
            </dependency>
            <dependency>
                <groupId>io.rest-assured</groupId>
                <artifactId>rest-assured-all</artifactId>
                <version>${rest.assured.version}</version>
                <scope>test</scope>
            </dependency>
            <dependency>
                <groupId>io.swagger</groupId>
                <artifactId>swagger-annotations</artifactId>
                <version>${swagger-core-version}</version>
                <scope>test</scope>
            </dependency>
            <dependency>
                <groupId>com.atlassian.oai</groupId>
                <artifactId>swagger-request-validator-restassured</artifactId>
                <version>${swagger-request-validator.version}</version>
                <scope>test</scope>
            </dependency>
            <dependency>
                <groupId>org.xmlunit</groupId>
                <artifactId>xmlunit-core</artifactId>
                <version>${org.xmlunit.version}</version>
                <scope>test</scope>
            </dependency>
            <dependency>
                <groupId>org.wso2.identity.apps</groupId>
                <artifactId>identity-apps-cypress-tests</artifactId>
                <version>${identity.apps.tests.version}</version>
            </dependency>
            <dependency>
                <groupId>org.codehaus.jackson</groupId>
                <artifactId>jackson-core-asl</artifactId>
                <version>${jackson-core-asl.version}</version>
                <scope>compile</scope>
            </dependency>
            <dependency>
                <groupId>com.fasterxml.jackson.core</groupId>
                <artifactId>jackson-core</artifactId>
                <version>${com.fasterxml.jackson.version}</version>
            </dependency>
            <dependency>
                <groupId>com.fasterxml.jackson.core</groupId>
                <artifactId>jackson-annotations</artifactId>
                <version>${com.fasterxml.jackson.version}</version>
            </dependency>
            <dependency>
                <groupId>com.fasterxml.jackson.core</groupId>
                <artifactId>jackson-databind</artifactId>
                <version>${com.fasterxml.jackson.databind.version}</version>
            </dependency>
            <dependency>
                <groupId>org.apache.log4j.wso2</groupId>
                <artifactId>log4j</artifactId>
                <version>${org.apache.log4j.wso2.version}</version>
                <exclusions>
                    <exclusion>
                        <groupId>log4j</groupId>
                        <artifactId>log4j</artifactId>
                    </exclusion>
                </exclusions>
            </dependency>
            <!-- Pax Logging -->
            <dependency>
                <groupId>org.wso2.org.ops4j.pax.logging</groupId>
                <artifactId>pax-logging-api</artifactId>
                <version>${pax.logging.api.version}</version>
            </dependency>
            <dependency>
                <groupId>org.apache.logging.log4j</groupId>
                <artifactId>log4j-jul</artifactId>
                <version>${org.apache.logging.log4j.version}</version>
                <scope>test</scope>
            </dependency>
            <dependency>
                <groupId>org.apache.logging.log4j</groupId>
                <artifactId>log4j-core</artifactId>
                <version>${org.apache.logging.log4j.version}</version>
                <scope>test</scope>
            </dependency>
            <dependency>
                <groupId>commons-logging</groupId>
                <artifactId>commons-logging</artifactId>
                <version>1.2</version>
                <scope>test</scope>
            </dependency>
            <dependency>
                <groupId>commons-lang.wso2</groupId>
                <artifactId>commons-lang</artifactId>
                <version>${commons-lang.wso2.version}</version>
                <scope>test</scope>
            </dependency>
            <dependency>
                <groupId>org.wso2.is</groupId>
                <artifactId>org.wso2.carbon.identity.test.integration.service</artifactId>
                <version>${project.version}</version>
            </dependency>
            <dependency>
                <groupId>org.apache.directory.server</groupId>
                <artifactId>apacheds-core-constants</artifactId>
                <version>${apacheds.core.version}</version>
                <scope>test</scope>
            </dependency>
            <dependency>
                <groupId>org.apache.directory.server</groupId>
                <artifactId>apacheds-core</artifactId>
                <version>${apacheds.core.version}</version>
                <scope>test</scope>
            </dependency>
            <dependency>
                <groupId>org.apache.directory.server</groupId>
                <artifactId>apacheds-core-api</artifactId>
                <version>${apacheds.core.version}</version>
                <scope>test</scope>
            </dependency>
            <dependency>
                <groupId>org.apache.directory.server</groupId>
                <artifactId>apacheds-jdbm-partition</artifactId>
                <version>${apacheds.core.version}</version>
                <scope>test</scope>
            </dependency>
            <dependency>
                <groupId>org.apache.directory.server</groupId>
                <artifactId>apacheds-ldif-partition</artifactId>
                <version>${apacheds.core.version}</version>
                <scope>test</scope>
            </dependency>
            <dependency>
                <groupId>org.apache.directory.server</groupId>
                <artifactId>apacheds-protocol-ldap</artifactId>
                <version>${apacheds.core.version}</version>
                <scope>test</scope>
            </dependency>
            <dependency>
                <groupId>org.apache.directory.server</groupId>
                <artifactId>apacheds-protocol-shared</artifactId>
                <version>${apacheds.core.version}</version>
                <scope>test</scope>
            </dependency>
            <dependency>
                <groupId>org.apache.directory.server</groupId>
                <artifactId>apacheds-xdbm-partition</artifactId>
                <version>${apacheds.core.version}</version>
                <scope>test</scope>
            </dependency>
            <dependency>
                <groupId>org.apache.directory.api</groupId>
                <artifactId>api-all</artifactId>
                <version>${apacheds.api.version}</version>
                <scope>test</scope>
            </dependency>
        </dependencies>
    </dependencyManagement>

    <profiles>
        <profile>
            <id>Sign-Artifacts</id>
            <activation>
                <property>
                    <name>sign</name>
                </property>
            </activation>
            <build>
                <plugins>
                    <plugin>
                        <groupId>org.apache.maven.plugins</groupId>
                        <artifactId>maven-gpg-plugin</artifactId>
                        <version>1.0-alpha-3</version>
                        <executions>
                            <execution>
                                <id>sign-artifacts</id>
                                <phase>verify</phase>
                                <goals>
                                    <goal>sign</goal>
                                </goals>
                            </execution>
                        </executions>
                    </plugin>
                </plugins>
            </build>
        </profile>
        <profile>
            <id>wso2-release</id>
            <build>
                <plugins>
                    <plugin>
                        <groupId>org.apache.maven.plugins</groupId>
                        <artifactId>maven-javadoc-plugin</artifactId>
                        <version>2.10.1</version>
                        <executions>
                            <execution>
                                <id>attach-javadocs</id>
                                <goals>
                                    <goal>jar</goal>
                                </goals>
                                <configuration> <!-- add this to disable checking -->
                                    <additionalparam>-Xdoclint:none</additionalparam>
                                    <source>8</source>
                                </configuration>
                            </execution>
                        </executions>
                    </plugin>
                </plugins>
            </build>
        </profile>

    </profiles>

    <properties>

        <!--Carbon Identity Framework Version-->
        <carbon.identity.framework.version>5.25.450</carbon.identity.framework.version>
        <carbon.identity.framework.version.range>[5.14.67, 6.0.0]</carbon.identity.framework.version.range>

        <!--SAML Common Utils Version-->
        <saml.common.util.version>1.3.0</saml.common.util.version>
        <saml.common.util.version.range>[1.0.0,2.0.0)</saml.common.util.version.range>

        <!--Carbon Consent Version-->
        <carbon.consent.mgt.version>2.5.2</carbon.consent.mgt.version>

        <!--Identity Governance Version-->
        <identity.governance.version>1.8.82</identity.governance.version>

        <!--Identity Carbon Versions-->
        <identity.carbon.auth.saml2.version>5.8.5</identity.carbon.auth.saml2.version>
        <identity.carbon.auth.mutual.ssl.version>5.5.0</identity.carbon.auth.mutual.ssl.version>
        <identity.carbon.auth.iwa.version>5.5.0</identity.carbon.auth.iwa.version>
        <identity.carbon.auth.rest.version>1.8.27</identity.carbon.auth.rest.version>


        <!-- Identity Inbound Versions   -->
        <identity.inbound.auth.saml.version>5.11.26</identity.inbound.auth.saml.version>
        <identity.inbound.auth.oauth.version>6.11.167</identity.inbound.auth.oauth.version>
        <identity.inbound.auth.openid.version>5.9.5</identity.inbound.auth.openid.version>
        <identity.inbound.auth.sts.version>5.10.17</identity.inbound.auth.sts.version>
        <identity.inbound.provisioning.scim.version>5.7.4</identity.inbound.provisioning.scim.version>
<<<<<<< HEAD
        <identity.inbound.provisioning.scim2.version>3.4.38</identity.inbound.provisioning.scim2.version>
=======
        <identity.inbound.provisioning.scim2.version>3.4.37</identity.inbound.provisioning.scim2.version>
>>>>>>> f809b5af
      
        <!-- Identity workflow Versions -->
        <identity.user.workflow.version>5.6.0</identity.user.workflow.version>
        <identity.workflow.impl.bps.version>5.5.5</identity.workflow.impl.bps.version>
        <identity.workflow.template.multisteps.version>5.5.0</identity.workflow.template.multisteps.version>


        <!-- Identity User Versions -->
        <identity.user.account.association.version>5.5.6</identity.user.account.association.version>
        <identity.user.ws.version>5.7.4</identity.user.ws.version>

        <!-- Identity Userstore Versions -->
        <identity.userstore.remote.version>5.2.5</identity.userstore.remote.version>

        <!-- Identity Data Publisher Versions -->
        <identity.data.publisher.authentication.version>5.6.6</identity.data.publisher.authentication.version>
        <identity.data.publisher.oauth.version>1.6.7</identity.data.publisher.oauth.version>
        <identity.data.publisher.audit.version>1.4.3</identity.data.publisher.audit.version>

        <!-- Identity Event Handler Versions -->
        <identity.event.handler.account.lock.version>1.8.13</identity.event.handler.account.lock.version>
        <identity.event.handler.notification.version>1.7.23</identity.event.handler.notification.version>

        <!--<identity.agent.entitlement.proxy.version>5.1.1</identity.agent.entitlement.proxy.version>-->
        <!--<identity.carbon.auth.signedjwt.version>5.1.1</identity.carbon.auth.signedjwt.version>-->
        <!--<identity.userstore.cassandra.version>5.1.1</identity.userstore.cassandra.version>-->
        <!--<identity.agent-entitlement-filter.version>5.1.1</identity.agent-entitlement-filter.version>-->
        <org.wso2.carbon.identity.remotefetch.version>0.8.4</org.wso2.carbon.identity.remotefetch.version>

        <!-- CallHome version -->
        <callhome.version>4.5.x_1.0.14</callhome.version>

        <!-- Authenticator Versions -->
        <identity.outbound.auth.oidc.version>5.11.24</identity.outbound.auth.oidc.version>
        <identity.outbound.auth.oauth2.version>1.0.11</identity.outbound.auth.oauth2.version>
        <identity.outbound.auth.passive.sts.version>5.5.0</identity.outbound.auth.passive.sts.version>
        <identity.outbound.auth.samlsso.version>5.8.6</identity.outbound.auth.samlsso.version>
        <identity.outbound.auth.requestpath.basicauth.version>5.5.4</identity.outbound.auth.requestpath.basicauth.version>
        <identity.outbound.auth.requestpath.oauth.version>5.5.4</identity.outbound.auth.requestpath.oauth.version>

        <!-- Social Authenticator Versions -->
        <social.authenticator.facebook.version>5.2.5</social.authenticator.facebook.version>
        <social.authenticator.google.version>5.2.13</social.authenticator.google.version>
        <social.authenticator.windowslive.version>5.2.2</social.authenticator.windowslive.version>
        <social.authenticator.apple.version>1.0.4</social.authenticator.apple.version>

        <!-- Provisioning connector Versions -->
        <provisioning.connector.google.version>5.2.3</provisioning.connector.google.version>
        <provisioning.connector.salesforce.version>5.2.3</provisioning.connector.salesforce.version>
        <provisioning.connector.scim.version>5.3.1</provisioning.connector.scim.version>
        <provisioning.connector.scim2.version>2.0.3</provisioning.connector.scim2.version>

        <!-- Local Authenticator Versions -->
        <identity.local.auth.basicauth.version>6.7.28</identity.local.auth.basicauth.version>
        <identity.local.auth.fido.version>5.3.41</identity.local.auth.fido.version>
        <identity.local.auth.iwa.version>5.4.3</identity.local.auth.iwa.version>

        <!-- Local Authentication API Connector Version -->
        <identity.local.auth.api.version>2.5.8</identity.local.auth.api.version>

        <!-- OAuth2 Grant Type extensions -->
        <identity.oauth2.jwt.bearer.grant.version>2.2.1</identity.oauth2.jwt.bearer.grant.version>
        <identity.oauth2.token.exchange.grant.version>1.1.4</identity.oauth2.token.exchange.grant.version>

        <!--SAML Metadata-->
        <identity.metadata.saml.version>1.7.7</identity.metadata.saml.version>

        <!-- Connector Versions -->
        <authenticator.totp.version>3.3.18</authenticator.totp.version>
        <authenticator.backupcode.version>0.0.15</authenticator.backupcode.version>
        <authenticator.office365.version>2.1.2</authenticator.office365.version>
        <authenticator.smsotp.version>3.3.12</authenticator.smsotp.version>
        <authenticator.magiclink.version>1.1.12</authenticator.magiclink.version>
        <authenticator.emailotp.version>4.1.19</authenticator.emailotp.version>
        <authenticator.local.auth.emailotp.version>1.0.6</authenticator.local.auth.emailotp.version>
        <authenticator.twitter.version>1.1.1</authenticator.twitter.version>
        <authenticator.x509.version>3.1.12</authenticator.x509.version>
        <identity.extension.utils>1.0.14</identity.extension.utils>
        <authenticator.auth.otp.commons.version>1.0.0</authenticator.auth.otp.commons.version>

        <identity.org.mgt.version>1.3.98</identity.org.mgt.version>
        <identity.org.mgt.core.version>1.0.78</identity.org.mgt.core.version>
        <identity.organization.login.version>1.1.24</identity.organization.login.version>
        <identity.oauth2.grant.organizationswitch.version>1.1.15</identity.oauth2.grant.organizationswitch.version>

        <!-- Hash Provider Versions-->
        <hashprovider.pbkdf2.version>0.1.4</hashprovider.pbkdf2.version>

        <!-- Identity Branding Preference Management Versions -->
        <identity.branding.preference.management.version>1.0.12</identity.branding.preference.management.version>

        <!-- Identity REST API feature -->
        <identity.api.dispatcher.version>2.0.13</identity.api.dispatcher.version>
        <identity.user.api.version>1.3.23</identity.user.api.version>
        <identity.server.api.version>1.2.105</identity.server.api.version>

        <identity.agent.sso.version>5.5.9</identity.agent.sso.version>
        <identity.tool.samlsso.validator.version>5.5.7</identity.tool.samlsso.validator.version>
        <identity.app.authz.xacml.version>2.3.1</identity.app.authz.xacml.version>
        <identity.oauth.addons.version>2.4.30</identity.oauth.addons.version>
        <org.wso2.carbon.extension.identity.x509certificate.version>1.1.3</org.wso2.carbon.extension.identity.x509certificate.version>
        <conditional.authentication.functions.version>1.2.36</conditional.authentication.functions.version>

        <!-- Identity Portal Versions -->
        <identity.apps.console.version>2.3.2</identity.apps.console.version>
        <identity.apps.myaccount.version>2.1.9</identity.apps.myaccount.version>
        <identity.apps.core.version>2.0.26</identity.apps.core.version>
        <identity.apps.tests.version>1.6.373</identity.apps.tests.version>

        <!-- Charon -->
        <charon.version>3.4.1</charon.version>

        <!-- Carbon Kernel -->
        <carbon.kernel.version>4.9.16</carbon.kernel.version>

        <!-- Identity Verification -->
        <identity.verification.version>1.0.6</identity.verification.version>

        <!-- Carbon Repo Versions -->
        <carbon.deployment.version>4.12.20</carbon.deployment.version>
        <carbon.commons.version>4.10.7</carbon.commons.version>
        <carbon.registry.version>4.8.15</carbon.registry.version>
        <carbon.multitenancy.version>4.11.12</carbon.multitenancy.version>
        <carbon.metrics.version>1.3.12</carbon.metrics.version>
        <carbon.business-process.version>4.5.66</carbon.business-process.version>
        <carbon.analytics-common.version>5.2.53</carbon.analytics-common.version>
        <carbon.dashboards.version>2.0.27</carbon.dashboards.version>
        <carbon.database.utils.version>2.1.6</carbon.database.utils.version>
        <carbon.healthcheck.version>1.3.0</carbon.healthcheck.version>

        <!-- Common tool Versions -->
        <cipher-tool.version>1.2.4</cipher-tool.version>
        <securevault.wso2.version>1.1.7</securevault.wso2.version>

        <!-- Feature dependency Versions -->
        <stratos.version.221>2.2.1</stratos.version.221>
        <ehcache.version>1.5.0.wso2v3</ehcache.version>
        <bcel.wso2.version>6.7.0.wso2v1</bcel.wso2.version>
        <asm-all.version>5.2</asm-all.version>
        <cglib.wso2.version>2.2.wso2v1</cglib.wso2.version>
        <jibx.wso2.version>1.2.1.wso2v1</jibx.wso2.version>
        <axis2.jibx.wso2.version>1.6.1.wso2v11</axis2.jibx.wso2.version>
        <axis2.jaxb.wso2.version>${axis2.wso2.version}</axis2.jaxb.wso2.version>
        <axis2-transports.version>2.0.0-wso2v42</axis2-transports.version>
        <h2database.wso2.version>2.2.220.wso2v1</h2database.wso2.version>
        <slf4j.version>1.7.28</slf4j.version>

        <!-- UI styles dependency versions -->
        <equinox.http.servlet.version>2.2.2</equinox.http.servlet.version>
        <equinox.http.helper.version>1.0.0</equinox.http.helper.version>
        <equinox.jsp.jasper.version>1.0.1.R33x_v20070816</equinox.jsp.jasper.version>
        <javax.servlet.jsp.version>2.0.0.v200706191603</javax.servlet.jsp.version>

        <!-- Distribution dependencies ends here -->

        <!-- Build dependency Versions -->
        <wso2.json.merge.plugin.version>5.2.5</wso2.json.merge.plugin.version>
        <carbon.p2.plugin.version>5.1.2</carbon.p2.plugin.version>
        <ds-annotations.version>1.2.10</ds-annotations.version>
        <maven.war.plugin.version>3.2.0</maven.war.plugin.version>
        <maven.checkstyle.plugin.version>3.1.1</maven.checkstyle.plugin.version>

        <!-- Sample dependency Versions -->
        <samples.is.version>4.3.10</samples.is.version>
        <sevlet.api.version>2.5</sevlet.api.version>
        <jsp.api.version>2.0</jsp.api.version>
        <neethi.wso2.version>2.0.4.wso2v5</neethi.wso2.version>
        <axiom.impl.version>1.2.12</axiom.impl.version>
        <axiom.version>1.2.11-wso2v6</axiom.version>
        <gdata.core.wso2.version>1.47.0.wso2v1</gdata.core.wso2.version>
        <json.simple.version>1.1.1</json.simple.version>
        <openid4java.consumer.version>1.0.0</openid4java.consumer.version>
        <opensaml.version>2.6.6</opensaml.version>
        <opensaml2.wso2.version>2.6.6.wso2v3</opensaml2.wso2.version>
        <opensaml3.version>3.3.1</opensaml3.version>
        <shibboleth.version>7.3.0</shibboleth.version>
        <joda.wso2.version>2.9.4.wso2v1</joda.wso2.version>
        <wss4j.wso2.version>1.6.0-wso2v7</wss4j.wso2.version>
        <openws.version>1.5.4</openws.version>
        <xalan.version>2.7.2</xalan.version>
        <xalan.wso2.version>2.7.0.wso2v1</xalan.wso2.version>
        <rampart.wso2.version>1.6.1-wso2v43</rampart.wso2.version>
        <orbit.version.commons.httpclient>4.5.13.wso2v1</orbit.version.commons.httpclient>
        <httpcore.wso2.version>4.4.15.wso2v1</httpcore.wso2.version>
        <httpclient.version>4.5.13</httpclient.version>
        <commons.httpclient.version>3.1</commons.httpclient.version>
        <jstl.version>1.1.2</jstl.version>
        <taglibs.version>1.1.2</taglibs.version>
        <google.collect.wso2.version>1.0.0.wso2v2</google.collect.wso2.version>
        <google.code.gson.version>2.9.0</google.code.gson.version>
        <oauth2.client.version>1.0.0</oauth2.client.version>
        <axiom.wso2.version>1.2.11-wso2v16</axiom.wso2.version>
        <commons.lang.version>2.6</commons.lang.version>
        <charon.orbit.version>2.1.8</charon.orbit.version>
        <commons-collections.version>3.2.2</commons-collections.version>
        <axis2.client.version>${axis2.wso2.version}</axis2.client.version>
        <axis2.wso2.version>1.6.1-wso2v42</axis2.wso2.version>
        <nimbusds.version>7.3.0.wso2v1</nimbusds.version>
        <commons-codec.version>1.14.0.wso2v1</commons-codec.version>
        <eclipse.microprofile.version>1.2</eclipse.microprofile.version>
        <xmltooling.version>1.3.1</xmltooling.version>
        <xercesImpl.version>2.12.2</xercesImpl.version>
        <commons.codec.version>1.8</commons.codec.version>
        <XmlSchema.version>1.4.7-wso2v5</XmlSchema.version>
        <wsdl4j.version>1.6.2.wso2v2</wsdl4j.version>
        <commons.pool.wso2.version>1.5.6.wso2v1</commons.pool.wso2.version>
        <liberty.maven.plugin.version>2.2</liberty.maven.plugin.version>
        <pax.logging.api.version>2.1.0-wso2v4</pax.logging.api.version>
        <org.wso2.orbit.org.apache.velocity.version>1.7.0.wso2v1</org.wso2.orbit.org.apache.velocity.version>

        <osgi.framework.imp.pkg.version.range>[1.7.0, 2.0.0)</osgi.framework.imp.pkg.version.range>
        <osgi.service.component.imp.pkg.version.range>[1.2.0, 2.0.0)</osgi.service.component.imp.pkg.version.range>
        <commons.logging.version.range>[1.2.0,2.0.0)</commons.logging.version.range>
        <commons-lang.wso2.version>2.6.0.wso2v1</commons-lang.wso2.version>

        <!--  Test dependencies -->
        <carbon.automation.version>4.4.3</carbon.automation.version>
        <carbon.automationutils.version>4.5.4</carbon.automationutils.version>
        <selenium.version>2.40.0</selenium.version>
        <testng.version>6.1.1</testng.version>
        <junit.version>4.13.1</junit.version>
        <org.apache.tomcat.wso2.version>7.0.52.wso2v5</org.apache.tomcat.wso2.version>
        <msf4j.version>2.6.2</msf4j.version>
        <jacoco.agent.version>0.8.4</jacoco.agent.version>
        <xml.apis.version>1.4.01</xml.apis.version>
        <emma.version>2.1.5320</emma.version>
        <apache.wink.version>1.1.3-incubating</apache.wink.version>
        <apache.ws.security.version>1.6.9</apache.ws.security.version>
        <apache.openejb.version>4.5.2</apache.openejb.version>
        <nimbus.oidc.sdk.version>6.13</nimbus.oidc.sdk.version>
        <apacheds.core.version>2.0.0.AM26</apacheds.core.version>
        <apacheds.api.version>2.0.0.AM4</apacheds.api.version>
        <!--Rest API test -->
        <rest.assured.version>5.0.0</rest.assured.version>
        <swagger-core-version>1.5.22</swagger-core-version>
        <swagger-request-validator.version>2.6.0</swagger-request-validator.version>
        <!--UI Cypress test -->
        <com.fasterxml.jackson.version>2.13.2</com.fasterxml.jackson.version>
        <com.fasterxml.jackson.databind.version>2.13.4.2</com.fasterxml.jackson.databind.version>
        <jackson-core-asl.version>1.9.13</jackson-core-asl.version>
        <!--ws-trust-client-->
        <org.apache.velocity.version>1.7</org.apache.velocity.version>
        <org.xmlunit.version>2.6.3</org.xmlunit.version>
        <org.apache.logging.log4j.version>2.17.1</org.apache.logging.log4j.version>
        <org.apache.log4j.wso2.version>1.2.17.wso2v1</org.apache.log4j.wso2.version>

        <project.scm.id>my-scm-server</project.scm.id>

    </properties>

    <repositories>
        <!-- Before adding ANYTHING in here, please start a discussion on the dev list.
	Ideally the Axis2 build should only use Maven central (which is available
	by default) and nothing else. We had troubles with other repositories in
	the past. Therefore configuring additional repositories here should be
	considered very carefully. -->
        <repository>
            <id>wso2-nexus</id>
            <name>WSO2 internal Repository</name>
            <url>https://maven.wso2.org/nexus/content/groups/wso2-public/</url>
            <releases>
                <enabled>true</enabled>
                <updatePolicy>daily</updatePolicy>
                <checksumPolicy>ignore</checksumPolicy>
            </releases>
        </repository>

        <repository>
            <id>wso2.releases</id>
            <name>WSO2 internal Repository</name>
            <url>https://maven.wso2.org/nexus/content/repositories/releases/</url>
            <releases>
                <enabled>true</enabled>
                <updatePolicy>daily</updatePolicy>
                <checksumPolicy>ignore</checksumPolicy>
            </releases>
        </repository>

        <repository>
            <id>wso2.snapshots</id>
            <name>WSO2 Snapshot Repository</name>
            <url>https://maven.wso2.org/nexus/content/repositories/snapshots/</url>
            <snapshots>
                <enabled>true</enabled>
                <updatePolicy>daily</updatePolicy>
            </snapshots>
            <releases>
                <enabled>false</enabled>
            </releases>
        </repository>
    </repositories>

    <scm>
        <url>https://github.com/wso2/product-is.git</url>
        <developerConnection>scm:git:https://github.com/wso2/product-is.git</developerConnection>
        <connection>scm:git:https://github.com/wso2/product-is.git</connection>
        <tag>HEAD</tag>
    </scm>


</project><|MERGE_RESOLUTION|>--- conflicted
+++ resolved
@@ -2324,11 +2324,7 @@
         <identity.inbound.auth.openid.version>5.9.5</identity.inbound.auth.openid.version>
         <identity.inbound.auth.sts.version>5.10.17</identity.inbound.auth.sts.version>
         <identity.inbound.provisioning.scim.version>5.7.4</identity.inbound.provisioning.scim.version>
-<<<<<<< HEAD
         <identity.inbound.provisioning.scim2.version>3.4.38</identity.inbound.provisioning.scim2.version>
-=======
-        <identity.inbound.provisioning.scim2.version>3.4.37</identity.inbound.provisioning.scim2.version>
->>>>>>> f809b5af
       
         <!-- Identity workflow Versions -->
         <identity.user.workflow.version>5.6.0</identity.user.workflow.version>
