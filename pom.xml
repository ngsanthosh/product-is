--- conflicted
+++ resolved
@@ -2514,11 +2514,7 @@
 
         <!--Carbon Identity Framework Version-->
 
-<<<<<<< HEAD
         <carbon.identity.framework.version>7.8.284</carbon.identity.framework.version>
-=======
-        <carbon.identity.framework.version>7.8.283</carbon.identity.framework.version>
->>>>>>> 3117718c
 
         <carbon.identity.framework.version.range>[5.14.67, 8.0.0)</carbon.identity.framework.version.range>
 
@@ -2570,10 +2566,6 @@
         <identity.event.handler.notification.version>1.9.63</identity.event.handler.notification.version>
 
         <org.wso2.identity.webhook.event.handlers.version>1.0.340</org.wso2.identity.webhook.event.handlers.version>
-<<<<<<< HEAD
-
-=======
->>>>>>> 3117718c
         <org.wso2.identity.event.publishers.version>1.0.26</org.wso2.identity.event.publishers.version>
 
         <!--<identity.agent.entitlement.proxy.version>5.1.1</identity.agent.entitlement.proxy.version>-->
@@ -2623,13 +2615,8 @@
         <identity.metadata.saml.version>1.8.5</identity.metadata.saml.version>
 
         <!-- Identity Workflow -->
-<<<<<<< HEAD
-        <identity.workflow.version>1.0.4</identity.workflow.version>
+        <identity.workflow.version>1.0.5</identity.workflow.version>
         <identity.user.workflow.version>5.6.10</identity.user.workflow.version>
-=======
-        <identity.workflow.version>1.0.5</identity.workflow.version>
-        <identity.user.workflow.version>5.6.9</identity.user.workflow.version>
->>>>>>> 3117718c
 
         <!-- Connector Versions -->
         <authenticator.totp.version>3.3.38</authenticator.totp.version>
@@ -2659,11 +2646,7 @@
         <!-- Identity REST API feature -->
         <identity.api.dispatcher.version>2.0.17</identity.api.dispatcher.version>
         <identity.server.api.version>1.3.144</identity.server.api.version>
-<<<<<<< HEAD
-        <identity.user.api.version>1.3.65</identity.user.api.version>
-=======
         <identity.user.api.version>1.3.66</identity.user.api.version>
->>>>>>> 3117718c
 
         <identity.agent.sso.version>5.5.9</identity.agent.sso.version>
         <identity.tool.samlsso.validator.version>5.5.11</identity.tool.samlsso.validator.version>
