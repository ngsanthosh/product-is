--- conflicted
+++ resolved
@@ -2502,11 +2502,7 @@
 
         <!--Carbon Identity Framework Version-->
 
-<<<<<<< HEAD
-        <carbon.identity.framework.version>7.8.225</carbon.identity.framework.version>
-=======
         <carbon.identity.framework.version>7.8.226</carbon.identity.framework.version>
->>>>>>> 51f908f7
 
         <carbon.identity.framework.version.range>[5.14.67, 8.0.0)</carbon.identity.framework.version.range>
 
@@ -2634,11 +2630,7 @@
         <hashprovider.pbkdf2.version>0.1.7</hashprovider.pbkdf2.version>
 
         <!-- Identity Branding Preference Management Versions -->
-<<<<<<< HEAD
-        <identity.branding.preference.management.version>1.1.24-SNAPSHOT</identity.branding.preference.management.version>
-=======
         <identity.branding.preference.management.version>1.1.26</identity.branding.preference.management.version>
->>>>>>> 51f908f7
 
         <!-- Identity REST API feature -->
         <identity.api.dispatcher.version>2.0.17</identity.api.dispatcher.version>
@@ -2652,15 +2644,9 @@
         <conditional.authentication.functions.version>1.2.79</conditional.authentication.functions.version>
 
         <!-- Identity Portal Versions -->
-<<<<<<< HEAD
-        <identity.apps.console.version>2.61.3</identity.apps.console.version>
-        <identity.apps.myaccount.version>2.20.0</identity.apps.myaccount.version>
-        <identity.apps.core.version>2.26.23</identity.apps.core.version>
-=======
         <identity.apps.console.version>2.61.0</identity.apps.console.version>
         <identity.apps.myaccount.version>2.20.0</identity.apps.myaccount.version>
         <identity.apps.core.version>2.26.0</identity.apps.core.version>
->>>>>>> 51f908f7
         <identity.apps.tests.version>1.6.382</identity.apps.tests.version>
 
         <!-- Charon -->
