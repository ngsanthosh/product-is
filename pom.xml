--- conflicted
+++ resolved
@@ -2550,11 +2550,7 @@
 
         <!--Carbon Identity Framework Version-->
 
-<<<<<<< HEAD
         <carbon.identity.framework.version>7.8.575</carbon.identity.framework.version>
-=======
-        <carbon.identity.framework.version>7.8.574</carbon.identity.framework.version>
->>>>>>> cd0cdefa
 
         <carbon.identity.framework.version.range>[5.14.67, 8.0.0)</carbon.identity.framework.version.range>
 
