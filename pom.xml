<?xml version="1.0" encoding="utf-8"?>
<!--
  ~ Copyright (c) 2014, WSO2 LLC. (http://www.wso2.org) All Rights Reserved.
  ~
  ~ Licensed under the Apache License, Version 2.0 (the "License");
  ~ you may not use this file except in compliance with the License.
  ~ You may obtain a copy of the License at
  ~
  ~      http://www.apache.org/licenses/LICENSE-2.0
  ~
  ~ Unless required by applicable law or agreed to in writing, software
  ~ distributed under the License is distributed on an "AS IS" BASIS,
  ~ WITHOUT WARRANTIES OR CONDITIONS OF ANY KIND, either express or implied.
  ~ See the License for the specific language governing permissions and
  ~ limitations under the License.
  -->
<project xmlns="http://maven.apache.org/POM/4.0.0" xmlns:xsi="http://www.w3.org/2001/XMLSchema-instance" xsi:schemaLocation="http://maven.apache.org/POM/4.0.0 http://maven.apache.org/maven-v4_0_0.xsd">

    <parent>
        <groupId>org.wso2</groupId>
        <artifactId>wso2</artifactId>
        <version>1.2</version>
    </parent>


    <modelVersion>4.0.0</modelVersion>
    <groupId>org.wso2.is</groupId>
    <artifactId>identity-server-parent</artifactId>
    <packaging>pom</packaging>
    <description>WSO2 Identity Server</description>
    <version>7.0.0-m2-SNAPSHOT</version>
    <name>WSO2 Identity Server</name>
    <url>http://wso2.org/projects/identity</url>

    <modules>
        <module>modules/features</module>
        <module>modules/p2-profile-gen</module>
        <module>modules/callhome</module>
        <module>modules/connectors</module>
        <module>modules/api-resources</module>
        <module>modules/authenticators</module>
        <module>modules/social-authenticators</module>
        <module>modules/provisioning-connectors</module>
        <module>modules/local-authenticators</module>
        <module>modules/oauth2-grant-types</module>
        <module>modules/distribution</module>
        <module>modules/styles</module>
        <module>modules/tests-utils</module>
        <module>modules/integration</module>
    </modules>

    <licenses>
        <license>
            <name>Apache License Version 2.0</name>
            <url>http://www.apache.org/licenses/LICENSE-2.0</url>
        </license>
    </licenses>

    <organization>
        <name>WSO2</name>
        <url>http://www.wso2.org</url>
    </organization>

    <issueManagement>
        <system>JIRA</system>
        <url>http://www.wso2.org/jira/browse/IDENTITY</url>
    </issueManagement>
    <mailingLists>
        <mailingList>
            <name>Identity Server Developers</name>
            <subscribe>identity-dev-subscribe@wso2.org</subscribe>
            <unsubscribe>identity-dev-unsubscribe@wso2.org</unsubscribe>
            <post>identity-dev@wso2.org</post>
            <archive>http://wso2.org/mailarchive/identity-dev/</archive>
        </mailingList>
    </mailingLists>

    <inceptionYear>2007</inceptionYear>

    <developers>
        <developer>
            <name>Ruchith Fernando</name>
            <id>ruchith</id>
            <email>ruchith AT wso2.com</email>
            <organization>WSO2</organization>
        </developer>
        <developer>
            <name>Dimuthu Leelaratne</name>
            <id>dimuthul</id>
            <email>dimuthul AT wso2.com</email>
            <organization>WSO2</organization>
        </developer>
        <developer>
            <name>Dumindu Perera</name>
            <id>dumindu</id>
            <email>dumindu AT wso2.com</email>
            <organization>WSO2</organization>
        </developer>
        <developer>
            <name>Saminda Abeyruwan</name>
            <id>saminda</id>
            <email>saminda AT wso2.com</email>
            <organization>WSO2</organization>
        </developer>
        <developer>
            <name>Nandana Mihindukulasooriya</name>
            <id>nandana</id>
            <email>nandana AT wso2.com</email>
            <organization>WSO2</organization>
        </developer>
        <developer>
            <name>Prabath Siriwardena</name>
            <id>prabath</id>
            <email>prabath AT wso2.com</email>
            <organization>WSO2</organization>
        </developer>
        <developer>
            <name>Thilina Buddhika</name>
            <id>thilina</id>
            <email>thilinab AT wso2.com</email>
            <organization>WSO2</organization>
        </developer>
        <developer>
            <name>Amila Jayasekara</name>
            <id>amilaj</id>
            <email>amilaj AT wso2.com</email>
            <organization>WSO2</organization>
        </developer>
        <developer>
            <name>Asela Pathberiya</name>
            <id>asela</id>
            <email>asela AT wso2.com</email>
            <organization>WSO2</organization>
        </developer>
        <developer>
            <name>Hasini Gunasinghe</name>
            <id>hasini</id>
            <email>hasini AT wso2.com</email>
            <organization>WSO2</organization>
        </developer>
        <developer>
            <name>Manjula Rathnayake</name>
            <id>manjula</id>
            <email>manjular AT wso2.com</email>
            <organization>WSO2</organization>
        </developer>
        <developer>
            <name>Suresh Attanayake</name>
            <id>suresh</id>
            <email>suresh AT wso2.com</email>
            <organization>WSO2</organization>
        </developer>
        <developer>
            <name>Johann Nallathamby</name>
            <id>johann</id>
            <email>johann AT wso2.com</email>
            <organization>WSO2</organization>
        </developer>
        <developer>
            <name>Dulanja Liyanage</name>
            <id>dulanja</id>
            <email>dulanja AT wso2.com</email>
            <organization>WSO2</organization>
        </developer>
        <developer>
            <name>Ishara Karunarathna</name>
            <id>ishara</id>
            <email>isharak AT wso2.com</email>
            <organization>WSO2</organization>
        </developer>
        <developer>
            <name>Darshana Gunawardana</name>
            <id>darshana</id>
            <email>darshana AT wso2.com</email>
            <organization>WSO2</organization>
        </developer>
        <developer>
            <name>Pushpalanka Jayawardana</name>
            <id>pushpalanka</id>
            <email>lanka AT wso2.com</email>
            <organization>WSO2</organization>
        </developer>
        <developer>
            <name>Chamath Gunawardana</name>
            <id>chamath</id>
            <email>chamathg AT wso2.com</email>
            <organization>WSO2</organization>
        </developer>
        <developer>
            <name>Thanuja Jayasinghe</name>
            <id>thanuja</id>
            <email>thanuja AT wso2.com</email>
            <organization>WSO2</organization>
        </developer>
        <developer>
            <name>Isura Karunarathna</name>
            <id>isura</id>
            <email>isura AT wso2.com</email>
            <organization>WSO2</organization>
        </developer>
        <developer>
            <name>Prasad Tissera</name>
            <id>prasad</id>
            <email>prasadt AT wso2.com</email>
            <organization>WSO2</organization>
        </developer>
        <developer>
            <name>Pulasthi Mahawithana</name>
            <id>pulasthi</id>
            <email>pulasthim AT wso2.com</email>
            <organization>WSO2</organization>
        </developer>
        <developer>
            <name>Hasintha Indrajee</name>
            <id>hasintha</id>
            <email>hasintha AT wso2.com</email>
            <organization>WSO2</organization>
        </developer>
        <developer>
            <name>Gayan Gunawardana</name>
            <id>gayan</id>
            <email>gayan AT wso2.com</email>
            <organization>WSO2</organization>
        </developer>
        <developer>
            <name>Tharindu Edirisinghe</name>
            <id>tharindue</id>
            <email>tharindue AT wso2.com</email>
            <organization>WSO2</organization>
        </developer>
        <developer>
            <name>Malithi Edirisinghe</name>
            <id>malithim</id>
            <email>malithim AT wso2.com</email>
            <organization>WSO2</organization>
        </developer>
        <developer>
            <name>Godwin Shrimal</name>
            <id>godwin</id>
            <email>godwin AT wso2.com</email>
            <organization>WSO2</organization>
        </developer>
        <developer>
            <name>Omindu Rathnaweera</name>
            <id>omindu</id>
            <email>omindu AT wso2.com</email>
            <organization>WSO2</organization>
        </developer>
        <developer>
            <name>Nuwandi Wickramasinghe</name>
            <id>nuwandiw</id>
            <email>nuwandiw AT wso2.com</email>
            <organization>WSO2</organization>
        </developer>
        <developer>
            <name>Kasun Bandara</name>
            <id>kasunb</id>
            <email>kasunb AT wso2.com</email>
            <organization>WSO2</organization>
        </developer>
        <developer>
            <name>Indunil Upeksha</name>
            <id>indunil</id>
            <email>indunil AT wso2.com</email>
            <organization>WSO2</organization>
        </developer>
        <developer>
            <name>Hasanthi Dissanayake</name>
            <id>hasanthi</id>
            <email>hasanthi AT wso2.com</email>
            <organization>WSO2</organization>
        </developer>
        <developer>
            <name>Maduranga Siriwardena</name>
            <id>maduranga</id>
            <email>maduranga AT wso2.com</email>
            <organization>WSO2</organization>
        </developer>
        <developer>
            <name>Chamila Wijayarathna</name>
            <id>chamila</id>
            <email>chamila AT wso2.com</email>
            <organization>WSO2</organization>
        </developer>
        <developer>
            <name>Chanaka Jayasena</name>
            <id>chanaka</id>
            <email>chanaka AT wso2.com</email>
            <organization>WSO2</organization>
        </developer>
        <developer>
            <name>Chamara Philips</name>
            <id>chamarap</id>
            <email>chamarap AT wso2.com</email>
            <organization>WSO2</organization>
        </developer>
        <developer>
            <name>Damith Senanayake</name>
            <id>damiths</id>
            <email>damiths AT wso2.com</email>
            <organization>WSO2</organization>
        </developer>
        <developer>
            <name>Jayanga Kaushalya</name>
            <id>jayangak</id>
            <email>jayangak AT wso2.com</email>
            <organization>WSO2</organization>
        </developer>
        <developer>
            <name>Farasath Ahamed</name>
            <id>farasatha</id>
            <email>farasatha AT wso2.com</email>
            <organization>WSO2</organization>
        </developer>
        <developer>
            <name>Dharshana Kasun Warusavitharana</name>
            <id>dharshanaw</id>
            <email>dharshanaw AT wso2.com</email>
            <organization>WSO2</organization>
        </developer>
        <developer>
            <name>Ayesha Dissanayaka</name>
            <id>ayesha</id>
            <email>ayesha AT wso2.com</email>
            <organization>WSO2</organization>
        </developer>
        <developer>
            <name>Ashen Weerathunga</name>
            <id>ashen</id>
            <email>ashen AT wso2.com</email>
            <organization>WSO2</organization>
        </developer>
        <developer>
            <name>Dimuthu De Lanerolle</name>
            <id>dimuthud</id>
            <email>dimuthud AT wso2.com</email>
            <organization>WSO2</organization>
        </developer>
        <developer>
            <name>Ruwan Abeykoon</name>
            <id>ruwana</id>
            <email>ruwana AT wso2.com</email>
            <organization>WSO2</organization>
        </developer>
        <developer>
            <name>Kasun Gajasinghe</name>
            <id>kasung</id>
            <email>kasung AT wso2.com</email>
            <organization>WSO2</organization>
        </developer>
        <developer>
            <name>Dinusha Senanayaka</name>
            <id>dinusha</id>
            <email>dinusha AT wso2.com</email>
            <organization>WSO2</organization>
        </developer>
        <developer>
            <name>Lahiru Manohara</name>
            <id>lahiruma</id>
            <email>lahiruma AT wso2.com</email>
            <organization>WSO2</organization>
        </developer>
        <developer>
            <name>Rushmin Fernando</name>
            <id>rushmin</id>
            <email>rushmin AT wso2.com</email>
            <organization>WSO2</organization>
        </developer>
        <developer>
            <name>Lahiru Ekanayake</name>
            <id>lahirue</id>
            <email>lahirue AT wso2.com</email>
            <organization>WSO2</organization>
        </developer>
        <developer>
            <name>Lahiru Cooray</name>
            <id>lahiruc</id>
            <email>lahiruc AT wso2.com</email>
            <organization>WSO2</organization>
        </developer>
        <developer>
            <name>Dinali Dabarera</name>
            <id>Dinali</id>
            <email>dinali AT wso2.com</email>
            <organization>WSO2</organization>
        </developer>
        <developer>
            <name>Nilasini Thirunavukaarasu</name>
            <id>Nilasini</id>
            <email>nilasini AT wso2.com</email>
            <organization>WSO2</organization>
        </developer>
        <developer>
            <name>Sathya Bandara</name>
            <id>Sathya</id>
            <email>sathya AT wso2.com</email>
            <organization>WSO2</organization>
        </developer>
        <developer>
            <name>Supun Priyadarshana</name>
            <id>Supun</id>
            <email>supunp AT wso2.com</email>
            <organization>WSO2</organization>
        </developer>
        <developer>
            <name>Thilina Madumal</name>
            <id>Thilina</id>
            <email>thilinamad AT wso2.com</email>
            <organization>WSO2</organization>
        </developer>
        <developer>
            <name>Madawa Soysa</name>
            <id>madawas</id>
            <email>madawas AT wso2.com</email>
            <organization>WSO2</organization>
        </developer>
    </developers>


    <pluginRepositories>
        <pluginRepository>
            <id>wso2-maven2-repository</id>
            <url>https://dist.wso2.org/maven2</url>
        </pluginRepository>
        <pluginRepository>
            <id>wso2.releases</id>
            <name>WSO2 internal Repository</name>
            <url>https://maven.wso2.org/nexus/content/repositories/releases/</url>
            <releases>
                <enabled>true</enabled>
                <updatePolicy>daily</updatePolicy>
                <checksumPolicy>ignore</checksumPolicy>
            </releases>
        </pluginRepository>
        <pluginRepository>
            <id>wso2.snapshots</id>
            <name>Apache Snapshot Repository</name>
            <url>https://maven.wso2.org/nexus/content/repositories/snapshots/</url>
            <snapshots>
                <enabled>true</enabled>
                <updatePolicy>daily</updatePolicy>
            </snapshots>
            <releases>
                <enabled>false</enabled>
            </releases>
        </pluginRepository>
        <pluginRepository>
            <id>wso2-nexus</id>
            <name>WSO2 internal Repository</name>
            <url>https://maven.wso2.org/nexus/content/groups/wso2-public/</url>
            <releases>
                <enabled>true</enabled>
                <updatePolicy>daily</updatePolicy>
                <checksumPolicy>ignore</checksumPolicy>
            </releases>
        </pluginRepository>
    </pluginRepositories>

    <build>
        <plugins>
            <plugin>
                <groupId>org.apache.maven.plugins</groupId>
                <artifactId>maven-release-plugin</artifactId>
                <configuration>
                    <preparationGoals>clean install</preparationGoals>
                    <autoVersionSubmodules>true</autoVersionSubmodules>
                </configuration>
            </plugin>
            <plugin>
                <groupId>org.apache.maven.plugins</groupId>
                <artifactId>maven-deploy-plugin</artifactId>
            </plugin>
            <plugin>
                <groupId>org.apache.maven.plugins</groupId>
                <artifactId>maven-compiler-plugin</artifactId>
                <configuration>
                    <encoding>UTF-8</encoding>
                    <source>1.8</source>
                    <target>1.8</target>
                </configuration>
            </plugin>
            <plugin>
                <groupId>org.apache.maven.plugins</groupId>
                <artifactId>maven-surefire-plugin</artifactId>
                <version>2.22.1</version>
            </plugin>
            <plugin>
                <inherited>false</inherited>
                <artifactId>maven-clean-plugin</artifactId>
                <version>2.1</version>
            </plugin>
        </plugins>

        <pluginManagement>
            <plugins>
                <plugin>
                    <groupId>org.apache.felix</groupId>
                    <artifactId>maven-bundle-plugin</artifactId>
                    <version>3.2.0</version>
                    <extensions>true</extensions>
                    <configuration>
                        <obrRepository>NONE</obrRepository>
                    </configuration>
                </plugin>
                <plugin>
                    <groupId>org.apache.maven.plugins</groupId>
                    <artifactId>maven-source-plugin</artifactId>
                    <version>3.0.1</version>
                    <executions>
                        <execution>
                            <id>attach-sources</id>
                            <phase>verify</phase>
                            <goals>
                                <goal>jar-no-fork</goal>
                            </goals>
                        </execution>
                    </executions>
                </plugin>
                <plugin>
                    <groupId>org.apache.maven.plugins</groupId>
                    <artifactId>maven-project-info-reports-plugin</artifactId>
                    <version>2.4</version>
                </plugin>
                <plugin>
                    <groupId>org.apache.maven.plugins</groupId>
                    <artifactId>maven-war-plugin</artifactId>
                    <version>${maven.war.plugin.version}</version>
                </plugin>
                <plugin>
                    <groupId>org.codehaus.mojo</groupId>
                    <artifactId>build-helper-maven-plugin</artifactId>
                    <version>3.0.0</version>
                </plugin>
                <plugin>
                    <groupId>net.wasdev.wlp.maven.plugins</groupId>
                    <artifactId>liberty-maven-plugin</artifactId>
                    <version>${liberty.maven.plugin.version}</version>
                </plugin>
                <plugin>
                    <groupId>org.wso2.maven</groupId>
                    <artifactId>wso2-maven-json-merge-plugin</artifactId>
                    <version>${wso2.json.merge.plugin.version}</version>
                </plugin>
                <plugin>
                    <groupId>org.apache.maven.plugins</groupId>
                    <artifactId>maven-checkstyle-plugin</artifactId>
                    <version>${maven.checkstyle.plugin.version}</version>
                </plugin>
            </plugins>
        </pluginManagement>

    </build>

    <dependencyManagement>
        <dependencies>
            <dependency>
                <groupId>org.wso2.carbon</groupId>
                <artifactId>org.wso2.carbon.ui</artifactId>
                <version>${carbon.kernel.version}</version>
            </dependency>
            <dependency>
                <groupId>org.eclipse.equinox</groupId>
                <artifactId>org.eclipse.equinox.http.servlet</artifactId>
                <version>${equinox.http.servlet.version}</version>
            </dependency>
            <dependency>
                <groupId>org.eclipse.equinox</groupId>
                <artifactId>org.eclipse.equinox.http.helper</artifactId>
                <version>${equinox.http.helper.version}</version>
            </dependency>
            <dependency>
                <groupId>org.eclipse.equinox</groupId>
                <artifactId>org.eclipse.equinox.jsp.jasper</artifactId>
                <version>${equinox.jsp.jasper.version}</version>
            </dependency>
            <dependency>
                <groupId>org.eclipse.equinox</groupId>
                <artifactId>javax.servlet.jsp</artifactId>
                <version>${javax.servlet.jsp.version}</version>
            </dependency>
            <dependency>
                <groupId>org.eclipse.microprofile</groupId>
                <artifactId>microprofile</artifactId>
                <version>${eclipse.microprofile.version}</version>
                <type>pom</type>
            </dependency>
            <dependency>
                <groupId>net.sf.ehcache.wso2</groupId>
                <artifactId>ehcache</artifactId>
                <version>${ehcache.version}</version>
            </dependency>
            <dependency>
                <groupId>org.apache.bcel.wso2</groupId>
                <artifactId>bcel</artifactId>
                <version>${bcel.wso2.version}</version>
            </dependency>
            <dependency>
                <groupId>org.ow2.asm</groupId>
                <artifactId>asm-all</artifactId>
                <version>${asm-all.version}</version>
            </dependency>
            <dependency>
                <groupId>cglib.wso2</groupId>
                <artifactId>cglib</artifactId>
                <version>${cglib.wso2.version}</version>
            </dependency>
            <dependency>
                <groupId>com.google.gdata.wso2</groupId>
                <artifactId>gdata-core</artifactId>
                <version>${gdata.core.wso2.version}</version>
            </dependency>
            <dependency>
                <groupId>com.google.code.gson</groupId>
                <artifactId>gson</artifactId>
                <version>${google.code.gson.version}</version>
            </dependency>
            <dependency>
                <groupId>org.apache.axis2.wso2</groupId>
                <artifactId>axis2-jibx</artifactId>
                <version>${axis2.jibx.wso2.version}</version>
            </dependency>
            <dependency>
                <groupId>org.jibx.wso2</groupId>
                <artifactId>jibx</artifactId>
                <version>${jibx.wso2.version}</version>
            </dependency>
            <dependency>
                <groupId>org.apache.axis2.wso2</groupId>
                <artifactId>axis2-jaxbri</artifactId>
                <version>${axis2.jaxb.wso2.version}</version>
            </dependency>
            <dependency>
                <groupId>org.wso2.carbon</groupId>
                <artifactId>org.wso2.carbon.core</artifactId>
                <version>${carbon.kernel.version}</version>
            </dependency>
            <dependency>
                <groupId>org.wso2.carbon</groupId>
                <artifactId>org.wso2.carbon.registry.core</artifactId>
                <version>${carbon.kernel.version}</version>
            </dependency>
            <dependency>
                <groupId>org.wso2.carbon</groupId>
                <artifactId>org.wso2.carbon.user.api</artifactId>
                <version>${carbon.kernel.version}</version>
            </dependency>
            <dependency>
                <groupId>org.apache.axis2.wso2</groupId>
                <artifactId>axis2</artifactId>
                <version>${axis2.wso2.version}</version>
            </dependency>
            <dependency>
                <groupId>org.apache.ws.commons.axiom.wso2</groupId>
                <artifactId>axiom</artifactId>
                <version>${axiom.wso2.version}</version>
            </dependency>
            <dependency>
                <groupId>org.wso2.carbon.identity.framework</groupId>
                <artifactId>org.wso2.carbon.identity.core</artifactId>
                <version>${carbon.identity.framework.version}</version>
            </dependency>
            <dependency>
                <groupId>org.wso2.carbon.identity.framework</groupId>
                <artifactId>org.wso2.carbon.identity.application.common</artifactId>
                <version>${carbon.identity.framework.version}</version>
            </dependency>
            <dependency>
                <groupId>org.wso2.carbon.registry</groupId>
                <artifactId>org.wso2.carbon.registry.resource.stub</artifactId>
                <version>${carbon.registry.version}</version>
            </dependency>
            <dependency>
                <groupId>org.wso2.identity</groupId>
                <artifactId>org.wso2.identity.integration.ui.pages</artifactId>
                <version>${project.version}</version>
                <scope>test</scope>
            </dependency>
            <dependency>
                <groupId>org.wso2.carbon</groupId>
                <artifactId>org.wso2.carbon.authenticator.stub</artifactId>
                <version>${carbon.kernel.version}</version>
            </dependency>
            <dependency>
                <groupId>org.wso2.carbon.identity.inbound.auth.oauth2</groupId>
                <artifactId>org.wso2.carbon.identity.oauth</artifactId>
                <version>${identity.inbound.auth.oauth.version}</version>
            </dependency>
            <dependency>
                <groupId>org.wso2.carbon.identity.inbound.auth.oauth2</groupId>
                <artifactId>org.wso2.carbon.identity.oauth.stub</artifactId>
                <version>${identity.inbound.auth.oauth.version}</version>
            </dependency>
            <dependency>
                <groupId>junit</groupId>
                <artifactId>junit</artifactId>
                <version>${junit.version}</version>
                <scope>test</scope>
            </dependency>
            <dependency>
                <groupId>javax.servlet</groupId>
                <artifactId>servlet-api</artifactId>
                <version>${sevlet.api.version}</version>
            </dependency>
            <dependency>
                <groupId>javax.servlet</groupId>
                <artifactId>jsp-api</artifactId>
                <version>${jsp.api.version}</version>
            </dependency>
            <dependency>
                <groupId>com.google.common.wso2</groupId>
                <artifactId>google-collect</artifactId>
                <version>${google.collect.wso2.version}</version>
            </dependency>
            <dependency>
                <groupId>org.apache.oltu.oauth2</groupId>
                <artifactId>org.apache.oltu.oauth2.client</artifactId>
                <version>${oauth2.client.version}</version>
            </dependency>
            <dependency>
                <groupId>org.wso2.carbon</groupId>
                <artifactId>org.wso2.carbon.utils</artifactId>
                <version>${carbon.kernel.version}</version>
                <exclusions>
                    <exclusion>
                        <groupId>org.yaml</groupId>
                        <artifactId>snakeyaml</artifactId>
                    </exclusion>
                </exclusions>
            </dependency>
            <dependency>
                <groupId>com.googlecode.json-simple</groupId>
                <artifactId>json-simple</artifactId>
                <version>${json.simple.version}</version>
            </dependency>
            <dependency>
                <groupId>org.openid4java</groupId>
                <artifactId>openid4java-consumer</artifactId>
                <version>${openid4java.consumer.version}</version>
            </dependency>
            <dependency>
                <groupId>javax.servlet</groupId>
                <artifactId>jstl</artifactId>
                <version>${jstl.version}</version>
            </dependency>
            <dependency>
                <groupId>taglibs</groupId>
                <artifactId>standard</artifactId>
                <version>${taglibs.version}</version>
            </dependency>
            <dependency>
                <groupId>commons-lang</groupId>
                <artifactId>commons-lang</artifactId>
                <version>${commons.lang.version}</version>
            </dependency>
            <dependency>
                <groupId>org.wso2.is</groupId>
                <artifactId>org.wso2.identity.passivests.filter</artifactId>
                <version>${project.version}</version>
            </dependency>
            <dependency>
                <groupId>org.apache.ws.commons.axiom</groupId>
                <artifactId>axiom-impl</artifactId>
                <version>${axiom.impl.version}</version>
            </dependency>
            <dependency>
                <groupId>org.apache.ws.commons.axiom</groupId>
                <artifactId>axiom-api</artifactId>
                <version>${axiom.version}</version>
            </dependency>
            <dependency>
                <groupId>org.opensaml</groupId>
                <artifactId>opensaml</artifactId>
                <version>${opensaml.version}</version>
            </dependency>
            <!--OpenSAML3 dependencies-->
            <dependency>
                <groupId>org.opensaml</groupId>
                <artifactId>opensaml-core</artifactId>
                <version>${opensaml3.version}</version>
            </dependency>
            <dependency>
                <groupId>org.opensaml</groupId>
                <artifactId>opensaml-soap-api</artifactId>
                <version>${opensaml3.version}</version>
            </dependency>
            <dependency>
                <groupId>org.opensaml</groupId>
                <artifactId>opensaml-soap-impl</artifactId>
                <version>${opensaml3.version}</version>
            </dependency>
            <dependency>
                <groupId>org.opensaml</groupId>
                <artifactId>opensaml-profile-api</artifactId>
                <version>${opensaml3.version}</version>
            </dependency>
            <dependency>
                <groupId>org.opensaml</groupId>
                <artifactId>opensaml-profile-impl</artifactId>
                <version>${opensaml3.version}</version>
            </dependency>
            <dependency>
                <groupId>org.opensaml</groupId>
                <artifactId>opensaml-saml-api</artifactId>
                <version>${opensaml3.version}</version>
            </dependency>
            <dependency>
                <groupId>org.opensaml</groupId>
                <artifactId>opensaml-saml-impl</artifactId>
                <version>${opensaml3.version}</version>
            </dependency>
            <dependency>
                <groupId>org.opensaml</groupId>
                <artifactId>opensaml-messaging-api</artifactId>
                <version>${opensaml3.version}</version>
            </dependency>
            <dependency>
                <groupId>org.opensaml</groupId>
                <artifactId>opensaml-messaging-impl</artifactId>
                <version>${opensaml3.version}</version>
            </dependency>
            <dependency>
                <groupId>org.opensaml</groupId>
                <artifactId>opensaml-security-api</artifactId>
                <version>${opensaml3.version}</version>
            </dependency>
            <dependency>
                <groupId>org.opensaml</groupId>
                <artifactId>opensaml-security-impl</artifactId>
                <version>${opensaml3.version}</version>
            </dependency>
            <dependency>
                <groupId>org.opensaml</groupId>
                <artifactId>opensaml-storage-api</artifactId>
                <version>${opensaml3.version}</version>
            </dependency>
            <dependency>
                <groupId>org.opensaml</groupId>
                <artifactId>opensaml-storage-impl</artifactId>
                <version>${opensaml3.version}</version>
            </dependency>
            <dependency>
                <groupId>org.opensaml</groupId>
                <artifactId>opensaml-xacml-api</artifactId>
                <version>${opensaml3.version}</version>
            </dependency>
            <dependency>
                <groupId>org.opensaml</groupId>
                <artifactId>opensaml-xacml-impl</artifactId>
                <version>${opensaml3.version}</version>
            </dependency>
            <dependency>
                <groupId>org.opensaml</groupId>
                <artifactId>opensaml-xacml-saml-api</artifactId>
                <version>${opensaml3.version}</version>
            </dependency>
            <dependency>
                <groupId>org.opensaml</groupId>
                <artifactId>opensaml-xacml-saml-impl</artifactId>
                <version>${opensaml3.version}</version>
            </dependency>
            <dependency>
                <groupId>org.opensaml</groupId>
                <artifactId>opensaml-xmlsec-api</artifactId>
                <version>${opensaml3.version}</version>
            </dependency>
            <dependency>
                <groupId>org.opensaml</groupId>
                <artifactId>opensaml-xmlsec-impl</artifactId>
                <version>${opensaml3.version}</version>
            </dependency>
            <dependency>
                <groupId>net.shibboleth.utilities</groupId>
                <artifactId>java-support</artifactId>
                <version>${shibboleth.version}</version>
            </dependency>
            <!--End of OpenSAML3 dependencies-->
            <dependency>
                <groupId>org.wso2.orbit.joda-time</groupId>
                <artifactId>joda-time</artifactId>
                <version>${joda.wso2.version}</version>
            </dependency>
            <dependency>
                <groupId>xalan</groupId>
                <artifactId>xalan</artifactId>
                <version>${xalan.version}</version>
            </dependency>
            <dependency>
                <groupId>xalan.wso2</groupId>
                <artifactId>xalan</artifactId>
                <version>${xalan.wso2.version}</version>
            </dependency>
            <dependency>
                <groupId>xml-apis</groupId>
                <artifactId>xml-apis</artifactId>
                <version>${xml.apis.version}</version>
            </dependency>
            <dependency>
                <groupId>org.wso2.carbon.identity.agent.sso.java</groupId>
                <artifactId>org.wso2.carbon.identity.sso.agent</artifactId>
                <version>${identity.agent.sso.version}</version>
            </dependency>
            <dependency>
                <groupId>org.wso2.orbit.org.apache.neethi</groupId>
                <artifactId>neethi</artifactId>
                <version>${neethi.wso2.version}</version>
            </dependency>
            <dependency>
                <groupId>org.wso2.orbit.org.opensaml</groupId>
                <artifactId>opensaml</artifactId>
                <version>${opensaml2.wso2.version}</version>
            </dependency>
            <dependency>
                <groupId>org.wso2.carbon</groupId>
                <artifactId>org.wso2.carbon.addressing</artifactId>
                <version>${carbon.kernel.version}</version>
            </dependency>
            <dependency>
                <groupId>org.apache.rampart.wso2</groupId>
                <artifactId>rampart-core</artifactId>
                <version>${rampart.wso2.version}</version>
            </dependency>
            <dependency>
                <groupId>org.apache.rampart.wso2</groupId>
                <artifactId>rampart-policy</artifactId>
                <version>${rampart.wso2.version}</version>
            </dependency>
            <dependency>
                <groupId>org.apache.rampart.wso2</groupId>
                <artifactId>rampart-trust</artifactId>
                <version>${rampart.wso2.version}</version>
            </dependency>
            <dependency>
                <groupId>org.apache.ws.security.wso2</groupId>
                <artifactId>wss4j</artifactId>
                <version>${wss4j.wso2.version}</version>
            </dependency>
            <dependency>
                <groupId>org.apache.httpcomponents.wso2</groupId>
                <artifactId>httpcore</artifactId>
                <version>${httpcore.wso2.version}</version>
            </dependency>
            <dependency>
                <groupId>org.wso2.carbon.identity.user.ws</groupId>
                <artifactId>org.wso2.carbon.um.ws.api.stub</artifactId>
                <version>${identity.user.ws.version}</version>
            </dependency>
            <dependency>
                <groupId>org.wso2.carbon.identity.user.ws</groupId>
                <artifactId>org.wso2.carbon.um.ws.api</artifactId>
                <version>${identity.user.ws.version}</version>
            </dependency>
            <dependency>
                <groupId>org.wso2.carbon.identity</groupId>
                <artifactId>org.wso2.carbon.authenticator.stub</artifactId>
                <version>${carbon.kernel.version}</version>
            </dependency>
            <dependency>
                <groupId>org.wso2.carbon.identity.framework</groupId>
                <artifactId>org.wso2.carbon.identity.entitlement</artifactId>
                <version>${carbon.identity.framework.version}</version>
            </dependency>
            <dependency>
                <groupId>org.wso2.carbon.identity.framework</groupId>
                <artifactId>org.wso2.carbon.identity.entitlement.stub</artifactId>
                <version>${carbon.identity.framework.version}</version>
            </dependency>
            <dependency>
                <groupId>org.wso2.securevault</groupId>
                <artifactId>org.wso2.securevault</artifactId>
                <version>${securevault.wso2.version}</version>
            </dependency>
            <dependency>
                <groupId>org.apache.httpcomponents</groupId>
                <artifactId>httpclient</artifactId>
                <version>${httpclient.version}</version>
            </dependency>
            <dependency>
                <groupId>commons-httpclient</groupId>
                <artifactId>commons-httpclient</artifactId>
                <version>${commons.httpclient.version}</version>
            </dependency>
            <dependency>
                <groupId>org.wso2.is</groupId>
                <artifactId>org.wso2.identity.styles</artifactId>
                <version>${project.version}</version>
            </dependency>
            <dependency>
                <groupId>org.wso2.carbon</groupId>
                <artifactId>org.wso2.carbon.core.ui.feature</artifactId>
                <version>${carbon.kernel.version}</version>
                <type>zip</type>
            </dependency>
            <dependency>
                <groupId>org.wso2.carbon</groupId>
                <artifactId>org.wso2.carbon.core.ui.feature</artifactId>
                <version>${carbon.kernel.version}</version>
            </dependency>
            <dependency>
                <groupId>org.wso2.identity</groupId>
                <artifactId>org.wso2.stratos.identity.dashboard.ui</artifactId>
                <version>${stratos.version.221}</version>
            </dependency>
            <dependency>
                <groupId>org.testng</groupId>
                <artifactId>testng</artifactId>
                <version>${testng.version}</version>
                <scope>test</scope>
            </dependency>
            <dependency>
                <groupId>org.wso2.carbon.identity.framework</groupId>
                <artifactId>org.wso2.carbon.user.mgt.stub</artifactId>
                <version>${carbon.identity.framework.version}</version>
            </dependency>
            <dependency>
                <groupId>org.wso2.carbon.identity.inbound.auth.sts</groupId>
                <artifactId>org.wso2.carbon.identity.sts.passive.stub</artifactId>
                <version>${identity.inbound.auth.sts.version}</version>
            </dependency>
            <dependency>
                <groupId>org.wso2.carbon</groupId>
                <artifactId>SecVerifier</artifactId>
                <version>${carbon.kernel.version}</version>
                <type>aar</type>
            </dependency>
            <dependency>
                <groupId>emma</groupId>
                <artifactId>emma</artifactId>
                <version>${emma.version}</version>
            </dependency>
            <dependency>
                <groupId>org.wso2.orbit.com.h2database</groupId>
                <artifactId>h2-engine</artifactId>
                <version>${h2database.wso2.version}</version>
            </dependency>
            <dependency>
                <groupId>org.apache.rampart</groupId>
                <artifactId>rampart</artifactId>
                <type>mar</type>
                <version>${rampart.wso2.version}</version>
            </dependency>
            <dependency>
                <groupId>org.wso2.carbon.identity.framework</groupId>
                <artifactId>org.wso2.carbon.identity.application.mgt.stub</artifactId>
                <version>${carbon.identity.framework.version}</version>
                <scope>compile</scope>
            </dependency>
            <dependency>
                <groupId>org.wso2.carbon.identity.framework</groupId>
                <artifactId>org.wso2.carbon.identity.application.default.auth.sequence.mgt.stub</artifactId>
                <version>${carbon.identity.framework.version}</version>
                <scope>compile</scope>
            </dependency>
            <dependency>
                <groupId>org.wso2.carbon.identity.framework</groupId>
                <artifactId>org.wso2.carbon.identity.functions.library.mgt.stub</artifactId>
                <version>${carbon.identity.framework.version}</version>
                <scope>compile</scope>
            </dependency>
            <dependency>
                <groupId>org.wso2.carbon.identity.framework</groupId>
                <artifactId>org.wso2.carbon.idp.mgt.stub</artifactId>
                <version>${carbon.identity.framework.version}</version>
                <scope>compile</scope>
            </dependency>
            <dependency>
                <groupId>org.wso2.identity</groupId>
                <artifactId>org.wso2.identity.integration.common.clients</artifactId>
                <version>${project.version}</version>
                <scope>compile</scope>
            </dependency>
            <dependency>
                <groupId>org.wso2.identity</groupId>
                <artifactId>org.wso2.identity.integration.common.utils</artifactId>
                <version>${project.version}</version>
                <scope>compile</scope>
            </dependency>
            <dependency>
                <groupId>org.wso2.carbon.identity.inbound.provisioning.scim</groupId>
                <artifactId>org.wso2.carbon.identity.scim.common.stub</artifactId>
                <version>${identity.inbound.provisioning.scim.version}</version>
                <scope>compile</scope>
            </dependency>
            <dependency>
                <groupId>org.wso2.carbon.identity.inbound.provisioning.scim2</groupId>
                <artifactId>org.wso2.carbon.identity.scim2.common</artifactId>
                <version>${identity.inbound.provisioning.scim2.version}</version>
                <scope>compile</scope>
            </dependency>
            <dependency>
                <groupId>org.wso2.carbon.identity.framework</groupId>
                <artifactId>org.wso2.carbon.identity.user.store.configuration.stub</artifactId>
                <version>${carbon.identity.framework.version}</version>
                <scope>compile</scope>
            </dependency>
            <dependency>
                <groupId>org.wso2.carbon.identity.framework</groupId>
                <artifactId>org.wso2.carbon.identity.user.store.count.stub</artifactId>
                <version>${carbon.identity.framework.version}</version>
                <scope>compile</scope>
            </dependency>
            <dependency>
                <groupId>org.wso2.carbon</groupId>
                <artifactId>org.wso2.carbon.user.core</artifactId>
                <version>${carbon.kernel.version}</version>
                <scope>compile</scope>
            </dependency>
            <dependency>
                <groupId>org.wso2.carbon.identity.framework</groupId>
                <artifactId>org.wso2.carbon.identity.mgt</artifactId>
                <version>${carbon.identity.framework.version}</version>
            </dependency>
            <dependency>
                <groupId>org.wso2.carbon.identity.framework</groupId>
                <artifactId>org.wso2.carbon.identity.mgt.stub</artifactId>
                <version>${carbon.identity.framework.version}</version>
                <scope>compile</scope>
            </dependency>
            <dependency>
                <groupId>org.wso2.carbon.identity.framework</groupId>
                <artifactId>org.wso2.carbon.identity.template.mgt</artifactId>
                <version>${carbon.identity.framework.version}</version>
            </dependency>
            <dependency>
                <groupId>org.wso2.carbon.identity.framework</groupId>
                <artifactId>org.wso2.carbon.identity.template.mgt.ui</artifactId>
                <version>${carbon.identity.framework.version}</version>
            </dependency>
            <dependency>
                <groupId>org.wso2.carbon.identity.framework</groupId>
                <artifactId>org.wso2.carbon.identity.template.mgt.endpoint</artifactId>
                <version>${carbon.identity.framework.version}</version>
            </dependency>
            <dependency>
                <groupId>org.wso2.carbon.identity.inbound.auth.saml2</groupId>
                <artifactId>org.wso2.carbon.identity.sso.saml.stub</artifactId>
                <version>${identity.inbound.auth.saml.version}</version>
                <scope>compile</scope>
            </dependency>
            <dependency>
                <groupId>org.wso2.carbon.identity.framework</groupId>
                <artifactId>org.wso2.carbon.claim.mgt.stub</artifactId>
                <version>${carbon.identity.framework.version}</version>
                <scope>compile</scope>
            </dependency>
            <dependency>
                <groupId>org.wso2.carbon.identity.framework</groupId>
                <artifactId>org.wso2.carbon.identity.claim.metadata.mgt.stub</artifactId>
                <version>${carbon.identity.framework.version}</version>
                <scope>compile</scope>
            </dependency>
            <dependency>
                <groupId>org.wso2.carbon.identity.framework</groupId>
                <artifactId>org.wso2.carbon.identity.claim.metadata.mgt</artifactId>
                <version>${carbon.identity.framework.version}</version>
                <scope>compile</scope>
            </dependency>
            <dependency>
                <groupId>org.wso2.carbon.identity.inbound.auth.openid</groupId>
                <artifactId>org.wso2.carbon.identity.provider.openid.stub</artifactId>
                <version>${identity.inbound.auth.openid.version}</version>
                <scope>compile</scope>
            </dependency>
            <dependency>
                <groupId>org.wso2.carbon.identity.association.account</groupId>
                <artifactId>org.wso2.carbon.identity.user.account.association.stub</artifactId>
                <version>${identity.user.account.association.version}</version>
            </dependency>
            <dependency>
                <groupId>org.wso2.carbon.identity.framework</groupId>
                <artifactId>org.wso2.carbon.identity.governance.stub</artifactId>
                <version>${carbon.identity.framework.version}</version>
            </dependency>
            <dependency>
                <groupId>org.wso2.carbon.identity.governance</groupId>
                <artifactId>org.wso2.carbon.identity.recovery</artifactId>
                <version>${identity.governance.version}</version>
            </dependency>
            <dependency>
                <groupId>org.wso2.carbon.identity.governance</groupId>
                <artifactId>org.wso2.carbon.identity.recovery.stub</artifactId>
                <version>${identity.governance.version}</version>
            </dependency>
            <dependency>
                <groupId>org.wso2.carbon.deployment</groupId>
                <artifactId>org.wso2.carbon.service.mgt.stub</artifactId>
                <version>${carbon.deployment.version}</version>
                <scope>test</scope>
            </dependency>
            <dependency>
                <groupId>org.wso2.carbon.deployment</groupId>
                <artifactId>org.wso2.carbon.webapp.mgt.stub</artifactId>
                <version>${carbon.deployment.version}</version>
                <scope>test</scope>
            </dependency>
            <dependency>
                <groupId>org.wso2.carbon.automation</groupId>
                <artifactId>org.wso2.carbon.automation.test.utils</artifactId>
                <version>${carbon.automation.version}</version>
            </dependency>
            <dependency>
                <groupId>org.wso2.carbon.automation</groupId>
                <artifactId>org.wso2.carbon.automation.engine</artifactId>
                <version>${carbon.automation.version}</version>
            </dependency>
            <dependency>
                <groupId>org.wso2.carbon.automation</groupId>
                <artifactId>org.wso2.carbon.automation.extensions</artifactId>
                <version>${carbon.automation.version}</version>
                <exclusions>
                    <exclusion>
                        <groupId>com.saucelabs.selenium</groupId> <!-- Exclude Project-E from Project-B -->
                        <artifactId>sauce-ondemand-driver</artifactId>
                    </exclusion>
                    <exclusion>
                        <groupId>com.saucelabs.selenium</groupId> <!-- Exclude Project-E from Project-B -->
                        <artifactId>selenium-client-factory</artifactId>
                    </exclusion>
                </exclusions>
            </dependency>
            <dependency>
                <groupId>org.wso2.carbon.automationutils</groupId>
                <artifactId>org.wso2.carbon.integration.common.extensions</artifactId>
                <version>${carbon.automationutils.version}</version>
            </dependency>
            <dependency>
                <groupId>org.wso2.carbon.automationutils</groupId>
                <artifactId>org.wso2.carbon.integration.common.utils</artifactId>
                <version>${carbon.automationutils.version}</version>
            </dependency>
            <dependency>
                <groupId>org.wso2.carbon.automationutils</groupId>
                <artifactId>org.wso2.carbon.integration.common.admin.client</artifactId>
                <version>${carbon.automationutils.version}</version>
            </dependency>
            <dependency>
                <groupId>org.wso2.is</groupId>
                <artifactId>org.wso2.identity.integration.common.clients</artifactId>
                <version>${project.version}</version>
                <scope>compile</scope>
            </dependency>
            <dependency>
                <groupId>org.wso2.is</groupId>
                <artifactId>org.wso2.identity.integration.common.utils</artifactId>
                <version>${project.version}</version>
                <scope>compile</scope>
            </dependency>
            <dependency>
                <groupId>org.wso2.charon</groupId>
                <artifactId>org.wso2.charon.core</artifactId>
                <version>${charon.orbit.version}</version>
            </dependency>
            <dependency>
                <groupId>org.apache.wink</groupId>
                <artifactId>wink-client</artifactId>
                <version>${apache.wink.version}</version>
            </dependency>
            <dependency>
                <groupId>org.apache.ws.security</groupId>
                <artifactId>wss4j</artifactId>
                <version>${apache.ws.security.version}</version>
            </dependency>
            <dependency>
                <groupId>commons-collections</groupId>
                <artifactId>commons-collections</artifactId>
                <version>${commons-collections.version}</version>
            </dependency>
            <dependency>
                <groupId>org.slf4j</groupId>
                <artifactId>slf4j-simple</artifactId>
                <version>${slf4j.version}</version>
            </dependency>

            <dependency>
                <groupId>org.slf4j</groupId>
                <artifactId>slf4j-log4j12</artifactId>
                <version>${slf4j.version}</version>
            </dependency>
            <dependency>
                <groupId>org.apache.openejb</groupId>
                <artifactId>openejb-core</artifactId>
                <version>${apache.openejb.version}</version>
                <scope>test</scope>
            </dependency>
            <dependency>
                <groupId>org.wso2.orbit.org.apache.httpcomponents</groupId>
                <artifactId>httpclient</artifactId>
                <version>${orbit.version.commons.httpclient}</version>
            </dependency>
            <dependency>
                <groupId>org.apache.axis2.wso2</groupId>
                <artifactId>axis2-client</artifactId>
                <version>${axis2.client.version}</version>
            </dependency>
            <dependency>
                <groupId>org.wso2.orbit.com.nimbusds</groupId>
                <artifactId>nimbus-jose-jwt</artifactId>
                <version>${nimbusds.version}</version>
            </dependency>
            <dependency>
                <groupId>com.nimbusds</groupId>
                <artifactId>oauth2-oidc-sdk</artifactId>
                <version>${nimbus.oidc.sdk.version}</version>
            </dependency>
            <dependency>
                <groupId>org.wso2.orbit.commons-codec</groupId>
                <artifactId>commons-codec</artifactId>
                <version>${commons-codec.version}</version>
            </dependency>
            <dependency>
                <groupId>org.wso2.carbon.identity.framework</groupId>
                <artifactId>org.wso2.carbon.identity.user.registration.stub</artifactId>
                <version>${carbon.identity.framework.version}</version>
            </dependency>
            <dependency>
                <groupId>org.wso2.carbon.identity.framework</groupId>
                <artifactId>org.wso2.carbon.identity.user.profile.stub</artifactId>
                <version>${carbon.identity.framework.version}</version>
            </dependency>
            <dependency>
                <groupId>org.wso2.carbon.identity.fetch.remote</groupId>
                <artifactId>org.wso2.carbon.identity.remotefetch.common</artifactId>
                <version>${org.wso2.carbon.identity.remotefetch.version}</version>
            </dependency>
            <dependency>
                <groupId>org.wso2.carbon.identity.fetch.remote</groupId>
                <artifactId>org.wso2.carbon.identity.remotefetch.core</artifactId>
                <version>${org.wso2.carbon.identity.remotefetch.version}</version>
            </dependency>
            <dependency>
                <groupId>org.wso2.carbon.identity.fetch.remote</groupId>
                <artifactId>org.wso2.carbon.identity.remotefetch.core.ui</artifactId>
                <version>${org.wso2.carbon.identity.remotefetch.version}</version>
            </dependency>
            <dependency>
                <groupId>org.wso2.carbon.identity.fetch.remote</groupId>
                <artifactId>org.wso2.carbon.identity.remotefetch.feature</artifactId>
                <version>${org.wso2.carbon.identity.remotefetch.version}</version>
            </dependency>
            <dependency>
                <groupId>org.eclipse.jgit</groupId>
                <artifactId>org.eclipse.jgit</artifactId>
                <version>${org.jgit.version}</version>
            </dependency>
            <dependency>
                <groupId>com.googlecode.javaewah</groupId>
                <artifactId>JavaEWAH</artifactId>
                <version>${javaewah.version}</version>
            </dependency>
            <dependency>
                <groupId>org.wso2.is</groupId>
                <artifactId>org.wso2.carbon.identity.test.integration.service.stubs</artifactId>
                <version>${project.version}</version>
            </dependency>
            <dependency>
                <groupId>org.wso2.carbon.identity.framework</groupId>
                <artifactId>org.wso2.carbon.identity.workflow.mgt.stub</artifactId>
                <version>${carbon.identity.framework.version}</version>
            </dependency>
            <dependency>
                <groupId>org.wso2.carbon.identity.framework</groupId>
                <artifactId>org.wso2.carbon.security.mgt.stub</artifactId>
                <version>${carbon.identity.framework.version}</version>
            </dependency>
            <dependency>
                <groupId>org.wso2.carbon.identity.workflow.impl.bps</groupId>
                <artifactId>org.wso2.carbon.identity.workflow.impl.stub</artifactId>
                <version>${identity.workflow.impl.bps.version}</version>
            </dependency>
            <dependency>
                <groupId>org.jacoco</groupId>
                <artifactId>org.jacoco.agent</artifactId>
                <version>${jacoco.agent.version}</version>
            </dependency>
            <dependency>
                <groupId>org.wso2.carbon</groupId>
                <artifactId>org.wso2.carbon.core.services</artifactId>
                <version>${carbon.kernel.version}</version>
            </dependency>
            <dependency>
                <groupId>org.apache.tomcat.wso2</groupId>
                <artifactId>tomcat</artifactId>
                <version>${org.apache.tomcat.wso2.version}</version>
            </dependency>
            <dependency>
                <groupId>org.opensaml</groupId>
                <artifactId>xmltooling</artifactId>
                <version>${xmltooling.version}</version>
            </dependency>
            <dependency>
                <groupId>org.opensaml</groupId>
                <artifactId>openws</artifactId>
                <version>${openws.version}</version>
            </dependency>
            <dependency>
                <groupId>org.wso2.carbon.identity.framework</groupId>
                <artifactId>org.wso2.carbon.identity.application.mgt</artifactId>
                <version>${carbon.identity.framework.version}</version>
            </dependency>
            <dependency>
                <groupId>org.wso2.carbon.identity.framework</groupId>
                <artifactId>org.wso2.carbon.identity.functions.library.mgt</artifactId>
                <version>${carbon.identity.framework.version}</version>
            </dependency>
            <dependency>
                <groupId>org.wso2.carbon.identity.framework</groupId>
                <artifactId>org.wso2.carbon.identity.user.functionality.mgt</artifactId>
                <version>${carbon.identity.framework.version}</version>
            </dependency>
            <dependency>
                <groupId>xerces</groupId>
                <artifactId>xercesImpl</artifactId>
                <version>${xercesImpl.version}</version>
            </dependency>
            <dependency>
                <groupId>org.wso2.carbon.identity.framework</groupId>
                <artifactId>org.wso2.carbon.identity.workflow.mgt</artifactId>
                <version>${carbon.identity.framework.version}</version>
            </dependency>
            <dependency>
                <groupId>org.wso2.carbon.identity.workflow.impl.bps</groupId>
                <artifactId>org.wso2.carbon.identity.workflow.impl</artifactId>
                <version>${identity.workflow.impl.bps.version}</version>
            </dependency>
            <dependency>
                <groupId>org.wso2.carbon.identity.framework</groupId>
                <artifactId>org.wso2.carbon.identity.application.authentication.framework</artifactId>
                <version>${carbon.identity.framework.version}</version>
            </dependency>
            <dependency>
                <groupId>org.wso2.carbon.identity.framework</groupId>
                <artifactId>org.wso2.carbon.user.mgt.common</artifactId>
                <version>${carbon.identity.framework.version}</version>
            </dependency>
            <dependency>
                <groupId>org.wso2.carbon.identity.framework</groupId>
                <artifactId>org.wso2.carbon.identity.role.mgt.core</artifactId>
                <version>${carbon.identity.framework.version}</version>
            </dependency>
            <dependency>
                <groupId>org.wso2.carbon.identity.framework</groupId>
                <artifactId>org.wso2.carbon.identity.secret.mgt.core</artifactId>
                <version>${carbon.identity.framework.version}</version>
            </dependency>
            <dependency>
                <groupId>org.wso2.carbon.identity.saml.common</groupId>
                <artifactId>org.wso2.carbon.identity.saml.common.util</artifactId>
                <version>${saml.common.util.version}</version>
            </dependency>
            <dependency>
                <groupId>commons-codec</groupId>
                <artifactId>commons-codec</artifactId>
                <version>${commons.codec.version}</version>
            </dependency>
            <dependency>
                <groupId>org.apache.ws.commons.schema.wso2</groupId>
                <artifactId>XmlSchema</artifactId>
                <version>${XmlSchema.version}</version>
            </dependency>
            <dependency>
                <groupId>wsdl4j.wso2</groupId>
                <artifactId>wsdl4j</artifactId>
                <version>${wsdl4j.version}</version>
            </dependency>
            <dependency>
                <groupId>org.wso2.carbon.analytics-common</groupId>
                <artifactId>org.wso2.carbon.databridge.commons</artifactId>
                <scope>test</scope>
                <version>${carbon.analytics-common.version}</version>
            </dependency>
            <dependency>
                <groupId>org.wso2.carbon.analytics-common</groupId>
                <artifactId>org.wso2.carbon.databridge.core</artifactId>
                <scope>test</scope>
                <version>${carbon.analytics-common.version}</version>
            </dependency>
            <dependency>
                <groupId>org.wso2.carbon.analytics-common</groupId>
                <artifactId>org.wso2.carbon.databridge.receiver.thrift</artifactId>
                <scope>test</scope>
                <version>${carbon.analytics-common.version}</version>
            </dependency>
            <dependency>
                <groupId>org.wso2.carbon.multitenancy</groupId>
                <artifactId>org.wso2.carbon.tenant.mgt.stub</artifactId>
                <version>${carbon.multitenancy.version}</version>
            </dependency>
            <dependency>
                <groupId>commons-pool.wso2</groupId>
                <artifactId>commons-pool</artifactId>
                <version>${commons.pool.wso2.version}</version>
            </dependency>

            <!-- Outbound Authenticators -->
            <dependency>
                <groupId>org.wso2.carbon.identity.outbound.auth.oidc</groupId>
                <artifactId>org.wso2.carbon.identity.application.authenticator.oidc</artifactId>
                <version>${identity.outbound.auth.oidc.version}</version>
            </dependency>
            <dependency>
                <groupId>org.wso2.carbon.identity.outbound.auth.oauth2</groupId>
                <artifactId>org.wso2.carbon.identity.application.authenticator.oauth2</artifactId>
                <version>${identity.outbound.auth.oauth2.version}</version>
            </dependency>
            <dependency>
                <groupId>org.wso2.carbon.identity.outbound.auth.sts.passive</groupId>
                <artifactId>org.wso2.carbon.identity.application.authenticator.passive.sts</artifactId>
                <version>${identity.outbound.auth.passive.sts.version}</version>
            </dependency>
            <dependency>
                <groupId>org.wso2.carbon.identity.outbound.auth.saml2</groupId>
                <artifactId>org.wso2.carbon.identity.application.authenticator.samlsso</artifactId>
                <version>${identity.outbound.auth.samlsso.version}</version>
            </dependency>

            <!-- Social Authenticators -->
            <dependency>
                <groupId>org.wso2.carbon.identity.outbound.auth.facebook</groupId>
                <artifactId>org.wso2.carbon.identity.application.authenticator.facebook</artifactId>
                <version>${social.authenticator.facebook.version}</version>
            </dependency>
            <dependency>
                <groupId>org.wso2.carbon.identity.outbound.auth.google</groupId>
                <artifactId>org.wso2.carbon.identity.application.authenticator.google</artifactId>
                <version>${social.authenticator.google.version}</version>
            </dependency>
            <dependency>
                <groupId>org.wso2.carbon.identity.outbound.auth.live</groupId>
                <artifactId>org.wso2.carbon.identity.application.authenticator.live</artifactId>
                <version>${social.authenticator.windowslive.version}</version>
            </dependency>
            <dependency>
                <groupId>org.wso2.carbon.identity.outbound.auth.apple</groupId>
                <artifactId>org.wso2.carbon.identity.application.authenticator.apple</artifactId>
                <version>${social.authenticator.apple.version}</version>
            </dependency>

            <!-- Provisioning Connectors -->
            <dependency>
                <groupId>org.wso2.carbon.identity.outbound.provisioning.google</groupId>
                <artifactId>org.wso2.carbon.identity.provisioning.connector.google</artifactId>
                <version>${provisioning.connector.google.version}</version>
            </dependency>
            <dependency>
                <groupId>org.wso2.carbon.identity.outbound.provisioning.salesforce</groupId>
                <artifactId>org.wso2.carbon.identity.provisioning.connector.salesforce</artifactId>
                <version>${provisioning.connector.salesforce.version}</version>
            </dependency>
            <dependency>
                <groupId>org.wso2.carbon.identity.outbound.provisioning.scim</groupId>
                <artifactId>org.wso2.carbon.identity.provisioning.connector.scim</artifactId>
                <version>${provisioning.connector.scim.version}</version>
            </dependency>
            <dependency>
                <groupId>org.wso2.carbon.identity.outbound.provisioning.scim2</groupId>
                <artifactId>org.wso2.carbon.identity.provisioning.connector.scim2</artifactId>
                <version>${provisioning.connector.scim2.version}</version>
            </dependency>
            <dependency>
                <groupId>org.wso2.carbon.extension.identity.verification</groupId>
                <artifactId>org.wso2.carbon.extension.identity.verification.mgt.feature</artifactId>
                <version>${identity.verification.version}</version>
            </dependency>
            <dependency>
                <groupId>org.wso2.carbon.extension.identity.verification</groupId>
                <artifactId>org.wso2.carbon.extension.identity.verification.provider.feature</artifactId>
                <version>${identity.verification.version}</version>
            </dependency>
            <dependency>
                <groupId>org.wso2.carbon.extension.identity.verification</groupId>
                <artifactId>org.wso2.carbon.extension.identity.verification.ui.feature</artifactId>
                <version>${identity.verification.version}</version>
            </dependency>

            <!-- Local Authenticators -->
            <dependency>
                <groupId>org.wso2.carbon.identity.application.auth.basic</groupId>
                <artifactId>org.wso2.carbon.identity.application.authenticator.basicauth</artifactId>
                <version>${identity.local.auth.basicauth.version}</version>
            </dependency>
            <dependency>
                <groupId>org.wso2.carbon.identity.local.auth.iwa</groupId>
                <artifactId>org.wso2.carbon.identity.application.authenticator.iwa</artifactId>
                <version>${identity.local.auth.iwa.version}</version>
            </dependency>
            <dependency>
                <groupId>org.wso2.carbon.identity.local.auth.fido</groupId>
                <artifactId>org.wso2.carbon.identity.application.authenticator.fido</artifactId>
                <version>${identity.local.auth.fido.version}</version>
            </dependency>
            <dependency>
                <groupId>org.wso2.carbon.identity.local.auth.fido</groupId>
                <artifactId>org.wso2.carbon.identity.application.authenticator.fido2</artifactId>
                <version>${identity.local.auth.fido.version}</version>
            </dependency>
            <dependency>
                <groupId>org.wso2.carbon.identity.local.auth.fido</groupId>
                <artifactId>org.wso2.carbon.identity.application.authenticator.fido2.server.feature</artifactId>
                <version>${identity.local.auth.fido.version}</version>
            </dependency>
            <dependency>
                <groupId>org.wso2.carbon.identity.application.auth.basic</groupId>
                <artifactId>org.wso2.carbon.identity.application.authenticator.basicauth.jwt</artifactId>
                <version>${identity.local.auth.basicauth.version}</version>
            </dependency>
            <dependency>
                <groupId>org.wso2.carbon.identity.application.auth.basic</groupId>
                <artifactId>org.wso2.carbon.identity.application.authentication.handler.identifier</artifactId>
                <version>${identity.local.auth.basicauth.version}</version>
            </dependency>
            <dependency>
                <groupId>org.wso2.carbon.identity.application.auth.basic</groupId>
                <artifactId>org.wso2.carbon.identity.application.authentication.handler.session</artifactId>
                <version>${identity.local.auth.basicauth.version}</version>
            </dependency>
            <dependency>
                <groupId>org.wso2.carbon.extension.identity.oauth.addons</groupId>
                <artifactId>org.wso2.carbon.identity.oauth2.token.handler.clientauth.mutualtls</artifactId>
                <version>${identity.oauth.addons.version}</version>
            </dependency>

            <!-- Local Authentication API Connector -->
            <dependency>
                <groupId>org.wso2.carbon.identity.local.auth.api</groupId>
                <artifactId>org.wso2.carbon.identity.local.auth.api.core</artifactId>
                <version>${identity.local.auth.api.version}</version>
            </dependency>

            <!-- OAuth2 Grant Type extensions -->
            <dependency>
                <groupId>org.wso2.carbon.extension.identity.oauth2.grantType.jwt</groupId>
                <artifactId>org.wso2.carbon.identity.oauth2.grant.jwt</artifactId>
                <version>${identity.oauth2.jwt.bearer.grant.version}</version>
            </dependency>
            <dependency>
                <groupId>org.wso2.carbon.extension.identity.oauth2.grantType.token.exchange</groupId>
                <artifactId>org.wso2.carbon.identity.oauth2.grant.token.exchange</artifactId>
                <version>${identity.oauth2.token.exchange.grant.version}</version>
            </dependency>

            <!--Conditional authenticator functions-->
            <dependency>
                <groupId>org.wso2.carbon.identity.conditional.auth.functions</groupId>
                <artifactId>org.wso2.carbon.identity.conditional.auth.functions.user</artifactId>
                <version>${conditional.authentication.functions.version}</version>
            </dependency>
            <dependency>
                <groupId>org.wso2.carbon.identity.conditional.auth.functions</groupId>
                <artifactId>org.wso2.carbon.identity.conditional.auth.functions.notification</artifactId>
                <version>${conditional.authentication.functions.version}</version>
            </dependency>
            <dependency>
                <groupId>org.wso2.carbon.identity.conditional.auth.functions</groupId>
                <artifactId>org.wso2.carbon.identity.conditional.auth.functions.cookie</artifactId>
                <version>${conditional.authentication.functions.version}</version>
            </dependency>
            <dependency>
                <groupId>org.wso2.carbon.identity.conditional.auth.functions</groupId>
                <artifactId>org.wso2.carbon.identity.conditional.auth.functions.analytics</artifactId>
                <version>${conditional.authentication.functions.version}</version>
            </dependency>
            <dependency>
                <groupId>org.wso2.carbon.identity.conditional.auth.functions</groupId>
                <artifactId>org.wso2.carbon.identity.conditional.auth.functions.choreo</artifactId>
                <version>${conditional.authentication.functions.version}</version>
            </dependency>
            <!-- Other Connectors packed with IS -->
            <dependency>
                <groupId>org.wso2.carbon.extension.identity.authenticator.outbound.emailotp</groupId>
                <artifactId>org.wso2.carbon.identity.authenticator.emailotp</artifactId>
                <version>${authenticator.emailotp.version}</version>
            </dependency>
            <dependency>
                <groupId>org.wso2.carbon.extension.identity.authenticator.outbound.smsotp</groupId>
                <artifactId>org.wso2.carbon.extension.identity.authenticator.smsotp.connector</artifactId>
                <version>${authenticator.smsotp.version}</version>
            </dependency>
            <dependency>
                <groupId>org.wso2.carbon.identity.local.auth.magiclink</groupId>
                <artifactId>org.wso2.carbon.identity.application.authenticator.magiclink</artifactId>
                <version>${authenticator.magiclink.version}</version>
            </dependency>
            <dependency>
                <groupId>org.wso2.carbon.identity.local.auth.magiclink</groupId>
                <artifactId>org.wso2.carbon.identity.local.auth.magiclink.server.feature</artifactId>
                <version>${authenticator.magiclink.version}</version>
            </dependency>
            <dependency>
                <groupId>org.wso2.carbon.identity.local.auth.emailotp</groupId>
                <artifactId>org.wso2.carbon.identity.local.auth.emailotp</artifactId>
                <version>${authenticator.local.auth.emailotp.version}</version>
            </dependency>
            <dependency>
                <groupId>org.wso2.carbon.identity.local.auth.emailotp</groupId>
                <artifactId>org.wso2.carbon.identity.local.auth.emailotp.server.feature</artifactId>
                <version>${authenticator.local.auth.emailotp.version}</version>
            </dependency>
            <dependency>
                <groupId>org.wso2.carbon.identity.auth.otp.commons</groupId>
                <artifactId>org.wso2.carbon.identity.auth.otp.core</artifactId>
                <version>${authenticator.auth.otp.commons.version}</version>
            </dependency>
            <dependency>
                <groupId>org.wso2.carbon.identity.auth.otp.commons</groupId>
                <artifactId>org.wso2.carbon.identity.auth.otp.core.server.feature</artifactId>
                <version>${authenticator.auth.otp.commons.version}</version>
            </dependency>
            <dependency>
                <groupId>org.wso2.carbon.extension.identity.authenticator.outbound.twitter</groupId>
                <artifactId>org.wso2.carbon.extension.identity.authenticator.twitter.connector</artifactId>
                <version>${authenticator.twitter.version}</version>
            </dependency>
            <dependency>
                <groupId>org.wso2.carbon.extension.identity.authenticator.outbound.office365</groupId>
                <artifactId>org.wso2.carbon.extension.identity.authenticator.office3620connector</artifactId>
                <version>${authenticator.office365.version}</version>
            </dependency>
            <dependency>
                <groupId>org.wso2.carbon.extension.identity.authenticator.outbound.totp</groupId>
                <artifactId>org.wso2.carbon.extension.identity.authenticator.totp.connector</artifactId>
                <version>${authenticator.totp.version}</version>
            </dependency>
            <dependency>
                <groupId>org.wso2.carbon.extension.identity.authenticator.outbound.backupcode</groupId>
                <artifactId>org.wso2.carbon.extension.identity.authenticator.backupcode.connector</artifactId>
                <version>${authenticator.backupcode.version}</version>
            </dependency>
            <dependency>
                <groupId>org.wso2.carbon.extension.identity.authenticator.outbound.x509Certificate</groupId>
                <artifactId>org.wso2.carbon.extension.identity.authenticator.x509Certificate.connector</artifactId>
                <version>${authenticator.x509.version}</version>
            </dependency>

            <!--Hash providers-->
            <dependency>
                <groupId>org.wso2.carbon.identity.hash.provider.pbkdf2</groupId>
                <artifactId>org.wso2.carbon.identity.hash.provider.pbkdf2.server.feature</artifactId>
                <version>${hashprovider.pbkdf2.version}</version>
            </dependency>

            <!-- API server and API user common dependencies -->
            <dependency>
                <groupId>org.wso2.carbon.identity.server.api</groupId>
                <artifactId>org.wso2.carbon.identity.api.server.common</artifactId>
                <version>${identity.server.api.version}</version>
            </dependency>
            <dependency>
                <groupId>org.wso2.carbon.identity.user.api</groupId>
                <artifactId>org.wso2.carbon.identity.api.user.common</artifactId>
                <version>${identity.user.api.version}</version>
            </dependency>

            <!--
                Dependencies from this point is used in p2 profile gen, added here to get them updated along with
                versions plugin (version plugin only reads the dependencies in dependencyManagement,
                and dependencies section)
            -->
            <dependency>
                <groupId>org.wso2.carbon.healthcheck</groupId>
                <artifactId>org.wso2.carbon.healthcheck.server.feature</artifactId>
                <version>${carbon.healthcheck.version}</version>
            </dependency>
            <dependency>
                <groupId>org.wso2.carbon.identity.carbon.auth.saml2</groupId>
                <artifactId>org.wso2.carbon.identity.authenticator.saml2.sso.feature</artifactId>
                <version>${identity.carbon.auth.saml2.version}</version>
                <type>zip</type>
            </dependency>
            <dependency>
                <groupId>org.wso2.carbon.identity.local.auth.requestpath.basic</groupId>
                <artifactId>org.wso2.carbon.identity.application.authenticator.requestpath.basicauth.server.feature
                </artifactId>
                <version>${identity.outbound.auth.requestpath.basicauth.version}</version>
            </dependency>
            <dependency>
                <groupId>org.wso2.carbon.identity.carbon.auth.mutualssl</groupId>
                <artifactId>org.wso2.carbon.identity.authenticator.mutualssl.feature</artifactId>
                <version>${identity.carbon.auth.mutual.ssl.version}</version>
            </dependency>
            <dependency>
                <groupId>org.wso2.carbon.identity.workflow.user</groupId>
                <artifactId>org.wso2.carbon.user.mgt.workflow.feature</artifactId>
                <version>${identity.user.workflow.version}</version>
            </dependency>
            <dependency>
                <groupId>org.wso2.carbon.identity.userstore.remote</groupId>
                <artifactId>org.wso2.carbon.identity.user.store.remote.feature</artifactId>
                <version>${identity.userstore.remote.version}</version>
            </dependency>
            <dependency>
                <groupId>org.wso2.carbon.identity.carbon.auth.iwa</groupId>
                <artifactId>org.wso2.carbon.identity.authenticator.iwa.feature</artifactId>
                <version>${identity.carbon.auth.iwa.version}</version>
            </dependency>
            <dependency>
                <groupId>org.wso2.carbon.identity.workflow.template.multisteps</groupId>
                <artifactId>org.wso2.carbon.identity.workflow.template.server.feature</artifactId>
                <version>${identity.workflow.template.multisteps.version}</version>
            </dependency>
            <dependency>
                <groupId>org.wso2.carbon.identity.local.auth.requestpath.oauth</groupId>
                <artifactId>org.wso2.carbon.identity.application.authenticator.requestpath.oauth.server.feature
                </artifactId>
                <version>${identity.outbound.auth.requestpath.oauth.version}</version>
            </dependency>
            <dependency>
                <groupId>org.wso2.carbon.identity.tool.validator.sso.saml2</groupId>
                <artifactId>org.wso2.carbon.identity.tools.saml.validator.feature</artifactId>
                <version>${identity.tool.samlsso.validator.version}</version>
            </dependency>
            <dependency>
                <groupId>org.wso2.carbon.identity.datapublisher.authentication</groupId>
                <artifactId>org.wso2.carbon.identity.data.publisher.application.authentication.server.feature
                </artifactId>
                <version>${identity.data.publisher.authentication.version}</version>
            </dependency>
            <dependency>
                <groupId>org.wso2.carbon.identity.data.publisher.oauth</groupId>
                <artifactId>org.wso2.carbon.identity.data.publisher.oauth.server.feature</artifactId>
                <version>${identity.data.publisher.oauth.version}</version>
            </dependency>
            <dependency>
                <groupId>org.wso2.carbon.identity.data.publisher.audit</groupId>
                <artifactId>org.wso2.carbon.identity.data.publisher.audit.user.operation.server.feature</artifactId>
                <version>${identity.data.publisher.audit.version}</version>
            </dependency>
            <dependency>
                <groupId>org.wso2.carbon.identity.auth.rest</groupId>
                <artifactId>org.wso2.carbon.identity.auth.server.feature</artifactId>
                <version>${identity.carbon.auth.rest.version}</version>
            </dependency>
            <dependency>
                <groupId>org.wso2.carbon.identity.auth.rest</groupId>
                <artifactId>org.wso2.carbon.identity.cors.server.feature</artifactId>
                <version>${identity.carbon.auth.rest.version}</version>
            </dependency>
            <dependency>
                <groupId>org.wso2.carbon.identity.event.handler.accountlock</groupId>
                <artifactId>org.wso2.carbon.identity.handler.event.account.lock.feature</artifactId>
                <version>${identity.event.handler.account.lock.version}</version>
            </dependency>
            <dependency>
                <groupId>org.wso2.carbon.identity.event.handler.notification</groupId>
                <artifactId>org.wso2.carbon.email.mgt.feature</artifactId>
                <version>${identity.event.handler.notification.version}</version>
            </dependency>
            <dependency>
                <groupId>org.wso2.carbon.identity.metadata.saml2</groupId>
                <artifactId>org.wso2.carbon.identity.idp.metadata.saml2.server.feature</artifactId>
                <version>${identity.metadata.saml.version}</version>
            </dependency>
            <dependency>
                <groupId>org.wso2.carbon.identity.saml.common</groupId>
                <artifactId>org.wso2.carbon.identity.saml.common.util.feature</artifactId>
                <version>${saml.common.util.version}</version>
            </dependency>
            <dependency>
                <groupId>org.wso2.identity.apps</groupId>
                <artifactId>org.wso2.identity.apps.feature</artifactId>
                <version>${identity.apps.version}</version>
            </dependency>
            <dependency>
                <groupId>org.wso2.identity.apps</groupId>
                <artifactId>org.wso2.identity.apps.authentication.portal.server.feature</artifactId>
                <version>${identity.apps.version}</version>
            </dependency>
            <dependency>
                <groupId>org.wso2.identity.apps</groupId>
                <artifactId>org.wso2.identity.apps.recovery.portal.server.feature</artifactId>
                <version>${identity.apps.version}</version>
            </dependency>

            <dependency>
                <groupId>org.wso2.carbon.identity.application.authz.xacml</groupId>
                <artifactId>org.wso2.carbon.identity.application.authz.xacml.server.feature</artifactId>
                <version>${identity.app.authz.xacml.version}</version>
            </dependency>
            <dependency>
                <groupId>org.wso2.carbon.extension.identity.oauth.addons</groupId>
                <artifactId>org.wso2.carbon.identity.oauth2.validators.xacml.server.feature</artifactId>
                <version>${identity.oauth.addons.version}</version>
            </dependency>
            <dependency>
                <groupId>org.wso2.carbon.identity.outbound.auth.oauth2</groupId>
                <artifactId>org.wso2.carbon.identity.outbound.auth.oauth2.server.feature</artifactId>
                <version>${identity.outbound.auth.oauth2.version}</version>
            </dependency>
            <dependency>
                <groupId>org.apache.felix</groupId>
                <artifactId>org.apache.felix.scr.ds-annotations</artifactId>
                <version>${ds-annotations.version}</version>
            </dependency>
            <dependency>
                <groupId>org.wso2.carbon.consent.mgt</groupId>
                <artifactId>org.wso2.carbon.consent.mgt.feature</artifactId>
                <version>${carbon.consent.mgt.version}</version>
            </dependency>
            <dependency>
                <groupId>org.wso2.carbon.identity.framework</groupId>
                <artifactId>org.wso2.carbon.identity.consent.mgt</artifactId>
                <version>${carbon.identity.framework.version}</version>
            </dependency>
            <dependency>
                <groupId>org.wso2.carbon.utils</groupId>
                <artifactId>org.wso2.carbon.database.utils</artifactId>
                <version>${carbon.database.utils.version}</version>
            </dependency>
            <dependency>
                <groupId>org.wso2.carbon.registry</groupId>
                <artifactId>org.wso2.carbon.registry.properties.stub</artifactId>
                <version>${carbon.registry.version}</version>
            </dependency>
            <dependency>
                <groupId>org.wso2.carbon.extension.identity.x509certificate</groupId>
                <artifactId>org.wso2.carbon.extension.identity.x509Certificate.validation.server.feature</artifactId>
                <version>${org.wso2.carbon.extension.identity.x509certificate.version}</version>
            </dependency>
            <dependency>
                <groupId>org.wso2.carbon.identity.conditional.auth.functions</groupId>
                <artifactId>org.wso2.carbon.identity.conditional.auth.functions.server.feature</artifactId>
                <version>${conditional.authentication.functions.version}</version>
            </dependency>
            <dependency>
                <groupId>org.wso2.carbon.identity.framework</groupId>
                <artifactId>org.wso2.carbon.identity.template.mgt.server.feature</artifactId>
                <version>${carbon.identity.framework.version}</version>
            </dependency>
            <dependency>
                <groupId>org.wso2.carbon.identity.framework</groupId>
                <artifactId>org.wso2.carbon.identity.template.mgt.feature</artifactId>
                <version>${carbon.identity.framework.version}</version>
            </dependency>
            <dependency>
                <groupId>org.wso2.carbon.identity.framework</groupId>
                <artifactId>org.wso2.carbon.identity.cors.mgt.server.feature</artifactId>
                <version>${carbon.identity.framework.version}</version>
            </dependency>
            <dependency>
                <groupId>org.wso2.carbon.identity.framework</groupId>
                <artifactId>org.wso2.carbon.identity.user.functionality.mgt.feature</artifactId>
                <version>${carbon.identity.framework.version}</version>
            </dependency>
            <dependency>
                <groupId>org.wso2.carbon.identity.framework</groupId>
                <artifactId>org.wso2.carbon.identity.multi.attribute.login.mgt.server.feature</artifactId>
                <version>${carbon.identity.framework.version}</version>
            </dependency>
            <dependency>
                <groupId>org.wso2.carbon.identity.framework</groupId>
                <artifactId>org.wso2.carbon.identity.unique.claim.mgt.server.feature</artifactId>
                <version>${carbon.identity.framework.version}</version>
            </dependency>
            <dependency>
                <groupId>org.wso2.carbon.identity.framework</groupId>
                <artifactId>org.wso2.carbon.identity.userstore.configuration.server.feature</artifactId>
                <version>${carbon.identity.framework.version}</version>
            </dependency>
            <dependency>
                <groupId>org.wso2.carbon.identity.governance</groupId>
                <artifactId>org.wso2.carbon.identity.multi.attribute.login.service.server.feature</artifactId>
                <version>${identity.governance.version}</version>
            </dependency>
            <dependency>
                <groupId>org.wso2.carbon.identity.framework</groupId>
                <artifactId>org.wso2.carbon.identity.central.log.mgt</artifactId>
                <version>${carbon.identity.framework.version}</version>
            </dependency>
            <dependency>
                <groupId>org.wso2.carbon.identity.branding.preference.management</groupId>
                <artifactId>org.wso2.carbon.identity.branding.preference.management.core</artifactId>
                <version>${identity.branding.preference.management.version}</version>
            </dependency>
            <dependency>
                <groupId>org.wso2.carbon.identity.framework</groupId>
                <artifactId>org.wso2.carbon.identity.input.validation.mgt</artifactId>
                <version>${carbon.identity.framework.version}</version>
            </dependency>
            <dependency>
                <groupId>org.wso2.carbon.identity.framework</groupId>
                <artifactId>org.wso2.carbon.identity.input.validation.mgt.server.feature</artifactId>
                <version>${carbon.identity.framework.version}</version>
            </dependency>
            <dependency>
                <groupId>org.wso2.carbon.identity.framework</groupId>
                <artifactId>org.wso2.carbon.identity.consent.server.configs.mgt</artifactId>
                <version>${carbon.identity.framework.version}</version>
            </dependency>
            <dependency>
                <groupId>org.wso2.carbon.identity.framework</groupId>
                <artifactId>org.wso2.carbon.identity.consent.server.configs.mgt.server.feature</artifactId>
                <version>${carbon.identity.framework.version}</version>
            </dependency>
            <dependency>
                <groupId>org.wso2.carbon.identity.organization.management</groupId>
                <artifactId>org.wso2.carbon.identity.organization.management.server.feature</artifactId>
                <version>${identity.org.mgt.version}</version>
            </dependency>
            <dependency>
                <groupId>org.wso2.carbon.identity.organization.management.core</groupId>
                <artifactId>org.wso2.carbon.identity.organization.management.core.server.feature</artifactId>
                <version>${identity.org.mgt.core.version}</version>
            </dependency>
            <dependency>
                <groupId>org.wso2.carbon.identity.auth.organization.login</groupId>
                <artifactId>org.wso2.carbon.identity.auth.organization.login.server.feature</artifactId>
                <version>${identity.organization.login.version}</version>
            </dependency>
            <dependency>
                <groupId>org.wso2.carbon.extension.identity.oauth2.grantType.organizationswitch</groupId>
                <artifactId>org.wso2.carbon.identity.oauth2.grant.organizationswitch.server.feature</artifactId>
                <version>${identity.oauth2.grant.organizationswitch.version}</version>
            </dependency>
            <dependency>
                <groupId>org.wso2.carbon.identity.outbound.provisioning.scim2</groupId>
                <artifactId>org.wso2.carbon.identity.provisioning.connector.scim2.server.feature</artifactId>
                <version>${provisioning.connector.scim2.version}</version>
            </dependency>
            <dependency>
                <groupId>org.wso2.carbon.extension.identity.verification</groupId>
                <artifactId>org.wso2.carbon.extension.identity.verification.mgt</artifactId>
                <version>${identity.verification.version}</version>
            </dependency>
            <dependency>
                <groupId>org.wso2.carbon.extension.identity.verification</groupId>
                <artifactId>org.wso2.carbon.extension.identity.verification.provider</artifactId>
                <version>${identity.verification.version}</version>
            </dependency>
            <dependency>
                <groupId>org.wso2.carbon.extension.identity.verification</groupId>
                <artifactId>org.wso2.carbon.extension.identity.verification.ui</artifactId>
                <version>${identity.verification.version}</version>
            </dependency>
            <dependency>
                <groupId>org.wso2.msf4j</groupId>
                <artifactId>msf4j-core</artifactId>
                <version>${msf4j.version}</version>
            </dependency>
            <dependency>
                <groupId>org.wso2.msf4j</groupId>
                <artifactId>msf4j-microservice</artifactId>
                <version>${msf4j.version}</version>
            </dependency>
            <dependency>
                <groupId>org.apache.velocity</groupId>
                <artifactId>velocity</artifactId>
                <version>${org.apache.velocity.version}</version>
            </dependency>
            <dependency>
                <groupId>io.rest-assured</groupId>
                <artifactId>rest-assured</artifactId>
                <version>${rest.assured.version}</version>
                <scope>test</scope>
            </dependency>
            <dependency>
                <groupId>io.rest-assured</groupId>
                <artifactId>json-path</artifactId>
                <version>${rest.assured.version}</version>
                <scope>test</scope>
            </dependency>
            <dependency>
                <groupId>io.rest-assured</groupId>
                <artifactId>xml-path</artifactId>
                <version>${rest.assured.version}</version>
                <scope>test</scope>
            </dependency>
            <dependency>
                <groupId>io.rest-assured</groupId>
                <artifactId>rest-assured-all</artifactId>
                <version>${rest.assured.version}</version>
                <scope>test</scope>
            </dependency>
            <dependency>
                <groupId>io.swagger</groupId>
                <artifactId>swagger-annotations</artifactId>
                <version>${swagger-core-version}</version>
                <scope>test</scope>
            </dependency>
            <dependency>
                <groupId>com.atlassian.oai</groupId>
                <artifactId>swagger-request-validator-restassured</artifactId>
                <version>${swagger-request-validator.version}</version>
                <scope>test</scope>
            </dependency>
            <dependency>
                <groupId>org.xmlunit</groupId>
                <artifactId>xmlunit-core</artifactId>
                <version>${org.xmlunit.version}</version>
                <scope>test</scope>
            </dependency>
            <dependency>
                <groupId>org.wso2.identity.apps</groupId>
                <artifactId>identity-apps-cypress-tests</artifactId>
                <version>${identity.apps.version}</version>
            </dependency>
            <dependency>
                <groupId>org.codehaus.jackson</groupId>
                <artifactId>jackson-core-asl</artifactId>
                <version>${jackson-core-asl.version}</version>
                <scope>compile</scope>
            </dependency>
            <dependency>
                <groupId>com.fasterxml.jackson.core</groupId>
                <artifactId>jackson-core</artifactId>
                <version>${com.fasterxml.jackson.version}</version>
            </dependency>
            <dependency>
                <groupId>com.fasterxml.jackson.core</groupId>
                <artifactId>jackson-annotations</artifactId>
                <version>${com.fasterxml.jackson.version}</version>
            </dependency>
            <dependency>
                <groupId>com.fasterxml.jackson.core</groupId>
                <artifactId>jackson-databind</artifactId>
                <version>${com.fasterxml.jackson.databind.version}</version>
            </dependency>
            <dependency>
                <groupId>org.apache.log4j.wso2</groupId>
                <artifactId>log4j</artifactId>
                <version>${org.apache.log4j.wso2.version}</version>
                <exclusions>
                    <exclusion>
                        <groupId>log4j</groupId>
                        <artifactId>log4j</artifactId>
                    </exclusion>
                </exclusions>
            </dependency>
            <!-- Pax Logging -->
            <dependency>
                <groupId>org.wso2.org.ops4j.pax.logging</groupId>
                <artifactId>pax-logging-api</artifactId>
                <version>${pax.logging.api.version}</version>
            </dependency>
            <dependency>
                <groupId>org.apache.logging.log4j</groupId>
                <artifactId>log4j-jul</artifactId>
                <version>${org.apache.logging.log4j.version}</version>
                <scope>test</scope>
            </dependency>
            <dependency>
                <groupId>org.apache.logging.log4j</groupId>
                <artifactId>log4j-core</artifactId>
                <version>${org.apache.logging.log4j.version}</version>
                <scope>test</scope>
            </dependency>
            <dependency>
                <groupId>commons-logging</groupId>
                <artifactId>commons-logging</artifactId>
                <version>1.2</version>
                <scope>test</scope>
            </dependency>
            <dependency>
                <groupId>commons-lang.wso2</groupId>
                <artifactId>commons-lang</artifactId>
                <version>${commons-lang.wso2.version}</version>
                <scope>test</scope>
            </dependency>
            <dependency>
                <groupId>org.wso2.is</groupId>
                <artifactId>org.wso2.carbon.identity.test.integration.service</artifactId>
                <version>${project.version}</version>
            </dependency>
            <dependency>
                <groupId>org.apache.directory.server</groupId>
                <artifactId>apacheds-core-constants</artifactId>
                <version>${apacheds.core.version}</version>
                <scope>test</scope>
            </dependency>
            <dependency>
                <groupId>org.apache.directory.server</groupId>
                <artifactId>apacheds-core</artifactId>
                <version>${apacheds.core.version}</version>
                <scope>test</scope>
            </dependency>
            <dependency>
                <groupId>org.apache.directory.server</groupId>
                <artifactId>apacheds-core-api</artifactId>
                <version>${apacheds.core.version}</version>
                <scope>test</scope>
            </dependency>
            <dependency>
                <groupId>org.apache.directory.server</groupId>
                <artifactId>apacheds-jdbm-partition</artifactId>
                <version>${apacheds.core.version}</version>
                <scope>test</scope>
            </dependency>
            <dependency>
                <groupId>org.apache.directory.server</groupId>
                <artifactId>apacheds-ldif-partition</artifactId>
                <version>${apacheds.core.version}</version>
                <scope>test</scope>
            </dependency>
            <dependency>
                <groupId>org.apache.directory.server</groupId>
                <artifactId>apacheds-protocol-ldap</artifactId>
                <version>${apacheds.core.version}</version>
                <scope>test</scope>
            </dependency>
            <dependency>
                <groupId>org.apache.directory.server</groupId>
                <artifactId>apacheds-protocol-shared</artifactId>
                <version>${apacheds.core.version}</version>
                <scope>test</scope>
            </dependency>
            <dependency>
                <groupId>org.apache.directory.server</groupId>
                <artifactId>apacheds-xdbm-partition</artifactId>
                <version>${apacheds.core.version}</version>
                <scope>test</scope>
            </dependency>
            <dependency>
                <groupId>org.apache.directory.api</groupId>
                <artifactId>api-all</artifactId>
                <version>${apacheds.api.version}</version>
                <scope>test</scope>
            </dependency>
        </dependencies>
    </dependencyManagement>

    <profiles>
        <profile>
            <id>Sign-Artifacts</id>
            <activation>
                <property>
                    <name>sign</name>
                </property>
            </activation>
            <build>
                <plugins>
                    <plugin>
                        <groupId>org.apache.maven.plugins</groupId>
                        <artifactId>maven-gpg-plugin</artifactId>
                        <version>1.0-alpha-3</version>
                        <executions>
                            <execution>
                                <id>sign-artifacts</id>
                                <phase>verify</phase>
                                <goals>
                                    <goal>sign</goal>
                                </goals>
                            </execution>
                        </executions>
                    </plugin>
                </plugins>
            </build>
        </profile>
        <profile>
            <id>wso2-release</id>
            <build>
                <plugins>
                    <plugin>
                        <groupId>org.apache.maven.plugins</groupId>
                        <artifactId>maven-javadoc-plugin</artifactId>
                        <version>2.10.1</version>
                        <executions>
                            <execution>
                                <id>attach-javadocs</id>
                                <goals>
                                    <goal>jar</goal>
                                </goals>
                                <configuration> <!-- add this to disable checking -->
                                    <additionalparam>-Xdoclint:none</additionalparam>
                                    <source>8</source>
                                </configuration>
                            </execution>
                        </executions>
                    </plugin>
                </plugins>
            </build>
        </profile>

    </profiles>

    <properties>

        <!--Carbon Identity Framework Version-->
<<<<<<< HEAD
        <carbon.identity.framework.version>v5.25.313</carbon.identity.framework.version>
=======
        <carbon.identity.framework.version>5.25.314</carbon.identity.framework.version>
>>>>>>> f3407bf0
        <carbon.identity.framework.version.range>[5.14.67, 6.0.0]</carbon.identity.framework.version.range>

        <!--SAML Common Utils Version-->
        <saml.common.util.version>1.3.0</saml.common.util.version>
        <saml.common.util.version.range>[1.0.0,2.0.0)</saml.common.util.version.range>

        <!--Carbon Consent Version-->
        <carbon.consent.mgt.version>2.5.2</carbon.consent.mgt.version>

        <!--Identity Governance Version-->
        <identity.governance.version>1.8.62</identity.governance.version>

        <!--Identity Carbon Versions-->
        <identity.carbon.auth.saml2.version>5.8.5</identity.carbon.auth.saml2.version>
        <identity.carbon.auth.mutual.ssl.version>5.5.0</identity.carbon.auth.mutual.ssl.version>
        <identity.carbon.auth.iwa.version>5.5.0</identity.carbon.auth.iwa.version>
        <identity.carbon.auth.rest.version>1.8.20</identity.carbon.auth.rest.version>


        <!-- Identity Inbound Versions   -->
        <identity.inbound.auth.saml.version>5.11.23</identity.inbound.auth.saml.version>
        <identity.inbound.auth.oauth.version>6.11.116</identity.inbound.auth.oauth.version>
        <identity.inbound.auth.openid.version>5.9.5</identity.inbound.auth.openid.version>
        <identity.inbound.auth.sts.version>5.10.16</identity.inbound.auth.sts.version>
        <identity.inbound.provisioning.scim.version>5.7.3</identity.inbound.provisioning.scim.version>
        <identity.inbound.provisioning.scim2.version>3.4.26</identity.inbound.provisioning.scim2.version>

        <!-- Identity workflow Versions -->
        <identity.user.workflow.version>5.6.0</identity.user.workflow.version>
        <identity.workflow.impl.bps.version>5.5.5</identity.workflow.impl.bps.version>
        <identity.workflow.template.multisteps.version>5.5.0</identity.workflow.template.multisteps.version>


        <!-- Identity User Versions -->
        <identity.user.account.association.version>5.5.6</identity.user.account.association.version>
        <identity.user.ws.version>5.7.4</identity.user.ws.version>

        <!-- Identity Userstore Versions -->
        <identity.userstore.remote.version>5.2.5</identity.userstore.remote.version>

        <!-- Identity Data Publisher Versions -->
        <identity.data.publisher.authentication.version>5.6.6</identity.data.publisher.authentication.version>
        <identity.data.publisher.oauth.version>1.6.5</identity.data.publisher.oauth.version>
        <identity.data.publisher.audit.version>1.4.3</identity.data.publisher.audit.version>

        <!-- Identity Event Handler Versions -->
        <identity.event.handler.account.lock.version>1.8.12</identity.event.handler.account.lock.version>
        <identity.event.handler.notification.version>1.7.16</identity.event.handler.notification.version>

        <!--<identity.agent.entitlement.proxy.version>5.1.1</identity.agent.entitlement.proxy.version>-->
        <!--<identity.carbon.auth.signedjwt.version>5.1.1</identity.carbon.auth.signedjwt.version>-->
        <!--<identity.userstore.cassandra.version>5.1.1</identity.userstore.cassandra.version>-->
        <!--<identity.agent-entitlement-filter.version>5.1.1</identity.agent-entitlement-filter.version>-->
        <org.wso2.carbon.identity.remotefetch.version>0.8.4</org.wso2.carbon.identity.remotefetch.version>

        <!-- CallHome version -->
        <callhome.version>4.5.x_1.0.14</callhome.version>

        <!-- Authenticator Versions -->
        <identity.outbound.auth.oidc.version>5.11.18</identity.outbound.auth.oidc.version>
        <identity.outbound.auth.oauth2.version>1.0.11</identity.outbound.auth.oauth2.version>
        <identity.outbound.auth.passive.sts.version>5.5.0</identity.outbound.auth.passive.sts.version>
        <identity.outbound.auth.samlsso.version>5.8.6</identity.outbound.auth.samlsso.version>
        <identity.outbound.auth.requestpath.basicauth.version>5.5.4</identity.outbound.auth.requestpath.basicauth.version>
        <identity.outbound.auth.requestpath.oauth.version>5.5.4</identity.outbound.auth.requestpath.oauth.version>

        <!-- Social Authenticator Versions -->
        <social.authenticator.facebook.version>5.2.3</social.authenticator.facebook.version>
        <social.authenticator.google.version>5.2.10</social.authenticator.google.version>
        <social.authenticator.windowslive.version>5.2.2</social.authenticator.windowslive.version>
        <social.authenticator.apple.version>1.0.4</social.authenticator.apple.version>

        <!-- Provisioning connector Versions -->
        <provisioning.connector.google.version>5.2.3</provisioning.connector.google.version>
        <provisioning.connector.salesforce.version>5.2.3</provisioning.connector.salesforce.version>
        <provisioning.connector.scim.version>5.3.1</provisioning.connector.scim.version>
        <provisioning.connector.scim2.version>2.0.3</provisioning.connector.scim2.version>

        <!-- Local Authenticator Versions -->
        <identity.local.auth.basicauth.version>6.7.23</identity.local.auth.basicauth.version>
        <identity.local.auth.fido.version>5.3.39</identity.local.auth.fido.version>
        <identity.local.auth.iwa.version>5.4.2</identity.local.auth.iwa.version>

        <!-- Local Authentication API Connector Version -->
        <identity.local.auth.api.version>2.5.8</identity.local.auth.api.version>

        <!-- OAuth2 Grant Type extensions -->
        <identity.oauth2.jwt.bearer.grant.version>2.2.1</identity.oauth2.jwt.bearer.grant.version>
        <identity.oauth2.token.exchange.grant.version>1.1.3</identity.oauth2.token.exchange.grant.version>

        <!--SAML Metadata-->
        <identity.metadata.saml.version>1.7.7</identity.metadata.saml.version>

        <!-- Connector Versions -->
        <authenticator.totp.version>3.3.16</authenticator.totp.version>
        <authenticator.backupcode.version>0.0.15</authenticator.backupcode.version>
        <authenticator.office365.version>2.1.2</authenticator.office365.version>
        <authenticator.smsotp.version>3.3.11</authenticator.smsotp.version>
        <authenticator.magiclink.version>1.1.12</authenticator.magiclink.version>
        <authenticator.emailotp.version>4.1.16</authenticator.emailotp.version>
        <authenticator.local.auth.emailotp.version>1.0.3</authenticator.local.auth.emailotp.version>
        <authenticator.twitter.version>1.1.1</authenticator.twitter.version>
        <authenticator.x509.version>3.1.11</authenticator.x509.version>
        <identity.extension.utils>1.0.14</identity.extension.utils>
        <authenticator.auth.otp.commons.version>1.0.0</authenticator.auth.otp.commons.version>

        <identity.org.mgt.version>1.3.61</identity.org.mgt.version>
        <identity.org.mgt.core.version>1.0.61</identity.org.mgt.core.version>
        <identity.organization.login.version>1.1.21</identity.organization.login.version>
        <identity.oauth2.grant.organizationswitch.version>1.1.9</identity.oauth2.grant.organizationswitch.version>

        <!-- Hash Provider Versions-->
        <hashprovider.pbkdf2.version>0.1.4</hashprovider.pbkdf2.version>

        <!-- Identity Branding Preference Management Versions -->
        <identity.branding.preference.management.version>1.0.5</identity.branding.preference.management.version>

        <!-- Identity REST API feature -->
        <identity.api.dispatcher.version>2.0.13</identity.api.dispatcher.version>
        <identity.user.api.version>1.3.18</identity.user.api.version>
        <identity.server.api.version>1.2.77</identity.server.api.version>

        <identity.agent.sso.version>5.5.9</identity.agent.sso.version>
        <identity.tool.samlsso.validator.version>5.5.6</identity.tool.samlsso.validator.version>
        <identity.app.authz.xacml.version>2.3.1</identity.app.authz.xacml.version>
        <identity.oauth.addons.version>2.4.25</identity.oauth.addons.version>
        <org.wso2.carbon.extension.identity.x509certificate.version>1.1.3</org.wso2.carbon.extension.identity.x509certificate.version>
        <conditional.authentication.functions.version>1.2.34</conditional.authentication.functions.version>

        <!-- Identity Portal Versions -->
        <identity.apps.version>1.6.373</identity.apps.version>

        <!-- Charon -->
        <charon.version>3.4.1</charon.version>

        <!-- Carbon Kernel -->
        <carbon.kernel.version>4.9.12</carbon.kernel.version>

        <!-- Identity Verification -->
        <identity.verification.version>1.0.6</identity.verification.version>

        <!-- Carbon Repo Versions -->
        <carbon.deployment.version>4.12.20</carbon.deployment.version>
        <carbon.commons.version>4.10.6</carbon.commons.version>
        <carbon.registry.version>4.8.15</carbon.registry.version>
        <carbon.multitenancy.version>4.11.11</carbon.multitenancy.version>
        <carbon.metrics.version>1.3.12</carbon.metrics.version>
        <carbon.business-process.version>4.5.66</carbon.business-process.version>
        <carbon.analytics-common.version>5.2.53</carbon.analytics-common.version>
        <carbon.dashboards.version>2.0.27</carbon.dashboards.version>
        <carbon.database.utils.version>2.1.6</carbon.database.utils.version>
        <carbon.healthcheck.version>1.3.0</carbon.healthcheck.version>

        <!-- Common tool Versions -->
        <cipher-tool.version>1.2.4</cipher-tool.version>
        <securevault.wso2.version>1.1.7</securevault.wso2.version>

        <!-- Feature dependency Versions -->
        <stratos.version.221>2.2.1</stratos.version.221>
        <ehcache.version>1.5.0.wso2v3</ehcache.version>
        <bcel.wso2.version>5.2.0.wso2v1</bcel.wso2.version>
        <asm-all.version>5.2</asm-all.version>
        <cglib.wso2.version>2.2.wso2v1</cglib.wso2.version>
        <jibx.wso2.version>1.2.1.wso2v1</jibx.wso2.version>
        <axis2.jibx.wso2.version>1.6.1.wso2v11</axis2.jibx.wso2.version>
        <axis2.jaxb.wso2.version>${axis2.wso2.version}</axis2.jaxb.wso2.version>
        <axis2-transports.version>2.0.0-wso2v42</axis2-transports.version>
        <h2database.wso2.version>2.2.220.wso2v1</h2database.wso2.version>
        <slf4j.version>1.7.28</slf4j.version>

        <!-- UI styles dependency versions -->
        <equinox.http.servlet.version>2.2.2</equinox.http.servlet.version>
        <equinox.http.helper.version>1.0.0</equinox.http.helper.version>
        <equinox.jsp.jasper.version>1.0.1.R33x_v20070816</equinox.jsp.jasper.version>
        <javax.servlet.jsp.version>2.0.0.v200706191603</javax.servlet.jsp.version>

        <!-- Distribution dependencies ends here -->

        <!-- Build dependency Versions -->
        <wso2.json.merge.plugin.version>5.2.5</wso2.json.merge.plugin.version>
        <carbon.p2.plugin.version>5.1.2</carbon.p2.plugin.version>
        <ds-annotations.version>1.2.10</ds-annotations.version>
        <maven.war.plugin.version>3.2.0</maven.war.plugin.version>
        <maven.checkstyle.plugin.version>3.1.1</maven.checkstyle.plugin.version>

        <!-- Sample dependency Versions -->
        <samples.is.version>4.3.10</samples.is.version>
        <sevlet.api.version>2.5</sevlet.api.version>
        <jsp.api.version>2.0</jsp.api.version>
        <neethi.wso2.version>2.0.4.wso2v5</neethi.wso2.version>
        <axiom.impl.version>1.2.12</axiom.impl.version>
        <axiom.version>1.2.11-wso2v6</axiom.version>
        <gdata.core.wso2.version>1.47.0.wso2v1</gdata.core.wso2.version>
        <json.simple.version>1.1.1</json.simple.version>
        <openid4java.consumer.version>1.0.0</openid4java.consumer.version>
        <opensaml.version>2.6.6</opensaml.version>
        <opensaml2.wso2.version>2.6.6.wso2v3</opensaml2.wso2.version>
        <opensaml3.version>3.3.1</opensaml3.version>
        <shibboleth.version>7.3.0</shibboleth.version>
        <joda.wso2.version>2.9.4.wso2v1</joda.wso2.version>
        <wss4j.wso2.version>1.6.0-wso2v7</wss4j.wso2.version>
        <openws.version>1.5.4</openws.version>
        <xalan.version>2.7.2</xalan.version>
        <xalan.wso2.version>2.7.0.wso2v1</xalan.wso2.version>
        <rampart.wso2.version>1.6.1-wso2v43</rampart.wso2.version>
        <orbit.version.commons.httpclient>4.5.13.wso2v1</orbit.version.commons.httpclient>
        <httpcore.wso2.version>4.4.15.wso2v1</httpcore.wso2.version>
        <httpclient.version>4.5.13</httpclient.version>
        <commons.httpclient.version>3.1</commons.httpclient.version>
        <jstl.version>1.1.2</jstl.version>
        <taglibs.version>1.1.2</taglibs.version>
        <google.collect.wso2.version>1.0.0.wso2v2</google.collect.wso2.version>
        <google.code.gson.version>2.9.0</google.code.gson.version>
        <oauth2.client.version>1.0.0</oauth2.client.version>
        <axiom.wso2.version>1.2.11-wso2v16</axiom.wso2.version>
        <commons.lang.version>2.6</commons.lang.version>
        <charon.orbit.version>2.1.8</charon.orbit.version>
        <commons-collections.version>3.2.2</commons-collections.version>
        <axis2.client.version>${axis2.wso2.version}</axis2.client.version>
        <axis2.wso2.version>1.6.1-wso2v42</axis2.wso2.version>
        <nimbusds.version>7.3.0.wso2v1</nimbusds.version>
        <commons-codec.version>1.14.0.wso2v1</commons-codec.version>
        <eclipse.microprofile.version>1.2</eclipse.microprofile.version>
        <xmltooling.version>1.3.1</xmltooling.version>
        <xercesImpl.version>2.12.2</xercesImpl.version>
        <commons.codec.version>1.8</commons.codec.version>
        <XmlSchema.version>1.4.7-wso2v5</XmlSchema.version>
        <wsdl4j.version>1.6.2.wso2v2</wsdl4j.version>
        <commons.pool.wso2.version>1.5.6.wso2v1</commons.pool.wso2.version>
        <liberty.maven.plugin.version>2.2</liberty.maven.plugin.version>
        <pax.logging.api.version>2.1.0-wso2v4</pax.logging.api.version>
        <org.wso2.orbit.org.apache.velocity.version>1.7.0.wso2v1</org.wso2.orbit.org.apache.velocity.version>

        <osgi.framework.imp.pkg.version.range>[1.7.0, 2.0.0)</osgi.framework.imp.pkg.version.range>
        <osgi.service.component.imp.pkg.version.range>[1.2.0, 2.0.0)</osgi.service.component.imp.pkg.version.range>
        <commons.logging.version.range>[1.2.0,2.0.0)</commons.logging.version.range>
        <commons-lang.wso2.version>2.6.0.wso2v1</commons-lang.wso2.version>

        <!--  Test dependencies -->
        <carbon.automation.version>4.4.3</carbon.automation.version>
        <carbon.automationutils.version>4.5.4</carbon.automationutils.version>
        <selenium.version>2.40.0</selenium.version>
        <testng.version>6.1.1</testng.version>
        <junit.version>4.13.1</junit.version>
        <org.apache.tomcat.wso2.version>7.0.52.wso2v5</org.apache.tomcat.wso2.version>
        <msf4j.version>2.6.2</msf4j.version>
        <jacoco.agent.version>0.8.4</jacoco.agent.version>
        <xml.apis.version>1.4.01</xml.apis.version>
        <emma.version>2.1.5320</emma.version>
        <apache.wink.version>1.1.3-incubating</apache.wink.version>
        <apache.ws.security.version>1.6.9</apache.ws.security.version>
        <apache.openejb.version>4.5.2</apache.openejb.version>
        <nimbus.oidc.sdk.version>6.13</nimbus.oidc.sdk.version>
        <apacheds.core.version>2.0.0.AM26</apacheds.core.version>
        <apacheds.api.version>2.0.0.AM4</apacheds.api.version>
        <!--Rest API test -->
        <rest.assured.version>5.0.0</rest.assured.version>
        <swagger-core-version>1.5.22</swagger-core-version>
        <swagger-request-validator.version>2.6.0</swagger-request-validator.version>
        <!--UI Cypress test -->
        <com.fasterxml.jackson.version>2.13.2</com.fasterxml.jackson.version>
        <com.fasterxml.jackson.databind.version>2.13.4.2</com.fasterxml.jackson.databind.version>
        <jackson-core-asl.version>1.9.13</jackson-core-asl.version>
        <!--ws-trust-client-->
        <org.apache.velocity.version>1.7</org.apache.velocity.version>
        <org.xmlunit.version>2.6.3</org.xmlunit.version>
        <org.apache.logging.log4j.version>2.17.1</org.apache.logging.log4j.version>
        <org.apache.log4j.wso2.version>1.2.17.wso2v1</org.apache.log4j.wso2.version>

        <project.scm.id>my-scm-server</project.scm.id>

    </properties>

    <repositories>
        <!-- Before adding ANYTHING in here, please start a discussion on the dev list.
	Ideally the Axis2 build should only use Maven central (which is available
	by default) and nothing else. We had troubles with other repositories in
	the past. Therefore configuring additional repositories here should be
	considered very carefully. -->
        <repository>
            <id>wso2-nexus</id>
            <name>WSO2 internal Repository</name>
            <url>https://maven.wso2.org/nexus/content/groups/wso2-public/</url>
            <releases>
                <enabled>true</enabled>
                <updatePolicy>daily</updatePolicy>
                <checksumPolicy>ignore</checksumPolicy>
            </releases>
        </repository>

        <repository>
            <id>wso2.releases</id>
            <name>WSO2 internal Repository</name>
            <url>https://maven.wso2.org/nexus/content/repositories/releases/</url>
            <releases>
                <enabled>true</enabled>
                <updatePolicy>daily</updatePolicy>
                <checksumPolicy>ignore</checksumPolicy>
            </releases>
        </repository>

        <repository>
            <id>wso2.snapshots</id>
            <name>WSO2 Snapshot Repository</name>
            <url>https://maven.wso2.org/nexus/content/repositories/snapshots/</url>
            <snapshots>
                <enabled>true</enabled>
                <updatePolicy>daily</updatePolicy>
            </snapshots>
            <releases>
                <enabled>false</enabled>
            </releases>
        </repository>
    </repositories>

    <scm>
        <url>https://github.com/wso2/product-is.git</url>
        <developerConnection>scm:git:https://github.com/wso2/product-is.git</developerConnection>
        <connection>scm:git:https://github.com/wso2/product-is.git</connection>
        <tag>HEAD</tag>
    </scm>


</project><|MERGE_RESOLUTION|>--- conflicted
+++ resolved
@@ -2272,11 +2272,7 @@
     <properties>
 
         <!--Carbon Identity Framework Version-->
-<<<<<<< HEAD
-        <carbon.identity.framework.version>v5.25.313</carbon.identity.framework.version>
-=======
         <carbon.identity.framework.version>5.25.314</carbon.identity.framework.version>
->>>>>>> f3407bf0
         <carbon.identity.framework.version.range>[5.14.67, 6.0.0]</carbon.identity.framework.version.range>
 
         <!--SAML Common Utils Version-->
