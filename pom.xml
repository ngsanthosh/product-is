--- conflicted
+++ resolved
@@ -1954,11 +1954,7 @@
         <identity.inbound.auth.openid.version>5.4.5</identity.inbound.auth.openid.version>
         <identity.inbound.auth.sts.version>5.4.5</identity.inbound.auth.sts.version>
         <identity.inbound.provisioning.scim.version>5.5.5</identity.inbound.provisioning.scim.version>
-<<<<<<< HEAD
-        <identity.inbound.provisioning.scim2.version>1.4.24</identity.inbound.provisioning.scim2.version>
-=======
         <identity.inbound.provisioning.scim2.version>1.4.27</identity.inbound.provisioning.scim2.version>
->>>>>>> d469ee5c
 
         <!-- Identity workflow Versions -->
         <identity.user.workflow.version>5.3.4</identity.user.workflow.version>
@@ -2008,8 +2004,8 @@
         <provisioning.connector.scim.version>5.2.0</provisioning.connector.scim.version>
 
         <!-- Local Authenticator Versions -->
-        <identity.local.auth.basicauth.version>6.2.7</identity.local.auth.basicauth.version>
-        <identity.local.auth.fido.version>5.2.1</identity.local.auth.fido.version>
+        <identity.local.auth.basicauth.version>6.2.6</identity.local.auth.basicauth.version>
+        <identity.local.auth.fido.version>5.2.0</identity.local.auth.fido.version>
         <identity.local.auth.iwa.version>5.3.13</identity.local.auth.iwa.version>
         <identity.local.auth.clientauth.mutualtls.version>2.2.2</identity.local.auth.clientauth.mutualtls.version>
 
