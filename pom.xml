<?xml version="1.0" encoding="utf-8"?>
<!--
  ~ Copyright (c) 2014, WSO2 Inc. (http://www.wso2.org) All Rights Reserved.
  ~
  ~ Licensed under the Apache License, Version 2.0 (the "License");
  ~ you may not use this file except in compliance with the License.
  ~ You may obtain a copy of the License at
  ~
  ~      http://www.apache.org/licenses/LICENSE-2.0
  ~
  ~ Unless required by applicable law or agreed to in writing, software
  ~ distributed under the License is distributed on an "AS IS" BASIS,
  ~ WITHOUT WARRANTIES OR CONDITIONS OF ANY KIND, either express or implied.
  ~ See the License for the specific language governing permissions and
  ~ limitations under the License.
  -->
<project xmlns="http://maven.apache.org/POM/4.0.0" xmlns:xsi="http://www.w3.org/2001/XMLSchema-instance" xsi:schemaLocation="http://maven.apache.org/POM/4.0.0 http://maven.apache.org/maven-v4_0_0.xsd">

    <parent>
        <groupId>org.wso2</groupId>
        <artifactId>wso2</artifactId>
        <version>1.2</version>
    </parent>


    <modelVersion>4.0.0</modelVersion>
    <groupId>org.wso2.is</groupId>
    <artifactId>identity-server-parent</artifactId>
    <packaging>pom</packaging>
    <description>WSO2 Identity Server</description>
    <version>5.12.0-m12-SNAPSHOT</version>
    <name>WSO2 Identity Server</name>
    <url>http://wso2.org/projects/identity</url>

    <modules>
        <module>modules/features</module>
        <module>modules/p2-profile-gen</module>
        <module>modules/callhome</module>
        <module>modules/connectors</module>
        <module>modules/authenticators</module>
        <module>modules/social-authenticators</module>
        <module>modules/provisioning-connectors</module>
        <module>modules/local-authenticators</module>
        <module>modules/oauth2-grant-types</module>
        <module>modules/distribution</module>
        <module>modules/styles</module>
        <module>modules/tests-utils</module>
        <module>modules/integration</module>
    </modules>

    <licenses>
        <license>
            <name>Apache License Version 2.0</name>
            <url>http://www.apache.org/licenses/LICENSE-2.0</url>
        </license>
    </licenses>

    <organization>
        <name>WSO2</name>
        <url>http://www.wso2.org</url>
    </organization>

    <issueManagement>
        <system>JIRA</system>
        <url>http://www.wso2.org/jira/browse/IDENTITY</url>
    </issueManagement>
    <mailingLists>
        <mailingList>
            <name>Identity Server Developers</name>
            <subscribe>identity-dev-subscribe@wso2.org</subscribe>
            <unsubscribe>identity-dev-unsubscribe@wso2.org</unsubscribe>
            <post>identity-dev@wso2.org</post>
            <archive>http://wso2.org/mailarchive/identity-dev/</archive>
        </mailingList>
    </mailingLists>

    <inceptionYear>2007</inceptionYear>

    <developers>
        <developer>
            <name>Ruchith Fernando</name>
            <id>ruchith</id>
            <email>ruchith AT wso2.com</email>
            <organization>WSO2</organization>
        </developer>
        <developer>
            <name>Dimuthu Leelaratne</name>
            <id>dimuthul</id>
            <email>dimuthul AT wso2.com</email>
            <organization>WSO2</organization>
        </developer>
        <developer>
            <name>Dumindu Perera</name>
            <id>dumindu</id>
            <email>dumindu AT wso2.com</email>
            <organization>WSO2</organization>
        </developer>
        <developer>
            <name>Saminda Abeyruwan</name>
            <id>saminda</id>
            <email>saminda AT wso2.com</email>
            <organization>WSO2</organization>
        </developer>
        <developer>
            <name>Nandana Mihindukulasooriya</name>
            <id>nandana</id>
            <email>nandana AT wso2.com</email>
            <organization>WSO2</organization>
        </developer>
        <developer>
            <name>Prabath Siriwardena</name>
            <id>prabath</id>
            <email>prabath AT wso2.com</email>
            <organization>WSO2</organization>
        </developer>
        <developer>
            <name>Thilina Buddhika</name>
            <id>thilina</id>
            <email>thilinab AT wso2.com</email>
            <organization>WSO2</organization>
        </developer>
        <developer>
            <name>Amila Jayasekara</name>
            <id>amilaj</id>
            <email>amilaj AT wso2.com</email>
            <organization>WSO2</organization>
        </developer>
        <developer>
            <name>Asela Pathberiya</name>
            <id>asela</id>
            <email>asela AT wso2.com</email>
            <organization>WSO2</organization>
        </developer>
        <developer>
            <name>Hasini Gunasinghe</name>
            <id>hasini</id>
            <email>hasini AT wso2.com</email>
            <organization>WSO2</organization>
        </developer>
        <developer>
            <name>Manjula Rathnayake</name>
            <id>manjula</id>
            <email>manjular AT wso2.com</email>
            <organization>WSO2</organization>
        </developer>
        <developer>
            <name>Suresh Attanayake</name>
            <id>suresh</id>
            <email>suresh AT wso2.com</email>
            <organization>WSO2</organization>
        </developer>
        <developer>
            <name>Johann Nallathamby</name>
            <id>johann</id>
            <email>johann AT wso2.com</email>
            <organization>WSO2</organization>
        </developer>
        <developer>
            <name>Dulanja Liyanage</name>
            <id>dulanja</id>
            <email>dulanja AT wso2.com</email>
            <organization>WSO2</organization>
        </developer>
        <developer>
            <name>Ishara Karunarathna</name>
            <id>ishara</id>
            <email>isharak AT wso2.com</email>
            <organization>WSO2</organization>
        </developer>
        <developer>
            <name>Darshana Gunawardana</name>
            <id>darshana</id>
            <email>darshana AT wso2.com</email>
            <organization>WSO2</organization>
        </developer>
        <developer>
            <name>Pushpalanka Jayawardana</name>
            <id>pushpalanka</id>
            <email>lanka AT wso2.com</email>
            <organization>WSO2</organization>
        </developer>
        <developer>
            <name>Chamath Gunawardana</name>
            <id>chamath</id>
            <email>chamathg AT wso2.com</email>
            <organization>WSO2</organization>
        </developer>
        <developer>
            <name>Thanuja Jayasinghe</name>
            <id>thanuja</id>
            <email>thanuja AT wso2.com</email>
            <organization>WSO2</organization>
        </developer>
        <developer>
            <name>Isura Karunarathna</name>
            <id>isura</id>
            <email>isura AT wso2.com</email>
            <organization>WSO2</organization>
        </developer>
        <developer>
            <name>Prasad Tissera</name>
            <id>prasad</id>
            <email>prasadt AT wso2.com</email>
            <organization>WSO2</organization>
        </developer>
        <developer>
            <name>Pulasthi Mahawithana</name>
            <id>pulasthi</id>
            <email>pulasthim AT wso2.com</email>
            <organization>WSO2</organization>
        </developer>
        <developer>
            <name>Hasintha Indrajee</name>
            <id>hasintha</id>
            <email>hasintha AT wso2.com</email>
            <organization>WSO2</organization>
        </developer>
        <developer>
            <name>Gayan Gunawardana</name>
            <id>gayan</id>
            <email>gayan AT wso2.com</email>
            <organization>WSO2</organization>
        </developer>
        <developer>
            <name>Tharindu Edirisinghe</name>
            <id>tharindue</id>
            <email>tharindue AT wso2.com</email>
            <organization>WSO2</organization>
        </developer>
        <developer>
            <name>Malithi Edirisinghe</name>
            <id>malithim</id>
            <email>malithim AT wso2.com</email>
            <organization>WSO2</organization>
        </developer>
        <developer>
            <name>Godwin Shrimal</name>
            <id>godwin</id>
            <email>godwin AT wso2.com</email>
            <organization>WSO2</organization>
        </developer>
        <developer>
            <name>Omindu Rathnaweera</name>
            <id>omindu</id>
            <email>omindu AT wso2.com</email>
            <organization>WSO2</organization>
        </developer>
        <developer>
            <name>Nuwandi Wickramasinghe</name>
            <id>nuwandiw</id>
            <email>nuwandiw AT wso2.com</email>
            <organization>WSO2</organization>
        </developer>
        <developer>
            <name>Kasun Bandara</name>
            <id>kasunb</id>
            <email>kasunb AT wso2.com</email>
            <organization>WSO2</organization>
        </developer>
        <developer>
            <name>Indunil Upeksha</name>
            <id>indunil</id>
            <email>indunil AT wso2.com</email>
            <organization>WSO2</organization>
        </developer>
        <developer>
            <name>Hasanthi Dissanayake</name>
            <id>hasanthi</id>
            <email>hasanthi AT wso2.com</email>
            <organization>WSO2</organization>
        </developer>
        <developer>
            <name>Maduranga Siriwardena</name>
            <id>maduranga</id>
            <email>maduranga AT wso2.com</email>
            <organization>WSO2</organization>
        </developer>
        <developer>
            <name>Chamila Wijayarathna</name>
            <id>chamila</id>
            <email>chamila AT wso2.com</email>
            <organization>WSO2</organization>
        </developer>
        <developer>
            <name>Chanaka Jayasena</name>
            <id>chanaka</id>
            <email>chanaka AT wso2.com</email>
            <organization>WSO2</organization>
        </developer>
        <developer>
            <name>Chamara Philips</name>
            <id>chamarap</id>
            <email>chamarap AT wso2.com</email>
            <organization>WSO2</organization>
        </developer>
        <developer>
            <name>Damith Senanayake</name>
            <id>damiths</id>
            <email>damiths AT wso2.com</email>
            <organization>WSO2</organization>
        </developer>
        <developer>
            <name>Jayanga Kaushalya</name>
            <id>jayangak</id>
            <email>jayangak AT wso2.com</email>
            <organization>WSO2</organization>
        </developer>
        <developer>
            <name>Farasath Ahamed</name>
            <id>farasatha</id>
            <email>farasatha AT wso2.com</email>
            <organization>WSO2</organization>
        </developer>
        <developer>
            <name>Dharshana Kasun Warusavitharana</name>
            <id>dharshanaw</id>
            <email>dharshanaw AT wso2.com</email>
            <organization>WSO2</organization>
        </developer>
        <developer>
            <name>Ayesha Dissanayaka</name>
            <id>ayesha</id>
            <email>ayesha AT wso2.com</email>
            <organization>WSO2</organization>
        </developer>
        <developer>
            <name>Ashen Weerathunga</name>
            <id>ashen</id>
            <email>ashen AT wso2.com</email>
            <organization>WSO2</organization>
        </developer>
        <developer>
            <name>Dimuthu De Lanerolle</name>
            <id>dimuthud</id>
            <email>dimuthud AT wso2.com</email>
            <organization>WSO2</organization>
        </developer>
        <developer>
            <name>Ruwan Abeykoon</name>
            <id>ruwana</id>
            <email>ruwana AT wso2.com</email>
            <organization>WSO2</organization>
        </developer>
        <developer>
            <name>Kasun Gajasinghe</name>
            <id>kasung</id>
            <email>kasung AT wso2.com</email>
            <organization>WSO2</organization>
        </developer>
        <developer>
            <name>Dinusha Senanayaka</name>
            <id>dinusha</id>
            <email>dinusha AT wso2.com</email>
            <organization>WSO2</organization>
        </developer>
        <developer>
            <name>Lahiru Manohara</name>
            <id>lahiruma</id>
            <email>lahiruma AT wso2.com</email>
            <organization>WSO2</organization>
        </developer>
        <developer>
            <name>Rushmin Fernando</name>
            <id>rushmin</id>
            <email>rushmin AT wso2.com</email>
            <organization>WSO2</organization>
        </developer>
        <developer>
            <name>Lahiru Ekanayake</name>
            <id>lahirue</id>
            <email>lahirue AT wso2.com</email>
            <organization>WSO2</organization>
        </developer>
        <developer>
            <name>Lahiru Cooray</name>
            <id>lahiruc</id>
            <email>lahiruc AT wso2.com</email>
            <organization>WSO2</organization>
        </developer>
        <developer>
            <name>Dinali Dabarera</name>
            <id>Dinali</id>
            <email>dinali AT wso2.com</email>
            <organization>WSO2</organization>
        </developer>
        <developer>
            <name>Nilasini Thirunavukaarasu</name>
            <id>Nilasini</id>
            <email>nilasini AT wso2.com</email>
            <organization>WSO2</organization>
        </developer>
        <developer>
            <name>Sathya Bandara</name>
            <id>Sathya</id>
            <email>sathya AT wso2.com</email>
            <organization>WSO2</organization>
        </developer>
        <developer>
            <name>Supun Priyadarshana</name>
            <id>Supun</id>
            <email>supunp AT wso2.com</email>
            <organization>WSO2</organization>
        </developer>
        <developer>
            <name>Thilina Madumal</name>
            <id>Thilina</id>
            <email>thilinamad AT wso2.com</email>
            <organization>WSO2</organization>
        </developer>
        <developer>
            <name>Madawa Soysa</name>
            <id>madawas</id>
            <email>madawas AT wso2.com</email>
            <organization>WSO2</organization>
        </developer>
    </developers>


    <pluginRepositories>
        <pluginRepository>
            <id>wso2-maven2-repository</id>
            <url>https://dist.wso2.org/maven2</url>
        </pluginRepository>
        <pluginRepository>
            <id>wso2.releases</id>
            <name>WSO2 internal Repository</name>
            <url>https://maven.wso2.org/nexus/content/repositories/releases/</url>
            <releases>
                <enabled>true</enabled>
                <updatePolicy>daily</updatePolicy>
                <checksumPolicy>ignore</checksumPolicy>
            </releases>
        </pluginRepository>
        <pluginRepository>
            <id>wso2.snapshots</id>
            <name>Apache Snapshot Repository</name>
            <url>https://maven.wso2.org/nexus/content/repositories/snapshots/</url>
            <snapshots>
                <enabled>true</enabled>
                <updatePolicy>daily</updatePolicy>
            </snapshots>
            <releases>
                <enabled>false</enabled>
            </releases>
        </pluginRepository>
        <pluginRepository>
            <id>wso2-nexus</id>
            <name>WSO2 internal Repository</name>
            <url>https://maven.wso2.org/nexus/content/groups/wso2-public/</url>
            <releases>
                <enabled>true</enabled>
                <updatePolicy>daily</updatePolicy>
                <checksumPolicy>ignore</checksumPolicy>
            </releases>
        </pluginRepository>
    </pluginRepositories>

    <build>
        <plugins>
            <plugin>
                <groupId>org.apache.maven.plugins</groupId>
                <artifactId>maven-release-plugin</artifactId>
                <configuration>
                    <preparationGoals>clean install</preparationGoals>
                    <autoVersionSubmodules>true</autoVersionSubmodules>
                </configuration>
            </plugin>
            <plugin>
                <groupId>org.apache.maven.plugins</groupId>
                <artifactId>maven-deploy-plugin</artifactId>
            </plugin>
            <plugin>
                <groupId>org.apache.maven.plugins</groupId>
                <artifactId>maven-compiler-plugin</artifactId>
                <configuration>
                    <encoding>UTF-8</encoding>
                    <source>1.8</source>
                    <target>1.8</target>
                </configuration>
            </plugin>
            <plugin>
                <groupId>org.apache.maven.plugins</groupId>
                <artifactId>maven-surefire-plugin</artifactId>
                <version>2.22.1</version>
            </plugin>
            <plugin>
                <inherited>false</inherited>
                <artifactId>maven-clean-plugin</artifactId>
                <version>2.1</version>
            </plugin>
        </plugins>

        <pluginManagement>
            <plugins>
                <plugin>
                    <groupId>org.apache.felix</groupId>
                    <artifactId>maven-bundle-plugin</artifactId>
                    <version>3.2.0</version>
                    <extensions>true</extensions>
                    <configuration>
                        <obrRepository>NONE</obrRepository>
                    </configuration>
                </plugin>
                <plugin>
                    <groupId>org.apache.maven.plugins</groupId>
                    <artifactId>maven-source-plugin</artifactId>
                    <version>3.0.1</version>
                    <executions>
                        <execution>
                            <id>attach-sources</id>
                            <phase>verify</phase>
                            <goals>
                                <goal>jar-no-fork</goal>
                            </goals>
                        </execution>
                    </executions>
                </plugin>
                <plugin>
                    <groupId>org.apache.maven.plugins</groupId>
                    <artifactId>maven-project-info-reports-plugin</artifactId>
                    <version>2.4</version>
                </plugin>
                <plugin>
                    <groupId>org.apache.maven.plugins</groupId>
                    <artifactId>maven-war-plugin</artifactId>
                    <version>${maven.war.plugin.version}</version>
                </plugin>
                <plugin>
                    <groupId>org.codehaus.mojo</groupId>
                    <artifactId>build-helper-maven-plugin</artifactId>
                    <version>3.0.0</version>
                </plugin>
                <plugin>
                    <groupId>net.wasdev.wlp.maven.plugins</groupId>
                    <artifactId>liberty-maven-plugin</artifactId>
                    <version>${liberty.maven.plugin.version}</version>
                </plugin>
                <plugin>
                    <groupId>org.wso2.maven</groupId>
                    <artifactId>wso2-maven-json-merge-plugin</artifactId>
                    <version>${wso2.json.merge.plugin.version}</version>
                </plugin>
                <plugin>
                    <groupId>org.apache.maven.plugins</groupId>
                    <artifactId>maven-checkstyle-plugin</artifactId>
                    <version>${maven.checkstyle.plugin.version}</version>
                </plugin>
            </plugins>
        </pluginManagement>

    </build>

    <dependencyManagement>
        <dependencies>
            <dependency>
                <groupId>org.wso2.carbon.identity.rest.dispatcher</groupId>
                <artifactId>org.wso2.carbon.identity.rest.api.dispatcher.feature</artifactId>
                <version>${identity.api.dispatcher.version}</version>
            </dependency>
            <dependency>
                <groupId>org.wso2.carbon</groupId>
                <artifactId>org.wso2.carbon.ui</artifactId>
                <version>${carbon.kernel.version}</version>
            </dependency>
            <dependency>
                <groupId>org.eclipse.equinox</groupId>
                <artifactId>org.eclipse.equinox.http.servlet</artifactId>
                <version>${equinox.http.servlet.version}</version>
            </dependency>
            <dependency>
                <groupId>org.eclipse.equinox</groupId>
                <artifactId>org.eclipse.equinox.http.helper</artifactId>
                <version>${equinox.http.helper.version}</version>
            </dependency>
            <dependency>
                <groupId>org.eclipse.equinox</groupId>
                <artifactId>org.eclipse.equinox.jsp.jasper</artifactId>
                <version>${equinox.jsp.jasper.version}</version>
            </dependency>
            <dependency>
                <groupId>org.eclipse.equinox</groupId>
                <artifactId>javax.servlet.jsp</artifactId>
                <version>${javax.servlet.jsp.version}</version>
            </dependency>
            <dependency>
                <groupId>org.eclipse.microprofile</groupId>
                <artifactId>microprofile</artifactId>
                <version>${eclipse.microprofile.version}</version>
                <type>pom</type>
            </dependency>
            <dependency>
                <groupId>net.sf.ehcache.wso2</groupId>
                <artifactId>ehcache</artifactId>
                <version>${ehcache.version}</version>
            </dependency>
            <dependency>
                <groupId>org.apache.bcel.wso2</groupId>
                <artifactId>bcel</artifactId>
                <version>${bcel.wso2.version}</version>
            </dependency>
            <dependency>
                <groupId>org.ow2.asm</groupId>
                <artifactId>asm-all</artifactId>
                <version>${asm-all.version}</version>
            </dependency>
            <dependency>
                <groupId>cglib.wso2</groupId>
                <artifactId>cglib</artifactId>
                <version>${cglib.wso2.version}</version>
            </dependency>
            <dependency>
                <groupId>com.google.gdata.wso2</groupId>
                <artifactId>gdata-core</artifactId>
                <version>${gdata.core.wso2.version}</version>
            </dependency>
            <dependency>
                <groupId>com.google.code.gson</groupId>
                <artifactId>gson</artifactId>
                <version>${google.code.gson.version}</version>
            </dependency>
            <dependency>
                <groupId>org.apache.axis2.wso2</groupId>
                <artifactId>axis2-jibx</artifactId>
                <version>${axis2.jibx.wso2.version}</version>
            </dependency>
            <dependency>
                <groupId>org.jibx.wso2</groupId>
                <artifactId>jibx</artifactId>
                <version>${jibx.wso2.version}</version>
            </dependency>
            <dependency>
                <groupId>org.apache.axis2.wso2</groupId>
                <artifactId>axis2-jaxbri</artifactId>
                <version>${axis2.jaxb.wso2.version}</version>
            </dependency>
            <dependency>
                <groupId>org.wso2.carbon</groupId>
                <artifactId>org.wso2.carbon.core</artifactId>
                <version>${carbon.kernel.version}</version>
            </dependency>
            <dependency>
                <groupId>org.wso2.carbon</groupId>
                <artifactId>org.wso2.carbon.registry.core</artifactId>
                <version>${carbon.kernel.version}</version>
            </dependency>
            <dependency>
                <groupId>org.wso2.carbon</groupId>
                <artifactId>org.wso2.carbon.user.api</artifactId>
                <version>${carbon.kernel.version}</version>
            </dependency>
            <dependency>
                <groupId>org.apache.axis2.wso2</groupId>
                <artifactId>axis2</artifactId>
                <version>${axis2.wso2.version}</version>
            </dependency>
            <dependency>
                <groupId>org.apache.ws.commons.axiom.wso2</groupId>
                <artifactId>axiom</artifactId>
                <version>${axiom.wso2.version}</version>
            </dependency>
            <dependency>
                <groupId>org.wso2.carbon.identity.framework</groupId>
                <artifactId>org.wso2.carbon.identity.core</artifactId>
                <version>${carbon.identity.framework.version}</version>
            </dependency>
            <dependency>
                <groupId>org.wso2.carbon.identity.framework</groupId>
                <artifactId>org.wso2.carbon.identity.application.common</artifactId>
                <version>${carbon.identity.framework.version}</version>
            </dependency>
            <dependency>
                <groupId>org.wso2.carbon.registry</groupId>
                <artifactId>org.wso2.carbon.registry.resource.stub</artifactId>
                <version>${carbon.registry.version}</version>
            </dependency>
            <dependency>
                <groupId>org.wso2.identity</groupId>
                <artifactId>org.wso2.identity.integration.ui.pages</artifactId>
                <version>${project.version}</version>
                <scope>test</scope>
            </dependency>
            <dependency>
                <groupId>org.wso2.carbon</groupId>
                <artifactId>org.wso2.carbon.authenticator.stub</artifactId>
                <version>${carbon.kernel.version}</version>
            </dependency>
            <dependency>
                <groupId>org.wso2.carbon.identity.inbound.auth.oauth2</groupId>
                <artifactId>org.wso2.carbon.identity.oauth</artifactId>
                <version>${identity.inbound.auth.oauth.version}</version>
            </dependency>
            <dependency>
                <groupId>org.wso2.carbon.identity.inbound.auth.oauth2</groupId>
                <artifactId>org.wso2.carbon.identity.oauth.stub</artifactId>
                <version>${identity.inbound.auth.oauth.version}</version>
            </dependency>
            <dependency>
                <groupId>junit</groupId>
                <artifactId>junit</artifactId>
                <version>${junit.version}</version>
                <scope>test</scope>
            </dependency>
            <dependency>
                <groupId>javax.servlet</groupId>
                <artifactId>servlet-api</artifactId>
                <version>${sevlet.api.version}</version>
            </dependency>
            <dependency>
                <groupId>javax.servlet</groupId>
                <artifactId>jsp-api</artifactId>
                <version>${jsp.api.version}</version>
            </dependency>
            <dependency>
                <groupId>com.google.common.wso2</groupId>
                <artifactId>google-collect</artifactId>
                <version>${google.collect.wso2.version}</version>
            </dependency>
            <dependency>
                <groupId>org.apache.oltu.oauth2</groupId>
                <artifactId>org.apache.oltu.oauth2.client</artifactId>
                <version>${oauth2.client.version}</version>
            </dependency>
            <dependency>
                <groupId>org.wso2.carbon</groupId>
                <artifactId>org.wso2.carbon.utils</artifactId>
                <version>${carbon.kernel.version}</version>
                <exclusions>
                    <exclusion>
                        <groupId>org.yaml</groupId>
                        <artifactId>snakeyaml</artifactId>
                    </exclusion>
                </exclusions>
            </dependency>
            <dependency>
                <groupId>com.googlecode.json-simple</groupId>
                <artifactId>json-simple</artifactId>
                <version>${json.simple.version}</version>
            </dependency>
            <dependency>
                <groupId>org.openid4java</groupId>
                <artifactId>openid4java-consumer</artifactId>
                <version>${openid4java.consumer.version}</version>
            </dependency>
            <dependency>
                <groupId>javax.servlet</groupId>
                <artifactId>jstl</artifactId>
                <version>${jstl.version}</version>
            </dependency>
            <dependency>
                <groupId>taglibs</groupId>
                <artifactId>standard</artifactId>
                <version>${taglibs.version}</version>
            </dependency>
            <dependency>
                <groupId>commons-lang</groupId>
                <artifactId>commons-lang</artifactId>
                <version>${commons.lang.version}</version>
            </dependency>
            <dependency>
                <groupId>org.wso2.is</groupId>
                <artifactId>org.wso2.identity.passivests.filter</artifactId>
                <version>${project.version}</version>
            </dependency>
            <dependency>
                <groupId>org.apache.ws.commons.axiom</groupId>
                <artifactId>axiom-impl</artifactId>
                <version>${axiom.impl.version}</version>
            </dependency>
            <dependency>
                <groupId>org.apache.ws.commons.axiom</groupId>
                <artifactId>axiom-api</artifactId>
                <version>${axiom.version}</version>
            </dependency>
            <dependency>
                <groupId>org.opensaml</groupId>
                <artifactId>opensaml</artifactId>
                <version>${opensaml.version}</version>
            </dependency>
            <!--OpenSAML3 dependencies-->
            <dependency>
                <groupId>org.opensaml</groupId>
                <artifactId>opensaml-core</artifactId>
                <version>${opensaml3.version}</version>
            </dependency>
            <dependency>
                <groupId>org.opensaml</groupId>
                <artifactId>opensaml-soap-api</artifactId>
                <version>${opensaml3.version}</version>
            </dependency>
            <dependency>
                <groupId>org.opensaml</groupId>
                <artifactId>opensaml-soap-impl</artifactId>
                <version>${opensaml3.version}</version>
            </dependency>
            <dependency>
                <groupId>org.opensaml</groupId>
                <artifactId>opensaml-profile-api</artifactId>
                <version>${opensaml3.version}</version>
            </dependency>
            <dependency>
                <groupId>org.opensaml</groupId>
                <artifactId>opensaml-profile-impl</artifactId>
                <version>${opensaml3.version}</version>
            </dependency>
            <dependency>
                <groupId>org.opensaml</groupId>
                <artifactId>opensaml-saml-api</artifactId>
                <version>${opensaml3.version}</version>
            </dependency>
            <dependency>
                <groupId>org.opensaml</groupId>
                <artifactId>opensaml-saml-impl</artifactId>
                <version>${opensaml3.version}</version>
            </dependency>
            <dependency>
                <groupId>org.opensaml</groupId>
                <artifactId>opensaml-messaging-api</artifactId>
                <version>${opensaml3.version}</version>
            </dependency>
            <dependency>
                <groupId>org.opensaml</groupId>
                <artifactId>opensaml-messaging-impl</artifactId>
                <version>${opensaml3.version}</version>
            </dependency>
            <dependency>
                <groupId>org.opensaml</groupId>
                <artifactId>opensaml-security-api</artifactId>
                <version>${opensaml3.version}</version>
            </dependency>
            <dependency>
                <groupId>org.opensaml</groupId>
                <artifactId>opensaml-security-impl</artifactId>
                <version>${opensaml3.version}</version>
            </dependency>
            <dependency>
                <groupId>org.opensaml</groupId>
                <artifactId>opensaml-storage-api</artifactId>
                <version>${opensaml3.version}</version>
            </dependency>
            <dependency>
                <groupId>org.opensaml</groupId>
                <artifactId>opensaml-storage-impl</artifactId>
                <version>${opensaml3.version}</version>
            </dependency>
            <dependency>
                <groupId>org.opensaml</groupId>
                <artifactId>opensaml-xacml-api</artifactId>
                <version>${opensaml3.version}</version>
            </dependency>
            <dependency>
                <groupId>org.opensaml</groupId>
                <artifactId>opensaml-xacml-impl</artifactId>
                <version>${opensaml3.version}</version>
            </dependency>
            <dependency>
                <groupId>org.opensaml</groupId>
                <artifactId>opensaml-xacml-saml-api</artifactId>
                <version>${opensaml3.version}</version>
            </dependency>
            <dependency>
                <groupId>org.opensaml</groupId>
                <artifactId>opensaml-xacml-saml-impl</artifactId>
                <version>${opensaml3.version}</version>
            </dependency>
            <dependency>
                <groupId>org.opensaml</groupId>
                <artifactId>opensaml-xmlsec-api</artifactId>
                <version>${opensaml3.version}</version>
            </dependency>
            <dependency>
                <groupId>org.opensaml</groupId>
                <artifactId>opensaml-xmlsec-impl</artifactId>
                <version>${opensaml3.version}</version>
            </dependency>
            <dependency>
                <groupId>net.shibboleth.utilities</groupId>
                <artifactId>java-support</artifactId>
                <version>${shibboleth.version}</version>
            </dependency>
            <!--End of OpenSAML3 dependencies-->
            <dependency>
                <groupId>org.wso2.orbit.joda-time</groupId>
                <artifactId>joda-time</artifactId>
                <version>${joda.wso2.version}</version>
            </dependency>
            <dependency>
                <groupId>xalan</groupId>
                <artifactId>xalan</artifactId>
                <version>${xalan.version}</version>
            </dependency>
            <dependency>
                <groupId>xalan.wso2</groupId>
                <artifactId>xalan</artifactId>
                <version>${xalan.wso2.version}</version>
            </dependency>
            <dependency>
                <groupId>xml-apis</groupId>
                <artifactId>xml-apis</artifactId>
                <version>${xml.apis.version}</version>
            </dependency>
            <dependency>
                <groupId>org.wso2.carbon.identity.agent.sso.java</groupId>
                <artifactId>org.wso2.carbon.identity.sso.agent</artifactId>
                <version>${identity.agent.sso.version}</version>
            </dependency>
            <dependency>
                <groupId>org.wso2.orbit.org.apache.neethi</groupId>
                <artifactId>neethi</artifactId>
                <version>${neethi.wso2.version}</version>
            </dependency>
            <dependency>
                <groupId>org.wso2.orbit.org.opensaml</groupId>
                <artifactId>opensaml</artifactId>
                <version>${opensaml2.wso2.version}</version>
            </dependency>
            <dependency>
                <groupId>org.wso2.carbon</groupId>
                <artifactId>org.wso2.carbon.addressing</artifactId>
                <version>${carbon.kernel.version}</version>
            </dependency>
            <dependency>
                <groupId>org.apache.rampart.wso2</groupId>
                <artifactId>rampart-core</artifactId>
                <version>${rampart.wso2.version}</version>
            </dependency>
            <dependency>
                <groupId>org.apache.rampart.wso2</groupId>
                <artifactId>rampart-policy</artifactId>
                <version>${rampart.wso2.version}</version>
            </dependency>
            <dependency>
                <groupId>org.apache.rampart.wso2</groupId>
                <artifactId>rampart-trust</artifactId>
                <version>${rampart.wso2.version}</version>
            </dependency>
            <dependency>
                <groupId>org.apache.ws.security.wso2</groupId>
                <artifactId>wss4j</artifactId>
                <version>${wss4j.wso2.version}</version>
            </dependency>
            <dependency>
                <groupId>org.apache.httpcomponents.wso2</groupId>
                <artifactId>httpcore</artifactId>
                <version>${httpcore.wso2.version}</version>
            </dependency>
            <dependency>
                <groupId>org.wso2.carbon.identity.user.ws</groupId>
                <artifactId>org.wso2.carbon.um.ws.api.stub</artifactId>
                <version>${identity.user.ws.version}</version>
            </dependency>
            <dependency>
                <groupId>org.wso2.carbon.identity.user.ws</groupId>
                <artifactId>org.wso2.carbon.um.ws.api</artifactId>
                <version>${identity.user.ws.version}</version>
            </dependency>
            <dependency>
                <groupId>org.wso2.carbon.identity</groupId>
                <artifactId>org.wso2.carbon.authenticator.stub</artifactId>
                <version>${carbon.kernel.version}</version>
            </dependency>
            <dependency>
                <groupId>org.wso2.carbon.identity.framework</groupId>
                <artifactId>org.wso2.carbon.identity.entitlement</artifactId>
                <version>${carbon.identity.framework.version}</version>
            </dependency>
            <dependency>
                <groupId>org.wso2.carbon.identity.framework</groupId>
                <artifactId>org.wso2.carbon.identity.entitlement.stub</artifactId>
                <version>${carbon.identity.framework.version}</version>
            </dependency>
            <dependency>
                <groupId>org.wso2.securevault</groupId>
                <artifactId>org.wso2.securevault</artifactId>
                <version>${securevault.wso2.version}</version>
            </dependency>
            <dependency>
                <groupId>org.apache.httpcomponents</groupId>
                <artifactId>httpclient</artifactId>
                <version>${httpclient.version}</version>
            </dependency>
            <dependency>
                <groupId>commons-httpclient</groupId>
                <artifactId>commons-httpclient</artifactId>
                <version>${commons.httpclient.version}</version>
            </dependency>
            <dependency>
                <groupId>org.wso2.is</groupId>
                <artifactId>org.wso2.identity.styles</artifactId>
                <version>${project.version}</version>
            </dependency>
            <dependency>
                <groupId>org.wso2.carbon</groupId>
                <artifactId>org.wso2.carbon.core.ui.feature</artifactId>
                <version>${carbon.kernel.version}</version>
                <type>zip</type>
            </dependency>
            <dependency>
                <groupId>org.wso2.carbon</groupId>
                <artifactId>org.wso2.carbon.core.ui.feature</artifactId>
                <version>${carbon.kernel.version}</version>
            </dependency>
            <dependency>
                <groupId>org.wso2.identity</groupId>
                <artifactId>org.wso2.stratos.identity.dashboard.ui</artifactId>
                <version>${stratos.version.221}</version>
            </dependency>
            <dependency>
                <groupId>org.testng</groupId>
                <artifactId>testng</artifactId>
                <version>${testng.version}</version>
                <scope>test</scope>
            </dependency>
            <dependency>
                <groupId>org.wso2.carbon.identity.framework</groupId>
                <artifactId>org.wso2.carbon.user.mgt.stub</artifactId>
                <version>${carbon.identity.framework.version}</version>
            </dependency>
            <dependency>
                <groupId>org.wso2.carbon.identity.inbound.auth.sts</groupId>
                <artifactId>org.wso2.carbon.identity.sts.passive.stub</artifactId>
                <version>${identity.inbound.auth.sts.version}</version>
            </dependency>
            <dependency>
                <groupId>org.wso2.carbon</groupId>
                <artifactId>SecVerifier</artifactId>
                <version>${carbon.kernel.version}</version>
                <type>aar</type>
            </dependency>
            <dependency>
                <groupId>emma</groupId>
                <artifactId>emma</artifactId>
                <version>${emma.version}</version>
            </dependency>
            <dependency>
                <groupId>org.wso2.orbit.com.h2database</groupId>
                <artifactId>h2</artifactId>
                <version>${h2database.wso2.version}</version>
            </dependency>
            <dependency>
                <groupId>org.apache.rampart</groupId>
                <artifactId>rampart</artifactId>
                <type>mar</type>
                <version>${rampart.wso2.version}</version>
            </dependency>
            <dependency>
                <groupId>org.wso2.carbon.identity.framework</groupId>
                <artifactId>org.wso2.carbon.identity.application.mgt.stub</artifactId>
                <version>${carbon.identity.framework.version}</version>
                <scope>compile</scope>
            </dependency>
            <dependency>
                <groupId>org.wso2.carbon.identity.framework</groupId>
                <artifactId>org.wso2.carbon.identity.application.default.auth.sequence.mgt.stub</artifactId>
                <version>${carbon.identity.framework.version}</version>
                <scope>compile</scope>
            </dependency>
            <dependency>
                <groupId>org.wso2.carbon.identity.framework</groupId>
                <artifactId>org.wso2.carbon.identity.functions.library.mgt.stub</artifactId>
                <version>${carbon.identity.framework.version}</version>
                <scope>compile</scope>
            </dependency>
            <dependency>
                <groupId>org.wso2.carbon.identity.framework</groupId>
                <artifactId>org.wso2.carbon.idp.mgt.stub</artifactId>
                <version>${carbon.identity.framework.version}</version>
                <scope>compile</scope>
            </dependency>
            <dependency>
                <groupId>org.wso2.identity</groupId>
                <artifactId>org.wso2.identity.integration.common.clients</artifactId>
                <version>${project.version}</version>
                <scope>compile</scope>
            </dependency>
            <dependency>
                <groupId>org.wso2.identity</groupId>
                <artifactId>org.wso2.identity.integration.common.utils</artifactId>
                <version>${project.version}</version>
                <scope>compile</scope>
            </dependency>
            <dependency>
                <groupId>org.wso2.carbon.identity.inbound.provisioning.scim</groupId>
                <artifactId>org.wso2.carbon.identity.scim.common.stub</artifactId>
                <version>${identity.inbound.provisioning.scim.version}</version>
                <scope>compile</scope>
            </dependency>
            <dependency>
                <groupId>org.wso2.carbon.identity.inbound.provisioning.scim2</groupId>
                <artifactId>org.wso2.carbon.identity.scim2.common</artifactId>
                <version>${identity.inbound.provisioning.scim2.version}</version>
                <scope>compile</scope>
            </dependency>
            <dependency>
                <groupId>org.wso2.carbon.identity.framework</groupId>
                <artifactId>org.wso2.carbon.identity.user.store.configuration.stub</artifactId>
                <version>${carbon.identity.framework.version}</version>
                <scope>compile</scope>
            </dependency>
            <dependency>
                <groupId>org.wso2.carbon.identity.framework</groupId>
                <artifactId>org.wso2.carbon.identity.user.store.count.stub</artifactId>
                <version>${carbon.identity.framework.version}</version>
                <scope>compile</scope>
            </dependency>
            <dependency>
                <groupId>org.wso2.carbon</groupId>
                <artifactId>org.wso2.carbon.user.core</artifactId>
                <version>${carbon.kernel.version}</version>
                <scope>compile</scope>
            </dependency>
            <dependency>
                <groupId>org.wso2.carbon.identity.framework</groupId>
                <artifactId>org.wso2.carbon.identity.mgt</artifactId>
                <version>${carbon.identity.framework.version}</version>
            </dependency>
            <dependency>
                <groupId>org.wso2.carbon.identity.framework</groupId>
                <artifactId>org.wso2.carbon.identity.mgt.stub</artifactId>
                <version>${carbon.identity.framework.version}</version>
                <scope>compile</scope>
            </dependency>
            <dependency>
                <groupId>org.wso2.carbon.identity.framework</groupId>
                <artifactId>org.wso2.carbon.identity.template.mgt</artifactId>
                <version>${carbon.identity.framework.version}</version>
            </dependency>
            <dependency>
                <groupId>org.wso2.carbon.identity.framework</groupId>
                <artifactId>org.wso2.carbon.identity.template.mgt.ui</artifactId>
                <version>${carbon.identity.framework.version}</version>
            </dependency>
            <dependency>
                <groupId>org.wso2.carbon.identity.framework</groupId>
                <artifactId>org.wso2.carbon.identity.template.mgt.endpoint</artifactId>
                <version>${carbon.identity.framework.version}</version>
            </dependency>
            <dependency>
                <groupId>org.wso2.carbon.identity.inbound.auth.saml2</groupId>
                <artifactId>org.wso2.carbon.identity.sso.saml.stub</artifactId>
                <version>${identity.inbound.auth.saml.version}</version>
                <scope>compile</scope>
            </dependency>
            <dependency>
                <groupId>org.wso2.carbon.identity.framework</groupId>
                <artifactId>org.wso2.carbon.claim.mgt.stub</artifactId>
                <version>${carbon.identity.framework.version}</version>
                <scope>compile</scope>
            </dependency>
            <dependency>
                <groupId>org.wso2.carbon.identity.framework</groupId>
                <artifactId>org.wso2.carbon.identity.claim.metadata.mgt.stub</artifactId>
                <version>${carbon.identity.framework.version}</version>
                <scope>compile</scope>
            </dependency>
            <dependency>
                <groupId>org.wso2.carbon.identity.framework</groupId>
                <artifactId>org.wso2.carbon.identity.claim.metadata.mgt</artifactId>
                <version>${carbon.identity.framework.version}</version>
                <scope>compile</scope>
            </dependency>
            <dependency>
                <groupId>org.wso2.carbon.identity.inbound.auth.openid</groupId>
                <artifactId>org.wso2.carbon.identity.provider.openid.stub</artifactId>
                <version>${identity.inbound.auth.openid.version}</version>
                <scope>compile</scope>
            </dependency>
            <dependency>
                <groupId>org.wso2.carbon.identity.association.account</groupId>
                <artifactId>org.wso2.carbon.identity.user.account.association.stub</artifactId>
                <version>${identity.user.account.association.version}</version>
            </dependency>
            <dependency>
                <groupId>org.wso2.carbon.identity.framework</groupId>
                <artifactId>org.wso2.carbon.identity.governance.stub</artifactId>
                <version>${carbon.identity.framework.version}</version>
            </dependency>
            <dependency>
                <groupId>org.wso2.carbon.identity.governance</groupId>
                <artifactId>org.wso2.carbon.identity.recovery</artifactId>
                <version>${identity.governance.version}</version>
            </dependency>
            <dependency>
                <groupId>org.wso2.carbon.identity.governance</groupId>
                <artifactId>org.wso2.carbon.identity.recovery.stub</artifactId>
                <version>${identity.governance.version}</version>
            </dependency>
            <dependency>
                <groupId>org.wso2.carbon.deployment</groupId>
                <artifactId>org.wso2.carbon.service.mgt.stub</artifactId>
                <version>${carbon.deployment.version}</version>
                <scope>test</scope>
            </dependency>
            <dependency>
                <groupId>org.wso2.carbon.deployment</groupId>
                <artifactId>org.wso2.carbon.webapp.mgt.stub</artifactId>
                <version>${carbon.deployment.version}</version>
                <scope>test</scope>
            </dependency>
            <dependency>
                <groupId>org.wso2.carbon.automation</groupId>
                <artifactId>org.wso2.carbon.automation.test.utils</artifactId>
                <version>${carbon.automation.version}</version>
            </dependency>
            <dependency>
                <groupId>org.wso2.carbon.automation</groupId>
                <artifactId>org.wso2.carbon.automation.engine</artifactId>
                <version>${carbon.automation.version}</version>
            </dependency>
            <dependency>
                <groupId>org.wso2.carbon.automation</groupId>
                <artifactId>org.wso2.carbon.automation.extensions</artifactId>
                <version>${carbon.automation.version}</version>
                <exclusions>
                    <exclusion>
                        <groupId>com.saucelabs.selenium</groupId> <!-- Exclude Project-E from Project-B -->
                        <artifactId>sauce-ondemand-driver</artifactId>
                    </exclusion>
                    <exclusion>
                        <groupId>com.saucelabs.selenium</groupId> <!-- Exclude Project-E from Project-B -->
                        <artifactId>selenium-client-factory</artifactId>
                    </exclusion>
                </exclusions>
            </dependency>
            <dependency>
                <groupId>org.wso2.carbon.automationutils</groupId>
                <artifactId>org.wso2.carbon.integration.common.extensions</artifactId>
                <version>${carbon.automationutils.version}</version>
            </dependency>
            <dependency>
                <groupId>org.wso2.carbon.automationutils</groupId>
                <artifactId>org.wso2.carbon.integration.common.utils</artifactId>
                <version>${carbon.automationutils.version}</version>
            </dependency>
            <dependency>
                <groupId>org.wso2.carbon.automationutils</groupId>
                <artifactId>org.wso2.carbon.integration.common.admin.client</artifactId>
                <version>${carbon.automationutils.version}</version>
            </dependency>
            <dependency>
                <groupId>org.wso2.is</groupId>
                <artifactId>org.wso2.identity.integration.common.clients</artifactId>
                <version>${project.version}</version>
                <scope>compile</scope>
            </dependency>
            <dependency>
                <groupId>org.wso2.is</groupId>
                <artifactId>org.wso2.identity.integration.common.utils</artifactId>
                <version>${project.version}</version>
                <scope>compile</scope>
            </dependency>
            <dependency>
                <groupId>org.wso2.charon</groupId>
                <artifactId>org.wso2.charon.core</artifactId>
                <version>${charon.orbit.version}</version>
            </dependency>
            <dependency>
                <groupId>org.apache.wink</groupId>
                <artifactId>wink-client</artifactId>
                <version>${apache.wink.version}</version>
            </dependency>
            <dependency>
                <groupId>org.apache.ws.security</groupId>
                <artifactId>wss4j</artifactId>
                <version>${apache.ws.security.version}</version>
            </dependency>
            <dependency>
                <groupId>commons-collections</groupId>
                <artifactId>commons-collections</artifactId>
                <version>${commons-collections.version}</version>
            </dependency>
            <dependency>
                <groupId>org.slf4j</groupId>
                <artifactId>slf4j-simple</artifactId>
                <version>${slf4j.version}</version>
            </dependency>

            <dependency>
                <groupId>org.slf4j</groupId>
                <artifactId>slf4j-log4j12</artifactId>
                <version>${slf4j.version}</version>
            </dependency>
            <dependency>
                <groupId>org.apache.openejb</groupId>
                <artifactId>openejb-core</artifactId>
                <version>${apache.openejb.version}</version>
                <scope>test</scope>
            </dependency>
            <dependency>
                <groupId>org.apache.httpcomponents.wso2</groupId>
                <artifactId>httpclient</artifactId>
                <version>${orbit.version.commons.httpclient}</version>
            </dependency>
            <dependency>
                <groupId>org.apache.axis2.wso2</groupId>
                <artifactId>axis2-client</artifactId>
                <version>${axis2.client.version}</version>
            </dependency>
            <dependency>
                <groupId>org.wso2.orbit.com.nimbusds</groupId>
                <artifactId>nimbus-jose-jwt</artifactId>
                <version>${nimbusds.version}</version>
            </dependency>
            <dependency>
                <groupId>com.nimbusds</groupId>
                <artifactId>oauth2-oidc-sdk</artifactId>
                <version>${nimbus.oidc.sdk.version}</version>
            </dependency>
            <dependency>
                <groupId>org.wso2.orbit.commons-codec</groupId>
                <artifactId>commons-codec</artifactId>
                <version>${commons-codec.version}</version>
            </dependency>
            <dependency>
                <groupId>org.wso2.carbon.identity.framework</groupId>
                <artifactId>org.wso2.carbon.identity.user.registration.stub</artifactId>
                <version>${carbon.identity.framework.version}</version>
            </dependency>
            <dependency>
                <groupId>org.wso2.carbon.identity.framework</groupId>
                <artifactId>org.wso2.carbon.identity.user.profile.stub</artifactId>
                <version>${carbon.identity.framework.version}</version>
            </dependency>
            <dependency>
                <groupId>org.wso2.carbon.identity.fetch.remote</groupId>
                <artifactId>org.wso2.carbon.identity.remotefetch.common</artifactId>
                <version>${org.wso2.carbon.identity.remotefetch.version}</version>
            </dependency>
            <dependency>
                <groupId>org.wso2.carbon.identity.fetch.remote</groupId>
                <artifactId>org.wso2.carbon.identity.remotefetch.core</artifactId>
                <version>${org.wso2.carbon.identity.remotefetch.version}</version>
            </dependency>
            <dependency>
                <groupId>org.wso2.carbon.identity.fetch.remote</groupId>
                <artifactId>org.wso2.carbon.identity.remotefetch.core.ui</artifactId>
                <version>${org.wso2.carbon.identity.remotefetch.version}</version>
            </dependency>
            <dependency>
                <groupId>org.wso2.carbon.identity.fetch.remote</groupId>
                <artifactId>org.wso2.carbon.identity.remotefetch.core.feature</artifactId>
                <version>${org.wso2.carbon.identity.remotefetch.version}</version>
            </dependency>
            <dependency>
                <groupId>org.wso2.carbon.identity.developer</groupId>
                <artifactId>org.wso2.carbon.identity.developer.language-server.feature</artifactId>
                <version>${org.wso2.carbon.identity.developer.version}</version>
            </dependency>
            <dependency>
                <groupId>org.eclipse.jgit</groupId>
                <artifactId>org.eclipse.jgit</artifactId>
                <version>${org.jgit.version}</version>
            </dependency>
            <dependency>
                <groupId>com.googlecode.javaewah</groupId>
                <artifactId>JavaEWAH</artifactId>
                <version>${javaewah.version}</version>
            </dependency>
            <dependency>
                <groupId>org.wso2.is</groupId>
                <artifactId>org.wso2.carbon.identity.test.integration.service.stubs</artifactId>
                <version>${project.version}</version>
            </dependency>
            <dependency>
                <groupId>org.wso2.carbon.identity.framework</groupId>
                <artifactId>org.wso2.carbon.identity.workflow.mgt.stub</artifactId>
                <version>${carbon.identity.framework.version}</version>
            </dependency>
            <dependency>
                <groupId>org.wso2.carbon.identity.framework</groupId>
                <artifactId>org.wso2.carbon.security.mgt.stub</artifactId>
                <version>${carbon.identity.framework.version}</version>
            </dependency>
            <dependency>
                <groupId>org.wso2.carbon.identity.workflow.impl.bps</groupId>
                <artifactId>org.wso2.carbon.identity.workflow.impl.stub</artifactId>
                <version>${identity.workflow.impl.bps.version}</version>
            </dependency>
            <dependency>
                <groupId>org.jacoco</groupId>
                <artifactId>org.jacoco.agent</artifactId>
                <version>${jacoco.agent.version}</version>
            </dependency>
            <dependency>
                <groupId>org.wso2.carbon</groupId>
                <artifactId>org.wso2.carbon.core.services</artifactId>
                <version>${carbon.kernel.version}</version>
            </dependency>
            <dependency>
                <groupId>org.apache.tomcat.wso2</groupId>
                <artifactId>tomcat</artifactId>
                <version>${org.apache.tomcat.wso2.version}</version>
            </dependency>
            <dependency>
                <groupId>org.apache.santuario</groupId>
                <artifactId>xmlsec</artifactId>
                <version>${xmlsec.version}</version>
            </dependency>
            <dependency>
                <groupId>org.opensaml</groupId>
                <artifactId>xmltooling</artifactId>
                <version>${xmltooling.version}</version>
            </dependency>
            <dependency>
                <groupId>org.opensaml</groupId>
                <artifactId>openws</artifactId>
                <version>${openws.version}</version>
            </dependency>
            <dependency>
                <groupId>org.wso2.carbon.identity.framework</groupId>
                <artifactId>org.wso2.carbon.identity.application.mgt</artifactId>
                <version>${carbon.identity.framework.version}</version>
            </dependency>
            <dependency>
                <groupId>org.wso2.carbon.identity.framework</groupId>
                <artifactId>org.wso2.carbon.identity.functions.library.mgt</artifactId>
                <version>${carbon.identity.framework.version}</version>
            </dependency>
            <dependency>
                <groupId>org.wso2.carbon.identity.framework</groupId>
                <artifactId>org.wso2.carbon.identity.user.functionality.mgt</artifactId>
                <version>${carbon.identity.framework.version}</version>
            </dependency>
            <dependency>
                <groupId>xerces</groupId>
                <artifactId>xercesImpl</artifactId>
                <version>${xercesImpl.version}</version>
            </dependency>
            <dependency>
                <groupId>org.wso2.carbon.identity.framework</groupId>
                <artifactId>org.wso2.carbon.identity.workflow.mgt</artifactId>
                <version>${carbon.identity.framework.version}</version>
            </dependency>
            <dependency>
                <groupId>org.wso2.carbon.identity.workflow.impl.bps</groupId>
                <artifactId>org.wso2.carbon.identity.workflow.impl</artifactId>
                <version>${identity.workflow.impl.bps.version}</version>
            </dependency>
            <dependency>
                <groupId>org.wso2.carbon.identity.framework</groupId>
                <artifactId>org.wso2.carbon.identity.application.authentication.framework</artifactId>
                <version>${carbon.identity.framework.version}</version>
            </dependency>
            <dependency>
                <groupId>org.wso2.carbon.identity.framework</groupId>
                <artifactId>org.wso2.carbon.user.mgt.common</artifactId>
                <version>${carbon.identity.framework.version}</version>
            </dependency>
            <dependency>
                <groupId>org.wso2.carbon.identity.framework</groupId>
                <artifactId>org.wso2.carbon.identity.role.mgt.core</artifactId>
                <version>${carbon.identity.framework.version}</version>
            </dependency>
            <dependency>
                <groupId>org.wso2.carbon.identity.saml.common</groupId>
                <artifactId>org.wso2.carbon.identity.saml.common.util</artifactId>
                <version>${saml.common.util.version}</version>
            </dependency>
            <dependency>
                <groupId>commons-codec</groupId>
                <artifactId>commons-codec</artifactId>
                <version>${commons.codec.version}</version>
            </dependency>
            <dependency>
                <groupId>org.apache.ws.commons.schema.wso2</groupId>
                <artifactId>XmlSchema</artifactId>
                <version>${XmlSchema.version}</version>
            </dependency>
            <dependency>
                <groupId>wsdl4j.wso2</groupId>
                <artifactId>wsdl4j</artifactId>
                <version>${wsdl4j.version}</version>
            </dependency>
            <dependency>
                <groupId>org.wso2.carbon.analytics-common</groupId>
                <artifactId>org.wso2.carbon.databridge.commons</artifactId>
                <scope>test</scope>
                <version>${carbon.analytics-common.version}</version>
            </dependency>
            <dependency>
                <groupId>org.wso2.carbon.analytics-common</groupId>
                <artifactId>org.wso2.carbon.databridge.core</artifactId>
                <scope>test</scope>
                <version>${carbon.analytics-common.version}</version>
            </dependency>
            <dependency>
                <groupId>org.wso2.carbon.analytics-common</groupId>
                <artifactId>org.wso2.carbon.databridge.receiver.thrift</artifactId>
                <scope>test</scope>
                <version>${carbon.analytics-common.version}</version>
            </dependency>
            <dependency>
                <groupId>org.wso2.carbon.multitenancy</groupId>
                <artifactId>org.wso2.carbon.tenant.mgt.stub</artifactId>
                <version>${carbon.multitenancy.version}</version>
            </dependency>
            <dependency>
                <groupId>commons-pool.wso2</groupId>
                <artifactId>commons-pool</artifactId>
                <version>${commons.pool.wso2.version}</version>
            </dependency>

            <!-- Outbound Authenticators -->
            <dependency>
                <groupId>org.wso2.carbon.identity.outbound.auth.oidc</groupId>
                <artifactId>org.wso2.carbon.identity.application.authenticator.oidc</artifactId>
                <version>${identity.outbound.auth.oidc.version}</version>
            </dependency>
            <dependency>
                <groupId>org.wso2.carbon.identity.outbound.auth.sts.passive</groupId>
                <artifactId>org.wso2.carbon.identity.application.authenticator.passive.sts</artifactId>
                <version>${identity.outbound.auth.passive.sts.version}</version>
            </dependency>
            <dependency>
                <groupId>org.wso2.carbon.identity.outbound.auth.saml2</groupId>
                <artifactId>org.wso2.carbon.identity.application.authenticator.samlsso</artifactId>
                <version>${identity.outbound.auth.samlsso.version}</version>
            </dependency>

            <!-- Social Authenticators -->
            <dependency>
                <groupId>org.wso2.carbon.identity.outbound.auth.facebook</groupId>
                <artifactId>org.wso2.carbon.identity.application.authenticator.facebook</artifactId>
                <version>${social.authenticator.facebook.version}</version>
            </dependency>
            <dependency>
                <groupId>org.wso2.carbon.identity.outbound.auth.google</groupId>
                <artifactId>org.wso2.carbon.identity.application.authenticator.google</artifactId>
                <version>${social.authenticator.google.version}</version>
            </dependency>
            <dependency>
                <groupId>org.wso2.carbon.identity.outbound.auth.live</groupId>
                <artifactId>org.wso2.carbon.identity.application.authenticator.live</artifactId>
                <version>${social.authenticator.windowslive.version}</version>
            </dependency>
            <dependency>
                <groupId>org.wso2.carbon.identity.outbound.auth.yahoo</groupId>
                <artifactId>org.wso2.carbon.identity.application.authenticator.yahoo</artifactId>
                <version>${social.authenticator.yahoo.version}</version>
            </dependency>

            <!-- Provisioning Connectors -->
            <dependency>
                <groupId>org.wso2.carbon.identity.outbound.provisioning.google</groupId>
                <artifactId>org.wso2.carbon.identity.provisioning.connector.google</artifactId>
                <version>${provisioning.connector.google.version}</version>
            </dependency>
            <dependency>
                <groupId>org.wso2.carbon.identity.outbound.provisioning.salesforce</groupId>
                <artifactId>org.wso2.carbon.identity.provisioning.connector.salesforce</artifactId>
                <version>${provisioning.connector.salesforce.version}</version>
            </dependency>
            <dependency>
                <groupId>org.wso2.carbon.identity.outbound.provisioning.scim</groupId>
                <artifactId>org.wso2.carbon.identity.provisioning.connector.scim</artifactId>
                <version>${provisioning.connector.scim.version}</version>
            </dependency>

            <!-- Local Authenticators -->
            <dependency>
                <groupId>org.wso2.carbon.identity.application.auth.basic</groupId>
                <artifactId>org.wso2.carbon.identity.application.authenticator.basicauth</artifactId>
                <version>${identity.local.auth.basicauth.version}</version>
            </dependency>
            <dependency>
                <groupId>org.wso2.carbon.identity.local.auth.iwa</groupId>
                <artifactId>org.wso2.carbon.identity.application.authenticator.iwa</artifactId>
                <version>${identity.local.auth.iwa.version}</version>
            </dependency>
            <dependency>
                <groupId>org.wso2.carbon.identity.local.auth.fido</groupId>
                <artifactId>org.wso2.carbon.identity.application.authenticator.fido</artifactId>
                <version>${identity.local.auth.fido.version}</version>
            </dependency>
            <dependency>
                <groupId>org.wso2.carbon.identity.local.auth.fido</groupId>
                <artifactId>org.wso2.carbon.identity.application.authenticator.fido2</artifactId>
                <version>${identity.local.auth.fido.version}</version>
            </dependency>
            <dependency>
                <groupId>org.wso2.carbon.identity.local.auth.fido</groupId>
                <artifactId>org.wso2.carbon.identity.application.authenticator.fido2.server.feature</artifactId>
                <version>${identity.local.auth.fido.version}</version>
            </dependency>
            <dependency>
                <groupId>org.wso2.carbon.identity.application.auth.basic</groupId>
                <artifactId>org.wso2.carbon.identity.application.authenticator.basicauth.jwt</artifactId>
                <version>${identity.local.auth.basicauth.version}</version>
            </dependency>
            <dependency>
                <groupId>org.wso2.carbon.identity.application.auth.basic</groupId>
                <artifactId>org.wso2.carbon.identity.application.authentication.handler.identifier</artifactId>
                <version>${identity.local.auth.basicauth.version}</version>
            </dependency>
            <dependency>
                <groupId>org.wso2.carbon.identity.application.auth.basic</groupId>
                <artifactId>org.wso2.carbon.identity.application.authentication.handler.session</artifactId>
                <version>${identity.local.auth.basicauth.version}</version>
            </dependency>
            <dependency>
                <groupId>org.wso2.carbon.extension.identity.oauth.addons</groupId>
                <artifactId>org.wso2.carbon.identity.oauth2.token.handler.clientauth.mutualtls</artifactId>
                <version>${identity.oauth.addons.version}</version>
            </dependency>

            <!-- Local Authentication API Connector -->
            <dependency>
                <groupId>org.wso2.carbon.identity.local.auth.api</groupId>
                <artifactId>org.wso2.carbon.identity.local.auth.api.core</artifactId>
                <version>${identity.local.auth.api.version}</version>
            </dependency>
            <dependency>
                <groupId>org.wso2.carbon.identity.local.auth.api</groupId>
                <artifactId>org.wso2.carbon.identity.local.auth.api.endpoint</artifactId>
                <version>${identity.local.auth.api.version}</version>
            </dependency>

            <!-- OAuth2 Grant Type extensions -->
            <dependency>
                <groupId>org.wso2.carbon.extension.identity.oauth2.grantType.jwt</groupId>
                <artifactId>org.wso2.carbon.identity.oauth2.grant.jwt</artifactId>
                <version>${identity.oauth2.jwt.bearer.grant.version}</version>
            </dependency>

            <!-- Forget-me tool. -->
            <dependency>
                <groupId>org.wso2.carbon.privacy</groupId>
                <artifactId>org.wso2.carbon.privacy.forgetme.conf</artifactId>
                <version>${forgetme.tool.version}</version>
            </dependency>
            <dependency>
                <groupId>org.wso2.carbon.privacy</groupId>
                <artifactId>org.wso2.carbon.privacy.forgetme.tool</artifactId>
                <version>${forgetme.tool.version}</version>
            </dependency>

            <!--Conditional authenticator functions-->
            <dependency>
                <groupId>org.wso2.carbon.identity.conditional.auth.functions</groupId>
                <artifactId>org.wso2.carbon.identity.conditional.auth.functions.user</artifactId>
                <version>${conditional.authentication.functions.version}</version>
            </dependency>
            <dependency>
                <groupId>org.wso2.carbon.identity.conditional.auth.functions</groupId>
                <artifactId>org.wso2.carbon.identity.conditional.auth.functions.notification</artifactId>
                <version>${conditional.authentication.functions.version}</version>
            </dependency>
            <dependency>
                <groupId>org.wso2.carbon.identity.conditional.auth.functions</groupId>
                <artifactId>org.wso2.carbon.identity.conditional.auth.functions.cookie</artifactId>
                <version>${conditional.authentication.functions.version}</version>
            </dependency>
            <dependency>
                <groupId>org.wso2.carbon.identity.conditional.auth.functions</groupId>
                <artifactId>org.wso2.carbon.identity.conditional.auth.functions.analytics</artifactId>
                <version>${conditional.authentication.functions.version}</version>
            </dependency>
            <!-- Other Connectors packed with IS -->
            <dependency>
                <groupId>org.wso2.carbon.extension.identity.authenticator.outbound.emailotp</groupId>
                <artifactId>org.wso2.carbon.identity.authenticator.emailotp</artifactId>
                <version>${authenticator.emailotp.version}</version>
            </dependency>
            <dependency>
                <groupId>org.wso2.carbon.extension.identity.authenticator.outbound.smsotp</groupId>
                <artifactId>org.wso2.carbon.extension.identity.authenticator.smsotp.connector</artifactId>
                <version>${authenticator.smsotp.version}</version>
            </dependency>
            <dependency>
                <groupId>org.wso2.carbon.extension.identity.authenticator.outbound.twitter</groupId>
                <artifactId>org.wso2.carbon.extension.identity.authenticator.twitter.connector</artifactId>
                <version>${authenticator.twitter.version}</version>
            </dependency>
            <dependency>
                <groupId>org.wso2.carbon.extension.identity.authenticator.outbound.office365</groupId>
                <artifactId>org.wso2.carbon.extension.identity.authenticator.office365.connector</artifactId>
                <version>${authenticator.office365.version}</version>
            </dependency>
            <dependency>
                <groupId>org.wso2.carbon.extension.identity.authenticator.outbound.totp</groupId>
                <artifactId>org.wso2.carbon.extension.identity.authenticator.totp.connector</artifactId>
                <version>${authenticator.totp.version}</version>
            </dependency>
            <dependency>
                <groupId>org.wso2.carbon.extension.identity.authenticator.outbound.x509Certificate</groupId>
                <artifactId>org.wso2.carbon.extension.identity.authenticator.x509Certificate.connector</artifactId>
                <version>${authenticator.x509.version}</version>
            </dependency>

            <!--
                Dependencies from this point is used in p2 profile gen, added here to get them updated along with
                versions plugin (version plugin only reads the dependencies in dependencyManagement,
                and dependencies section)
            -->
            <dependency>
                <groupId>org.wso2.carbon.healthcheck</groupId>
                <artifactId>org.wso2.carbon.healthcheck.server.feature</artifactId>
                <version>${carbon.healthcheck.version}</version>
            </dependency>
            <dependency>
                <groupId>org.wso2.carbon.identity.carbon.auth.saml2</groupId>
                <artifactId>org.wso2.carbon.identity.authenticator.saml2.sso.feature</artifactId>
                <version>${identity.carbon.auth.saml2.version}</version>
                <type>zip</type>
            </dependency>
            <dependency>
                <groupId>org.wso2.carbon.identity.local.auth.requestpath.basic</groupId>
                <artifactId>org.wso2.carbon.identity.application.authenticator.requestpath.basicauth.server.feature
                </artifactId>
                <version>${identity.outbound.auth.requestpath.basicauth.version}</version>
            </dependency>
            <dependency>
                <groupId>org.wso2.carbon.identity.carbon.auth.mutualssl</groupId>
                <artifactId>org.wso2.carbon.identity.authenticator.mutualssl.feature</artifactId>
                <version>${identity.carbon.auth.mutual.ssl.version}</version>
            </dependency>
            <dependency>
                <groupId>org.wso2.carbon.identity.workflow.user</groupId>
                <artifactId>org.wso2.carbon.user.mgt.workflow.feature</artifactId>
                <version>${identity.user.workflow.version}</version>
            </dependency>
            <dependency>
                <groupId>org.wso2.carbon.identity.userstore.ldap</groupId>
                <artifactId>org.wso2.carbon.ldap.server.feature</artifactId>
                <version>${identity.userstore.ldap.version}</version>
            </dependency>
            <dependency>
                <groupId>org.wso2.carbon.identity.userstore.remote</groupId>
                <artifactId>org.wso2.carbon.identity.user.store.remote.feature</artifactId>
                <version>${identity.userstore.remote.version}</version>
            </dependency>
            <dependency>
                <groupId>org.wso2.carbon.identity.carbon.auth.iwa</groupId>
                <artifactId>org.wso2.carbon.identity.authenticator.iwa.feature</artifactId>
                <version>${identity.carbon.auth.iwa.version}</version>
            </dependency>
            <dependency>
                <groupId>org.wso2.carbon.identity.workflow.template.multisteps</groupId>
                <artifactId>org.wso2.carbon.identity.workflow.template.server.feature</artifactId>
                <version>${identity.workflow.template.multisteps.version}</version>
            </dependency>
            <dependency>
                <groupId>org.wso2.carbon.identity.local.auth.requestpath.oauth</groupId>
                <artifactId>org.wso2.carbon.identity.application.authenticator.requestpath.oauth.server.feature
                </artifactId>
                <version>${identity.outbound.auth.requestpath.oauth.version}</version>
            </dependency>
            <dependency>
                <groupId>org.wso2.carbon.identity.tool.validator.sso.saml2</groupId>
                <artifactId>org.wso2.carbon.identity.tools.saml.validator.feature</artifactId>
                <version>${identity.tool.samlsso.validator.version}</version>
            </dependency>
            <dependency>
                <groupId>org.wso2.carbon.identity.datapublisher.authentication</groupId>
                <artifactId>org.wso2.carbon.identity.data.publisher.application.authentication.server.feature
                </artifactId>
                <version>${identity.data.publisher.authentication.version}</version>
            </dependency>
            <dependency>
                <groupId>org.wso2.carbon.identity.data.publisher.oauth</groupId>
                <artifactId>org.wso2.carbon.identity.data.publisher.oauth.server.feature</artifactId>
                <version>${identity.data.publisher.oauth.version}</version>
            </dependency>
            <dependency>
                <groupId>org.wso2.carbon.identity.data.publisher.audit</groupId>
                <artifactId>org.wso2.carbon.identity.data.publisher.audit.user.operation.server.feature</artifactId>
                <version>${identity.data.publisher.audit.version}</version>
            </dependency>
            <dependency>
                <groupId>org.wso2.carbon.identity.auth.rest</groupId>
                <artifactId>org.wso2.carbon.identity.auth.server.feature</artifactId>
                <version>${identity.carbon.auth.rest.version}</version>
            </dependency>
            <dependency>
                <groupId>org.wso2.carbon.identity.auth.rest</groupId>
                <artifactId>org.wso2.carbon.identity.cors.server.feature</artifactId>
                <version>${identity.carbon.auth.rest.version}</version>
            </dependency>
            <dependency>
                <groupId>org.wso2.carbon.identity.event.handler.accountlock</groupId>
                <artifactId>org.wso2.carbon.identity.handler.event.account.lock.feature</artifactId>
                <version>${identity.event.handler.account.lock.version}</version>
            </dependency>
            <dependency>
                <groupId>org.wso2.carbon.identity.event.handler.notification</groupId>
                <artifactId>org.wso2.carbon.email.mgt.feature</artifactId>
                <version>${identity.event.handler.notification.version}</version>
            </dependency>
            <dependency>
                <groupId>org.wso2.carbon.identity.metadata.saml2</groupId>
                <artifactId>org.wso2.carbon.identity.idp.metadata.saml2.server.feature</artifactId>
                <version>${identity.metadata.saml.version}</version>
            </dependency>
            <dependency>
                <groupId>org.wso2.carbon.identity.saml.common</groupId>
                <artifactId>org.wso2.carbon.identity.saml.common.util.feature</artifactId>
                <version>${saml.common.util.version}</version>
            </dependency>
            <dependency>
                <groupId>org.wso2.identity.apps</groupId>
                <artifactId>org.wso2.identity.apps.feature</artifactId>
                <version>${identity.apps.version}</version>
            </dependency>
            <dependency>
                <groupId>org.wso2.identity.apps</groupId>
                <artifactId>org.wso2.identity.apps.authentication.portal.server.feature</artifactId>
                <version>${identity.apps.version}</version>
            </dependency>
            <dependency>
                <groupId>org.wso2.identity.apps</groupId>
                <artifactId>org.wso2.identity.apps.recovery.portal.server.feature</artifactId>
                <version>${identity.apps.version}</version>
            </dependency>

            <dependency>
                <groupId>org.wso2.carbon.identity.application.authz.xacml</groupId>
                <artifactId>org.wso2.carbon.identity.application.authz.xacml.server.feature</artifactId>
                <version>${identity.app.authz.xacml.version}</version>
            </dependency>
            <dependency>
                <groupId>org.wso2.carbon.extension.identity.oauth.addons</groupId>
                <artifactId>org.wso2.carbon.identity.oauth2.validators.xacml.server.feature</artifactId>
                <version>${identity.oauth.addons.version}</version>
            </dependency>
            <dependency>
                <groupId>org.apache.felix</groupId>
                <artifactId>org.apache.felix.scr.ds-annotations</artifactId>
                <version>${ds-annotations.version}</version>
            </dependency>
            <dependency>
                <groupId>org.wso2.carbon.consent.mgt</groupId>
                <artifactId>org.wso2.carbon.consent.mgt.server.feature</artifactId>
                <version>${carbon.consent.mgt.version}</version>
            </dependency>
            <dependency>
                <groupId>org.wso2.carbon.identity.framework</groupId>
                <artifactId>org.wso2.carbon.identity.consent.mgt</artifactId>
                <version>${carbon.identity.framework.version}</version>
            </dependency>
            <dependency>
                <groupId>org.wso2.carbon.utils</groupId>
                <artifactId>org.wso2.carbon.database.utils</artifactId>
                <version>${carbon.database.utils.version}</version>
            </dependency>
            <dependency>
                <groupId>org.wso2.carbon.registry</groupId>
                <artifactId>org.wso2.carbon.registry.properties.stub</artifactId>
                <version>${carbon.registry.version}</version>
            </dependency>
            <dependency>
                <groupId>org.wso2.carbon.identity.oauth.uma</groupId>
                <artifactId>org.wso2.carbon.identity.oauth.uma.server.feature</artifactId>
                <version>${carbon.identity.oauth.uma.version}</version>
            </dependency>
            <dependency>
                <groupId>org.wso2.carbon.extension.identity.x509certificate</groupId>
                <artifactId>org.wso2.carbon.extension.identity.x509Certificate.validation.server.feature</artifactId>
                <version>${org.wso2.carbon.extension.identity.x509certificate.version}</version>
            </dependency>
            <dependency>
                <groupId>org.wso2.carbon.identity.conditional.auth.functions</groupId>
                <artifactId>org.wso2.carbon.identity.conditional.auth.functions.server.feature</artifactId>
                <version>${conditional.authentication.functions.version}</version>
            </dependency>
            <dependency>
                <groupId>org.wso2.carbon.identity.framework</groupId>
                <artifactId>org.wso2.carbon.identity.template.mgt.server.feature</artifactId>
                <version>${carbon.identity.framework.version}</version>
            </dependency>
            <dependency>
                <groupId>org.wso2.carbon.identity.framework</groupId>
                <artifactId>org.wso2.carbon.identity.template.mgt.feature</artifactId>
                <version>${carbon.identity.framework.version}</version>
            </dependency>
            <dependency>
                <groupId>org.wso2.carbon.identity.framework</groupId>
                <artifactId>org.wso2.carbon.identity.cors.mgt.server.feature</artifactId>
                <version>${carbon.identity.framework.version}</version>
            </dependency>
            <dependency>
                <groupId>org.wso2.carbon.identity.framework</groupId>
                <artifactId>org.wso2.carbon.identity.user.functionality.mgt.feature</artifactId>
                <version>${carbon.identity.framework.version}</version>
            </dependency>
            <dependency>
                <groupId>org.wso2.msf4j</groupId>
                <artifactId>msf4j-core</artifactId>
                <version>${msf4j.version}</version>
            </dependency>
            <dependency>
                <groupId>org.wso2.msf4j</groupId>
                <artifactId>msf4j-microservice</artifactId>
                <version>${msf4j.version}</version>
            </dependency>
            <dependency>
                <groupId>org.apache.velocity</groupId>
                <artifactId>velocity</artifactId>
                <version>${org.apache.velocity.version}</version>
            </dependency>
            <dependency>
                <groupId>io.rest-assured</groupId>
                <artifactId>rest-assured</artifactId>
                <version>${rest.assured.version}</version>
                <scope>test</scope>
            </dependency>
            <dependency>
                <groupId>io.swagger</groupId>
                <artifactId>swagger-annotations</artifactId>
                <version>${swagger-core-version}</version>
                <scope>test</scope>
            </dependency>
            <dependency>
                <groupId>com.atlassian.oai</groupId>
                <artifactId>swagger-request-validator-restassured</artifactId>
                <version>${swagger-request-validator.version}</version>
                <scope>test</scope>
            </dependency>
            <dependency>
                <groupId>org.xmlunit</groupId>
                <artifactId>xmlunit-core</artifactId>
                <version>${org.xmlunit.version}</version>
                <scope>test</scope>
            </dependency>
            <dependency>
                <groupId>org.wso2.identity.apps</groupId>
                <artifactId>identity-apps-cypress-tests</artifactId>
                <version>${identity.apps.version}</version>
            </dependency>
            <dependency>
                <groupId>com.fasterxml.jackson.core</groupId>
                <artifactId>jackson-core</artifactId>
                <version>${com.fasterxml.jackson.version}</version>
            </dependency>
            <dependency>
                <groupId>org.codehaus.jackson</groupId>
                <artifactId>jackson-core-asl</artifactId>
                <version>${jackson-core-asl.version}</version>
                <scope>compile</scope>
            </dependency>
            <dependency>
                <groupId>com.fasterxml.jackson.core</groupId>
                <artifactId>jackson-databind</artifactId>
                <version>${com.fasterxml.jackson.annotation.version}</version>
            </dependency>
            <!-- Pax Logging -->
            <dependency>
                <groupId>org.ops4j.pax.logging</groupId>
                <artifactId>pax-logging-api</artifactId>
                <version>${pax.logging.api.version}</version>
            </dependency>
            <dependency>
                <groupId>org.apache.logging.log4j</groupId>
                <artifactId>log4j-jul</artifactId>
                <version>2.8.2</version>
                <scope>test</scope>
            </dependency>
            <dependency>
                <groupId>org.apache.logging.log4j</groupId>
                <artifactId>log4j-core</artifactId>
                <version>2.8.2</version>
                <scope>test</scope>
            </dependency>
            <dependency>
                <groupId>commons-logging</groupId>
                <artifactId>commons-logging</artifactId>
                <version>1.2</version>
                <scope>test</scope>
            </dependency>
            <dependency>
                <groupId>commons-lang.wso2</groupId>
                <artifactId>commons-lang</artifactId>
                <version>${commons-lang.wso2.version}</version>
                <scope>test</scope>
            </dependency>
            <dependency>
                <artifactId>guava</artifactId>
                <groupId>com.google.guava</groupId>
                <type>jar</type>
                <version>${google.guava.version}</version>
            </dependency>
            <dependency>
                <groupId>org.wso2.is</groupId>
                <artifactId>org.wso2.carbon.identity.test.integration.service</artifactId>
                <version>${project.version}</version>
            </dependency>
        </dependencies>
    </dependencyManagement>

    <profiles>
        <profile>
            <id>Sign-Artifacts</id>
            <activation>
                <property>
                    <name>sign</name>
                </property>
            </activation>
            <build>
                <plugins>
                    <plugin>
                        <groupId>org.apache.maven.plugins</groupId>
                        <artifactId>maven-gpg-plugin</artifactId>
                        <version>1.0-alpha-3</version>
                        <executions>
                            <execution>
                                <id>sign-artifacts</id>
                                <phase>verify</phase>
                                <goals>
                                    <goal>sign</goal>
                                </goals>
                            </execution>
                        </executions>
                    </plugin>
                </plugins>
            </build>
        </profile>
        <profile>
            <id>wso2-release</id>
            <build>
                <plugins>
                    <plugin>
                        <groupId>org.apache.maven.plugins</groupId>
                        <artifactId>maven-javadoc-plugin</artifactId>
                        <version>2.10.1</version>
                        <executions>
                            <execution>
                                <id>attach-javadocs</id>
                                <goals>
                                    <goal>jar</goal>
                                </goals>
                                <configuration> <!-- add this to disable checking -->
                                    <additionalparam>-Xdoclint:none</additionalparam>
                                </configuration>
                            </execution>
                        </executions>
                    </plugin>
                </plugins>
            </build>
        </profile>

    </profiles>

    <properties>

        <!--Carbon Identity Framework Version-->
        <carbon.identity.framework.version>5.19.45</carbon.identity.framework.version>
        <carbon.identity.framework.version.range>[5.14.67, 6.0.0]</carbon.identity.framework.version.range>

        <!--SAML Common Utils Version-->
        <saml.common.util.version>1.0.5</saml.common.util.version>
        <saml.common.util.version.range>[1.0.0,2.0.0)</saml.common.util.version.range>

        <!--Carbon Consent Version-->
        <carbon.consent.mgt.version>2.2.14</carbon.consent.mgt.version>

        <!--Identity Governance Version-->
        <identity.governance.version>1.4.92</identity.governance.version>

        <!--Identity Carbon Versions-->
        <identity.carbon.auth.saml2.version>5.5.2</identity.carbon.auth.saml2.version>
        <identity.carbon.auth.mutual.ssl.version>5.4.1</identity.carbon.auth.mutual.ssl.version>
        <identity.carbon.auth.iwa.version>5.4.2</identity.carbon.auth.iwa.version>
        <identity.carbon.auth.rest.version>1.4.36</identity.carbon.auth.rest.version>


        <!-- Identity Inbound Versions   -->
        <identity.inbound.auth.saml.version>5.8.24</identity.inbound.auth.saml.version>
        <identity.inbound.auth.oauth.version>6.4.154</identity.inbound.auth.oauth.version>
        <identity.inbound.auth.openid.version>5.6.0</identity.inbound.auth.openid.version>
        <identity.inbound.auth.sts.version>5.6.8</identity.inbound.auth.sts.version>
<<<<<<< HEAD
        <identity.inbound.provisioning.scim.version>5.6.3</identity.inbound.provisioning.scim.version>
        <identity.inbound.provisioning.scim2.version>1.5.69</identity.inbound.provisioning.scim2.version>
=======
        <identity.inbound.provisioning.scim.version>5.6.2</identity.inbound.provisioning.scim.version>
        <identity.inbound.provisioning.scim2.version>1.5.68</identity.inbound.provisioning.scim2.version>
>>>>>>> 215243e1

        <!-- Identity workflow Versions -->
        <identity.user.workflow.version>5.4.4</identity.user.workflow.version>
        <identity.workflow.impl.bps.version>5.4.5</identity.workflow.impl.bps.version>
        <identity.workflow.template.multisteps.version>5.4.1</identity.workflow.template.multisteps.version>


        <!-- Identity User Versions -->
        <identity.user.account.association.version>5.4.2</identity.user.account.association.version>
        <identity.user.ws.version>5.4.2</identity.user.ws.version>

        <!-- Identity Userstore Versions -->
        <identity.userstore.ldap.version>6.2.7</identity.userstore.ldap.version>
        <identity.userstore.remote.version>5.2.5</identity.userstore.remote.version>

        <!-- Identity Data Publisher Versions -->
        <identity.data.publisher.authentication.version>5.3.19</identity.data.publisher.authentication.version>
        <identity.data.publisher.oauth.version>1.3.2</identity.data.publisher.oauth.version>
        <identity.data.publisher.audit.version>1.3.2</identity.data.publisher.audit.version>

        <!-- Identity Event Handler Versions -->
        <identity.event.handler.account.lock.version>1.4.19</identity.event.handler.account.lock.version>
        <identity.event.handler.notification.version>1.3.16</identity.event.handler.notification.version>

        <!--<identity.agent.entitlement.proxy.version>5.1.1</identity.agent.entitlement.proxy.version>-->
        <!--<identity.carbon.auth.signedjwt.version>5.1.1</identity.carbon.auth.signedjwt.version>-->
        <!--<identity.userstore.cassandra.version>5.1.1</identity.userstore.cassandra.version>-->
        <!--<identity.agent-entitlement-filter.version>5.1.1</identity.agent-entitlement-filter.version>-->
        <org.wso2.carbon.identity.remotefetch.version>0.7.20</org.wso2.carbon.identity.remotefetch.version>
        <org.wso2.carbon.identity.developer.version>0.5.10</org.wso2.carbon.identity.developer.version>
        <!-- CallHome version -->
        <callhome.version>4.5.x_1.0.8</callhome.version>

        <!-- Authenticator Versions -->
        <identity.outbound.auth.oidc.version>5.6.4</identity.outbound.auth.oidc.version>
        <identity.outbound.auth.passive.sts.version>5.4.4</identity.outbound.auth.passive.sts.version>
        <identity.outbound.auth.samlsso.version>5.3.22</identity.outbound.auth.samlsso.version>
        <identity.outbound.auth.requestpath.basicauth.version>5.4.1</identity.outbound.auth.requestpath.basicauth.version>
        <identity.outbound.auth.requestpath.oauth.version>5.3.1</identity.outbound.auth.requestpath.oauth.version>

        <!-- Social Authenticator Versions -->
        <social.authenticator.facebook.version>5.1.18</social.authenticator.facebook.version>
        <social.authenticator.google.version>5.1.10</social.authenticator.google.version>
        <social.authenticator.windowslive.version>5.1.5</social.authenticator.windowslive.version>
        <social.authenticator.yahoo.version>5.1.8</social.authenticator.yahoo.version>

        <!-- Provisioning connector Versions -->
        <provisioning.connector.google.version>5.1.8</provisioning.connector.google.version>
        <provisioning.connector.salesforce.version>5.1.8</provisioning.connector.salesforce.version>
        <provisioning.connector.scim.version>5.2.4</provisioning.connector.scim.version>

        <!-- Local Authenticator Versions -->
        <identity.local.auth.basicauth.version>6.3.25</identity.local.auth.basicauth.version>
        <identity.local.auth.fido.version>5.2.9</identity.local.auth.fido.version>
        <identity.local.auth.iwa.version>5.3.14</identity.local.auth.iwa.version>

        <!-- Local Authentication API Connector Version -->
        <identity.local.auth.api.version>2.4.2</identity.local.auth.api.version>

        <!-- OAuth2 Grant Type extensions -->
        <identity.oauth2.jwt.bearer.grant.version>1.0.32</identity.oauth2.jwt.bearer.grant.version>

        <!--SAML Metadata-->
        <identity.metadata.saml.version>1.4.3</identity.metadata.saml.version>

        <!-- Connector Versions -->
        <authenticator.totp.version>3.0.3</authenticator.totp.version>
        <authenticator.office365.version>2.0.3</authenticator.office365.version>
        <authenticator.smsotp.version>3.0.13</authenticator.smsotp.version>
        <authenticator.emailotp.version>4.0.0</authenticator.emailotp.version>
        <authenticator.twitter.version>1.0.11</authenticator.twitter.version>
        <authenticator.x509.version>3.0.3</authenticator.x509.version>
        <identity.extension.utils>1.0.8</identity.extension.utils>

        <!-- Identity REST API feature -->
        <identity.api.dispatcher.version>1.0.159</identity.api.dispatcher.version>

        <identity.agent.sso.version>5.5.9</identity.agent.sso.version>
        <identity.tool.samlsso.validator.version>5.4.3</identity.tool.samlsso.validator.version>
        <identity.app.authz.xacml.version>2.2.2</identity.app.authz.xacml.version>
        <identity.oauth.addons.version>2.3.5</identity.oauth.addons.version>
        <org.wso2.carbon.extension.identity.x509certificate.version>1.0.9</org.wso2.carbon.extension.identity.x509certificate.version>
        <conditional.authentication.functions.version>1.1.6</conditional.authentication.functions.version>
        <carbon.identity.oauth.uma.version>1.2.7</carbon.identity.oauth.uma.version>

        <!-- Identity Portal Versions -->
        <identity.apps.version>1.2.59</identity.apps.version>

        <!-- Charon -->
        <charon.version>3.3.31</charon.version>

        <!-- Carbon Kernel -->
        <carbon.kernel.version>4.6.2-m6</carbon.kernel.version>

        <!-- Carbon Repo Versions -->
        <carbon.deployment.version>4.10.4</carbon.deployment.version>
        <carbon.commons.version>4.7.35</carbon.commons.version>
        <carbon.registry.version>4.7.33</carbon.registry.version>
        <carbon.multitenancy.version>4.9.10</carbon.multitenancy.version>
        <carbon.metrics.version>1.3.7</carbon.metrics.version>
        <carbon.business-process.version>4.5.37</carbon.business-process.version>
        <carbon.analytics-common.version>5.2.27</carbon.analytics-common.version>
        <carbon.dashboards.version>2.0.26</carbon.dashboards.version>
        <carbon.database.utils.version>2.0.13</carbon.database.utils.version>
        <carbon.healthcheck.version>1.2.5</carbon.healthcheck.version>

        <!-- Common tool Versions -->
        <cipher-tool.version>1.1.9</cipher-tool.version>
        <securevault.wso2.version>1.1.4</securevault.wso2.version>
        <forgetme.tool.version>1.3.2</forgetme.tool.version>

        <!-- Feature dependency Versions -->
        <stratos.version.221>2.2.1</stratos.version.221>
        <ehcache.version>1.5.0.wso2v3</ehcache.version>
        <bcel.wso2.version>5.2.0.wso2v1</bcel.wso2.version>
        <asm-all.version>5.2</asm-all.version>
        <cglib.wso2.version>2.2.wso2v1</cglib.wso2.version>
        <jibx.wso2.version>1.2.1.wso2v1</jibx.wso2.version>
        <axis2.jibx.wso2.version>1.6.1.wso2v11</axis2.jibx.wso2.version>
        <axis2.jaxb.wso2.version>${axis2.wso2.version}</axis2.jaxb.wso2.version>
        <axis2-transports.version>2.0.0-wso2v42</axis2-transports.version>
        <h2database.wso2.version>1.4.199.wso2v1</h2database.wso2.version>
        <slf4j.version>1.7.28</slf4j.version>

        <!-- UI styles dependency versions -->
        <equinox.http.servlet.version>2.2.2</equinox.http.servlet.version>
        <equinox.http.helper.version>1.0.0</equinox.http.helper.version>
        <equinox.jsp.jasper.version>1.0.1.R33x_v20070816</equinox.jsp.jasper.version>
        <javax.servlet.jsp.version>2.0.0.v200706191603</javax.servlet.jsp.version>

        <!-- Distribution dependencies ends here -->

        <!-- Build dependency Versions -->
        <wso2.json.merge.plugin.version>5.2.5</wso2.json.merge.plugin.version>
        <carbon.p2.plugin.version>5.1.2</carbon.p2.plugin.version>
        <ds-annotations.version>1.2.10</ds-annotations.version>
        <maven.war.plugin.version>3.2.0</maven.war.plugin.version>
        <maven.checkstyle.plugin.version>3.1.1</maven.checkstyle.plugin.version>

        <!-- Sample dependency Versions -->
        <samples.is.version>4.3.5</samples.is.version>
        <sevlet.api.version>2.5</sevlet.api.version>
        <jsp.api.version>2.0</jsp.api.version>
        <neethi.wso2.version>2.0.4.wso2v5</neethi.wso2.version>
        <axiom.impl.version>1.2.12</axiom.impl.version>
        <axiom.version>1.2.11-wso2v6</axiom.version>
        <gdata.core.wso2.version>1.47.0.wso2v1</gdata.core.wso2.version>
        <json.simple.version>1.1.1</json.simple.version>
        <openid4java.consumer.version>1.0.0</openid4java.consumer.version>
        <opensaml.version>2.6.6</opensaml.version>
        <opensaml2.wso2.version>2.6.6.wso2v3</opensaml2.wso2.version>
        <opensaml3.version>3.3.1</opensaml3.version>
        <shibboleth.version>7.3.0</shibboleth.version>
        <google.guava.version>27.0.1-jre</google.guava.version>
        <joda.wso2.version>2.9.4.wso2v1</joda.wso2.version>
        <wss4j.wso2.version>1.5.11-wso2v21</wss4j.wso2.version>
        <openws.version>1.5.4</openws.version>
        <xalan.version>2.7.1</xalan.version>
        <xalan.wso2.version>2.7.0.wso2v1</xalan.wso2.version>
        <rampart.wso2.version>1.6.1-wso2v43</rampart.wso2.version>
        <orbit.version.commons.httpclient>4.2.5.wso2v1</orbit.version.commons.httpclient>
        <httpcore.wso2.version>4.3.3.wso2v1</httpcore.wso2.version>
        <httpclient.version>4.5.8</httpclient.version>
        <commons.httpclient.version>3.1</commons.httpclient.version>
        <jstl.version>1.1.2</jstl.version>
        <taglibs.version>1.1.2</taglibs.version>
        <google.collect.wso2.version>1.0.0.wso2v2</google.collect.wso2.version>
        <google.code.gson.version>2.3.1</google.code.gson.version>
        <oauth2.client.version>1.0.0</oauth2.client.version>
        <axiom.wso2.version>1.2.11-wso2v16</axiom.wso2.version>
        <commons.lang.version>2.6</commons.lang.version>
        <charon.orbit.version>2.1.8</charon.orbit.version>
        <commons-collections.version>3.2.2</commons-collections.version>
        <axis2.client.version>${axis2.wso2.version}</axis2.client.version>
        <axis2.wso2.version>1.6.1-wso2v42</axis2.wso2.version>
        <nimbusds.version>7.3.0.wso2v1</nimbusds.version>
        <commons-codec.version>1.14.0.wso2v1</commons-codec.version>
        <eclipse.microprofile.version>1.2</eclipse.microprofile.version>
        <xmlsec.version>2.1.3</xmlsec.version>
        <xmltooling.version>1.3.1</xmltooling.version>
        <xercesImpl.version>2.12.0</xercesImpl.version>
        <commons.codec.version>1.8</commons.codec.version>
        <XmlSchema.version>1.4.7-wso2v5</XmlSchema.version>
        <wsdl4j.version>1.6.2.wso2v2</wsdl4j.version>
        <commons.pool.wso2.version>1.5.6.wso2v1</commons.pool.wso2.version>
        <liberty.maven.plugin.version>2.2</liberty.maven.plugin.version>
        <pax.logging.api.version>1.10.1</pax.logging.api.version>
        <org.wso2.orbit.org.apache.velocity.version>1.7.0.wso2v1</org.wso2.orbit.org.apache.velocity.version>

        <osgi.framework.imp.pkg.version.range>[1.7.0, 2.0.0)</osgi.framework.imp.pkg.version.range>
        <osgi.service.component.imp.pkg.version.range>[1.2.0, 2.0.0)</osgi.service.component.imp.pkg.version.range>
        <commons.logging.version.range>[1.2.0,2.0.0)</commons.logging.version.range>
        <commons-lang.wso2.version>2.6.0.wso2v1</commons-lang.wso2.version>

        <!--  Test dependencies -->
        <carbon.automation.version>4.4.3</carbon.automation.version>
        <carbon.automationutils.version>4.5.1</carbon.automationutils.version>
        <selenium.version>2.40.0</selenium.version>
        <testng.version>6.1.1</testng.version>
        <junit.version>4.12</junit.version>
        <org.apache.tomcat.wso2.version>7.0.52.wso2v5</org.apache.tomcat.wso2.version>
        <msf4j.version>2.6.2</msf4j.version>
        <jacoco.agent.version>0.8.4</jacoco.agent.version>
        <xml.apis.version>1.4.01</xml.apis.version>
        <emma.version>2.1.5320</emma.version>
        <apache.wink.version>1.1.3-incubating</apache.wink.version>
        <apache.ws.security.version>1.6.9</apache.ws.security.version>
        <apache.openejb.version>4.5.2</apache.openejb.version>
        <nimbus.oidc.sdk.version>6.13</nimbus.oidc.sdk.version>
        <!--Rest API test -->
        <rest.assured.version>4.1.2</rest.assured.version>
        <swagger-core-version>1.5.22</swagger-core-version>
        <swagger-request-validator.version>2.6.0</swagger-request-validator.version>
        <!--UI Cypress test -->
        <com.fasterxml.jackson.version>2.10.5</com.fasterxml.jackson.version>
        <jackson-core-asl.version>1.9.13</jackson-core-asl.version>
        <com.fasterxml.jackson.annotation.version>2.10.5</com.fasterxml.jackson.annotation.version>
        <!--ws-trust-client-->
        <org.apache.velocity.version>1.7</org.apache.velocity.version>
        <org.xmlunit.version>2.6.3</org.xmlunit.version>

        <project.scm.id>my-scm-server</project.scm.id>

    </properties>

    <repositories>
        <!-- Before adding ANYTHING in here, please start a discussion on the dev list.
	Ideally the Axis2 build should only use Maven central (which is available
	by default) and nothing else. We had troubles with other repositories in
	the past. Therefore configuring additional repositories here should be
	considered very carefully. -->
        <repository>
            <id>wso2-nexus</id>
            <name>WSO2 internal Repository</name>
            <url>https://maven.wso2.org/nexus/content/groups/wso2-public/</url>
            <releases>
                <enabled>true</enabled>
                <updatePolicy>daily</updatePolicy>
                <checksumPolicy>ignore</checksumPolicy>
            </releases>
        </repository>

        <repository>
            <id>wso2.releases</id>
            <name>WSO2 internal Repository</name>
            <url>https://maven.wso2.org/nexus/content/repositories/releases/</url>
            <releases>
                <enabled>true</enabled>
                <updatePolicy>daily</updatePolicy>
                <checksumPolicy>ignore</checksumPolicy>
            </releases>
        </repository>

        <repository>
            <id>wso2.snapshots</id>
            <name>WSO2 Snapshot Repository</name>
            <url>https://maven.wso2.org/nexus/content/repositories/snapshots/</url>
            <snapshots>
                <enabled>true</enabled>
                <updatePolicy>daily</updatePolicy>
            </snapshots>
            <releases>
                <enabled>false</enabled>
            </releases>
        </repository>
    </repositories>

    <scm>
        <url>https://github.com/wso2/product-is.git</url>
        <developerConnection>scm:git:https://github.com/wso2/product-is.git</developerConnection>
        <connection>scm:git:https://github.com/wso2/product-is.git</connection>
        <tag>HEAD</tag>
    </scm>


</project><|MERGE_RESOLUTION|>--- conflicted
+++ resolved
@@ -2066,13 +2066,8 @@
         <identity.inbound.auth.oauth.version>6.4.154</identity.inbound.auth.oauth.version>
         <identity.inbound.auth.openid.version>5.6.0</identity.inbound.auth.openid.version>
         <identity.inbound.auth.sts.version>5.6.8</identity.inbound.auth.sts.version>
-<<<<<<< HEAD
         <identity.inbound.provisioning.scim.version>5.6.3</identity.inbound.provisioning.scim.version>
         <identity.inbound.provisioning.scim2.version>1.5.69</identity.inbound.provisioning.scim2.version>
-=======
-        <identity.inbound.provisioning.scim.version>5.6.2</identity.inbound.provisioning.scim.version>
-        <identity.inbound.provisioning.scim2.version>1.5.68</identity.inbound.provisioning.scim2.version>
->>>>>>> 215243e1
 
         <!-- Identity workflow Versions -->
         <identity.user.workflow.version>5.4.4</identity.user.workflow.version>
