--- conflicted
+++ resolved
@@ -2693,11 +2693,7 @@
         <conditional.authentication.functions.version>1.2.84</conditional.authentication.functions.version>
 
         <!-- Identity Portal Versions -->
-<<<<<<< HEAD
-        <identity.apps.console.version>2.80.6</identity.apps.console.version>
-=======
         <identity.apps.console.version>2.81.0</identity.apps.console.version>
->>>>>>> dd33bedc
         <identity.apps.myaccount.version>2.25.14</identity.apps.myaccount.version>
         <identity.apps.core.version>3.3.19</identity.apps.core.version>
         <identity.apps.tests.version>1.6.383</identity.apps.tests.version>
