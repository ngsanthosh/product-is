<!DOCTYPE suite SYSTEM "http://testng.org/testng-1.0.dtd" >

<suite name="Identity-suite-initializer" parallel="false" thread-count="1">
    <parameter name="useDefaultListeners" value="false"/>
    <listeners>
        <listener class-name="org.wso2.carbon.automation.engine.testlisteners.TestExecutionListener"/>
        <listener class-name="org.wso2.carbon.automation.engine.testlisteners.TestManagerListener"/>
        <listener class-name="org.wso2.carbon.automation.engine.testlisteners.TestReportListener"/>
        <listener class-name="org.wso2.carbon.automation.engine.testlisteners.TestSuiteListener"/>
        <listener class-name="org.wso2.carbon.automation.engine.testlisteners.TestTransformerListener"/>
        <listener class-name="org.wso2.identity.integration.test.listeners.IdentityTestListener"/>
    </listeners>

    <test name="is-tests-initialize" preserve-order="true" parallel="false" group-by-instances="true">
        <classes>
            <class name="org.wso2.identity.integration.test.IdentityServerTestSuitInitializerTestCase"/>
            <class name="org.wso2.identity.integration.test.base.TomcatInitializerTestCase"/>
        </classes>
    </test>

    <test name="is-tests-default-configuration" preserve-order="true" parallel="false" group-by-instances="true">
        <classes>
            <class name="org.wso2.identity.integration.test.consent.ConsentMgtTestCase"/>
            <class name="org.wso2.identity.integration.test.user.export.UserInfoExportTestCase" />
            <class name="org.wso2.identity.integration.test.consent.SelfSignUpConsentTest"/>
            <class name="org.wso2.identity.integration.test.oauth2.OIDCDiscoveryTestCase"/>
            <class name="org.wso2.identity.integration.test.identity.governance.AdminForcedPasswordResetTestCase"/>
            <class name="org.wso2.identity.integration.test.user.mgt.UserMgtTestCase"/>
            <class name="org.wso2.identity.integration.test.user.mgt.UserMgtUISecurityTestCase"/>
            <class name="org.wso2.identity.integration.test.scim.SCIMServiceProviderUserTestCase" />
            <class name="org.wso2.identity.integration.test.scim.SCIMServiceProviderGroupTestCase" />
            <class name="org.wso2.identity.integration.test.application.mgt.ImportExportServiceProviderTest"/>
            <class name="org.wso2.identity.integration.test.application.mgt.ApplicationTemplateMgtTestCase"/>
            <!--<class name="org.wso2.identity.integration.test.application.mgt.DefaultAuthSeqManagementTestCase"/>-->
            <class name="org.wso2.identity.integration.test.user.account.connector.UserAccountConnectorTestCase"/>
            <class name="org.wso2.identity.integration.test.AuthenticationAdminTestCase"/>
            <class name="org.wso2.identity.integration.test.identity.mgt.AccountLockEnabledTestCase"/>
            <class name="org.wso2.identity.integration.test.identity.mgt.IdentityGovernanceTestCase"/>
            <class name="org.wso2.identity.integration.test.challenge.questions.mgt.ChallengeQuestionManagementAdminServiceTestCase"/>

            <class name="org.wso2.identity.integration.test.user.store.config.UserStoreConfigAdminTestCase"/>
            <class name="org.wso2.identity.integration.test.user.store.config.UserStoreConfigTestForIDENTITY5573"/>
            <class name="org.wso2.identity.integration.test.user.store.config.UserStoreDeployerTestCase"/>
            <class name="org.wso2.identity.integration.test.user.store.JDBCUserStoreAddingTestCase"/>

            <class name="org.wso2.identity.integration.test.oauth2.OAuth2RequestObjectSignatureValidationTestCase"/>
            <class name="org.wso2.identity.integration.test.oauth2.OAuth2IDTokenEncryptionTestCase"/>
            <class name="org.wso2.identity.integration.test.oauth2.OAuth2TokenRevokeWithInvalidClientCredentialsTestCase"/>
            <class name="org.wso2.identity.integration.test.oauth2.OAuth2ServiceErrorResponseTest"/>
            <class name="org.wso2.identity.integration.test.oauth2.OAuthAdminServiceTestCase"/>
            <class name="org.wso2.identity.integration.test.oauth2.OAuth2ServiceRefreshTokenGrantTestCase"/>
            <class name="org.wso2.identity.integration.test.oauth2.OAuth2RoleClaimTestCase"/>
            <class name="org.wso2.identity.integration.test.oauth2.OAuth2ScopesTestCase"/>
            <class name="org.wso2.identity.integration.test.oauth2.OAuth2XACMLScopeValidatorTestCase"/>
            <class name="org.wso2.identity.integration.test.oidc.OIDCAuthzCodeIdTokenValidationTestCase"/>

            <!--TODO Remove following open id tests since deprecated-->
            <class name="org.wso2.identity.integration.test.openid.OpenIDAuthenticationTestCase" />
            <class name="org.wso2.identity.integration.test.openid.OpenIDProviderServerConfigTestCase" />
            <class name="org.wso2.identity.integration.test.openid.OpenIDRPManagementTestCase"/>
            <!--TODO End of openid tests-->

            <class name="org.wso2.identity.integration.test.user.profile.mgt.UserProfileMgtTestCase"/>
            <class name="org.wso2.identity.integration.test.saml.SPMetadataTestCase"/>
            <class name="org.wso2.identity.integration.test.saml.IDPMetadataTestCase"/>
            <class name="org.wso2.identity.integration.test.provisioning.JustInTimeProvisioningTestCase"/>
            <class name="org.wso2.identity.integration.test.idp.mgt.IdentityProviderManagementTestCase" />
            <class name="org.wso2.identity.integration.test.entitlement.EntitlementSecurityTestCase"/>
            <class name="org.wso2.identity.integration.test.entitlement.EntitlementRestServiceTestCase"/>
            <class name="org.wso2.identity.integration.test.requestPathAuthenticator.RequestPathBasicAuthenticationSSOTest" />
            <class name="org.wso2.identity.integration.test.idp.mgt.IdentityProviderMgtServiceTestCase" />
            <class name="org.wso2.identity.integration.test.dashboard.IDENTITY5811TestCase" />

            <class name="org.wso2.identity.integration.test.oauth2.OAuth2ServiceSAML2BearerGrantTestCase"/>
            <class name="org.wso2.identity.integration.test.application.authz.ApplicationAuthzTestCase"/>
            <class name="org.wso2.identity.integration.test.application.authz.ApplicationAuthzTenantTestCase"/>
            <class name="org.wso2.identity.integration.test.oauth2.OAuth2ServiceClientCredentialTestCase"/>
            <class name="org.wso2.identity.integration.test.oauth2.OAuth2ServiceImplicitGrantTestCase"/>
            <class name="org.wso2.identity.integration.test.oauth2.OAuth2ServiceIntrospectionTestCase"/>
            <class name="org.wso2.identity.integration.test.oauth2.OAuth2ServiceRegexCallbackUrlTestCase"/>
            <class name="org.wso2.identity.integration.test.oauth2.OAuth2ServiceResourceOwnerTestCase"/>
            <class name="org.wso2.identity.integration.test.oidc.OIDCAuthCodeGrantSSOTestCase"/>
            <class name="org.wso2.identity.integration.test.oidc.OIDCAuthCodeGrantSSODifferentSubjectIDTestCase"/>
            <class name="org.wso2.identity.integration.test.openid.OpenIDSSOTestCase"/>
            <class name="org.wso2.identity.integration.test.requestPathAuthenticator.SAMLWithRequestPathAuthenticationTest" />
            <class name="org.wso2.identity.integration.test.saml.SAMLErrorResponseTestCase"/>
            <class name="org.wso2.identity.integration.test.saml.SAMLFederationDynamicQueryParametersTestCase"/>
            <class name="org.wso2.identity.integration.test.saml.SAMLInvalidIssuerTestCase"/>
            <class name="org.wso2.identity.integration.test.saml.SAMLSSOTestCase"/>
            <class name="org.wso2.identity.integration.test.sts.TestPassiveSTS"/>
            <class name="org.wso2.identity.integration.test.saml.SAMLIdPInitiatedSLOTestCase"/>
            <class name="org.wso2.identity.integration.test.postAuthnHandler.ChallengeQuestionPostAuthnHandlerTestCase"/>
            <class name="org.wso2.identity.integration.test.user.mgt.ReadWriteLdapBasedUserMgtTestCase"/>
            <class name="org.wso2.identity.integration.test.user.mgt.ReadWriteLDAPUserStoreManagerTestCase"/>
            <class name="org.wso2.identity.integration.test.oauth2.dcrm.api.OAuthDCRMTestCase"/>
            <!--<class name="org.wso2.identity.integration.test.functions.library.mgt.FunctionLibraryManagementTestCase"/>-->
            <class name="org.wso2.identity.integration.test.oauth2.OAuth2TokenRevocationWithRevokedAccessToken" />
            <class name="org.wso2.identity.integration.test.CrossProtocolLogoutTestCase"/>
        </classes>
    </test>

    <test name="is-test-rest-api" preserve-order="true" parallel="false" group-by-instances="true">
        <classes>
            <class name="org.wso2.identity.integration.test.rest.api.user.challenge.v1.UserMeSuccessTest"/>
            <class name="org.wso2.identity.integration.test.rest.api.user.challenge.v1.UserMeNegativeTest"/>
            <class name="org.wso2.identity.integration.test.rest.api.user.association.v1.UserMeSuccessTestBase"/>
            <class name="org.wso2.identity.integration.test.rest.api.user.association.v1.UserMeNegativeTestBase"/>
            <class name="org.wso2.identity.integration.test.rest.api.user.approval.v1.UserMeApprovalTest"/>
            <class name="org.wso2.identity.integration.test.rest.api.user.authorized.apps.v1.MeAuthorizedAppsNegativeTest"/>
            <class name="org.wso2.identity.integration.test.rest.api.user.authorized.apps.v1.MeAuthorizedAppsSuccessTest"/>
            <class name="org.wso2.identity.integration.test.rest.api.user.session.v1.UserSessionTest"/>
            <class name="org.wso2.identity.integration.test.rest.api.user.session.v1.UserSessionMeSuccessTest"/>
            <class name="org.wso2.identity.integration.test.rest.api.server.challenge.v1.ServerChallengeTestCase"/>
            <class name="org.wso2.identity.integration.test.rest.api.server.claim.management.v1.ClaimManagementSuccessTest"/>
            <class name="org.wso2.identity.integration.test.rest.api.server.claim.management.v1.ClaimManagementNegativeTest"/>
            <class name="org.wso2.identity.integration.test.rest.api.server.email.template.v1.EmailTemplatesPositiveTest"/>
            <class name="org.wso2.identity.integration.test.rest.api.server.email.template.v1.EmailTemplatesNegativeTest"/>
            <!-- Disabling /user/{user-id}/* type of API tests as they will not be exposed in 5.9.0 -->
            <!--<class name="org.wso2.identity.integration.test.rest.api.user.challenge.v1.UserSuccessTest"/>-->
            <!--<class name="org.wso2.identity.integration.test.rest.api.user.challenge.v1.UserNegativeTest"/>-->
<<<<<<< HEAD
            <class name="org.wso2.identity.integration.test.rest.api.server.permission.management.v1.PermissionManagementTest"></class>
=======
            <class name="org.wso2.identity.integration.test.rest.api.server.identity.governance.v1.IdentityGovernanceSuccessTest"/>
            <class name="org.wso2.identity.integration.test.rest.api.server.identity.governance.v1.IdentityGovernanceFailureTest"/>
            <class name="org.wso2.identity.integration.test.rest.api.server.application.management.v1.ApplicationManagementSuccessTest"/>
            <class name="org.wso2.identity.integration.test.rest.api.server.application.management.v1.ApplicationManagementFailureTest"/>
>>>>>>> 61610e74
        </classes>
    </test>

    <!--
    ====================================================================================================================
        IMPORTANT : All the tests below this section, should be the ones that requires configuration changes and
        restarts.

        To minimize the number of restarts, at each test, do the configuration update and restart. Then do the test
        and finally restore the configuration without restarting. The next test will perform the restart with the
        configuration changes required for it.

        If multiple tests can be run with one configuration change, group them into a test group and do the above at
        @BeforeTest, and @AfterTest. See 'is-tests-jdbc-userstore' for example.
    ====================================================================================================================

    -->

    <test name="is-tests-scim2" preserve-order="true" parallel="false">
        <classes>
            <class name="org.wso2.identity.integration.test.scim2.SCIM2UserTestCase"/>
            <class name="org.wso2.identity.integration.test.scim2.SCIM2GroupTestCase"/>
            <class name="org.wso2.identity.integration.test.scim2.SCIM2MeTestCase"/>
            <class name="org.wso2.identity.integration.test.scim2.SCIM2MultiAttributeUserFilterTestCase"/>
            <class name="org.wso2.identity.integration.test.scim2.rest.api.SCIM2GroupTest"/>

        </classes>
    </test>
    <test name="is-tests-federation" preserve-order="true" parallel="false" group-by-instances="true">
        <classes>
            <class name="org.wso2.identity.integration.test.base.SecondaryCarbonServerInitializerTestCase"/>
            <class name="org.wso2.identity.integration.test.sts.TestPassiveSTSFederation"/>
            <class name="org.wso2.identity.integration.test.auth.ConditionalAuthenticationTestCase" />
            <class name="org.wso2.identity.integration.test.provisioning.ProvisioningTestCase"/>
            <class name="org.wso2.identity.integration.test.saml.ChangeACSUrlTestCase"/>
            <class name="org.wso2.identity.integration.test.saml.SAMLFederationWithFileBasedSPAndIDPTestCase"/>
            <class name="org.wso2.identity.integration.test.workflow.mgt.WorkflowManagementTestCase"/>
        </classes>
    </test>
    <test name="is-tests-jdbc-userstore" preserve-order="true" parallel="false" group-by-instances="true">
        <classes>
            <class name="org.wso2.identity.integration.test.base.JDBCUserStoreInitializerTestCase"/>
            <class name="org.wso2.identity.integration.test.user.mgt.JDBCBasedUserMgtTestCase"/>
            <class name="org.wso2.identity.integration.test.user.mgt.JDBCUserStoreManagerTestCase"/>
        </classes>
    </test>
    <test name="is-tests-read-only-userstore" preserve-order="true" parallel="false" group-by-instances="true" >
        <classes>
            <class name="org.wso2.identity.integration.test.user.mgt.ReadOnlyLDAPUserStoreManagerTestCase"/>
        </classes>
    </test>
    <test name="is-tests-oauth-jwt-token-gen-enabled" preserve-order="true" parallel="false" group-by-instances="true">
        <classes>
            <class name="org.wso2.identity.integration.test.oauth2.OAuth2ServiceAuthCodeGrantOpenIdRequestObjectTestCase"/>
            <class name="org.wso2.identity.integration.test.oauth2.OAuth2ServiceAuthCodeGrantOpenIdTestCase"/>
        </classes>
    </test>
    <test name="is-analytics-tests-deprecated-config" preserve-order="true" parallel="false" group-by-instances="true">
        <classes>
            <class name="org.wso2.identity.integration.test.analytics.base.AnalyticsBaseTestCase"/>
            <class name="org.wso2.identity.integration.test.analytics.authentication.AnalyticsLoginTestCase"/>
            <class name="org.wso2.identity.integration.test.analytics.oauth.OAuth2TokenIssuance"/>
        </classes>
    </test>
    <test name="is-analytics-tests-new-config" preserve-order="true" parallel="false" group-by-instances="true">
        <classes>
            <class name="org.wso2.identity.integration.test.analytics.authentication.AnalyticsLoginDataPublishHandlingTestCase"/>
        </classes>
    </test>
    <test name="is-tests-email-username" preserve-order="true" parallel="false" group-by-instances="true">
        <classes>
            <class name="org.wso2.identity.integration.test.user.mgt.CARBON15051EmailLoginTestCase"/>
        </classes>
    </test>
    <test name="is-tests-with-individual-configuration-changes" preserve-order="true" parallel="false" group-by-instances="true">
        <classes>
            <class name="org.wso2.identity.integration.test.saml.RegistryMountTestCase"/>
            <class name="org.wso2.identity.integration.test.provisioning.DBSeperationTestCase"/>
            <class name="org.wso2.identity.integration.test.oauth2.OAuth2ServiceAuthCodeGrantTestCase"/>
            <class name="org.wso2.identity.integration.test.scim.IDENTITY4776SCIMServiceWithOAuthTestCase" />
            <class name="org.wso2.identity.integration.test.identity.mgt.UserInformationRecoveryServiceTenantEmailUserTestCase"/>
            <class name="org.wso2.identity.integration.test.oauth2.Oauth2HashAlgorithmTestCase"/>
            <class name="org.wso2.identity.integration.test.oauth2.Oauth2PersistenceProcessorInsertTokenTestCase"/>
            <class name="org.wso2.identity.integration.test.oauth2.Oauth2PersistenceProcessorTestCase"/>
            <class name="org.wso2.identity.integration.test.oauth2.OAuth2ServiceJWTGrantTestCase"/>
            <class name="org.wso2.identity.integration.test.oauth2.Oauth2TokenRenewalPerRequestTestCase"/>
            <!--<class name="org.wso2.identity.integration.test.saml.SAMLECPSSOTestCase"/>-->
            <class name="org.wso2.identity.integration.test.user.profile.mgt.UserProfileAdminTestCase"/>
            <!-- TODO this test has a restart-->
            <class name="org.wso2.identity.integration.test.auth.RiskBasedLoginTestCase" />
        </classes>
    </test>
</suite><|MERGE_RESOLUTION|>--- conflicted
+++ resolved
@@ -118,14 +118,11 @@
             <!-- Disabling /user/{user-id}/* type of API tests as they will not be exposed in 5.9.0 -->
             <!--<class name="org.wso2.identity.integration.test.rest.api.user.challenge.v1.UserSuccessTest"/>-->
             <!--<class name="org.wso2.identity.integration.test.rest.api.user.challenge.v1.UserNegativeTest"/>-->
-<<<<<<< HEAD
-            <class name="org.wso2.identity.integration.test.rest.api.server.permission.management.v1.PermissionManagementTest"></class>
-=======
             <class name="org.wso2.identity.integration.test.rest.api.server.identity.governance.v1.IdentityGovernanceSuccessTest"/>
             <class name="org.wso2.identity.integration.test.rest.api.server.identity.governance.v1.IdentityGovernanceFailureTest"/>
             <class name="org.wso2.identity.integration.test.rest.api.server.application.management.v1.ApplicationManagementSuccessTest"/>
             <class name="org.wso2.identity.integration.test.rest.api.server.application.management.v1.ApplicationManagementFailureTest"/>
->>>>>>> 61610e74
+            <class name="org.wso2.identity.integration.test.rest.api.server.permission.management.v1.PermissionManagementTest"></class>
         </classes>
     </test>
 
