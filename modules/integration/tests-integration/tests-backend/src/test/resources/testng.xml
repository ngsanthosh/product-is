--- conflicted
+++ resolved
@@ -153,11 +153,8 @@
             <class name="org.wso2.identity.integration.test.oidc.OIDCPasswordGrantTest"/>
             <class name="org.wso2.identity.integration.test.saml.RegistryMountTestCase"/>
             <class name="org.wso2.identity.integration.test.claim.metadata.mgt.ClaimProfilesWithSCIM2SchemaTest"/>
-<<<<<<< HEAD
+            <class name="org.wso2.identity.integration.test.user.profile.mgt.SharedUserProfileClaimMgtTestCase"/>
             <class name="org.wso2.identity.integration.test.notification.template.mgt.OrganizationNotificationOrgTemplatesTestCase"/>
-=======
-            <class name="org.wso2.identity.integration.test.user.profile.mgt.SharedUserProfileClaimMgtTestCase"/>
->>>>>>> 288af03d
         </classes>
     </test>
 
