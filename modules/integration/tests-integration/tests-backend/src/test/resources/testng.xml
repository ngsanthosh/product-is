<!DOCTYPE suite SYSTEM "http://testng.org/testng-1.0.dtd" >

<suite name="Identity-suite-initializer" parallel="false" thread-count="1">
    <parameter name="useDefaultListeners" value="false"/>
    <listeners>
        <listener class-name="org.wso2.carbon.automation.engine.testlisteners.TestExecutionListener"/>
        <listener class-name="org.wso2.carbon.automation.engine.testlisteners.TestManagerListener"/>
        <listener class-name="org.wso2.carbon.automation.engine.testlisteners.TestReportListener"/>
        <listener class-name="org.wso2.carbon.automation.engine.testlisteners.TestSuiteListener"/>
        <listener class-name="org.wso2.carbon.automation.engine.testlisteners.TestTransformerListener"/>
        <listener class-name="org.wso2.identity.integration.test.listeners.IdentityTestListener"/>
    </listeners>

    <test name="is-tests-initialize" preserve-order="true" parallel="false" group-by-instances="true">
        <classes>
            <class name="org.wso2.identity.integration.test.IdentityServerTestSuitInitializerTestCase"/>
            <class name="org.wso2.identity.integration.test.base.TomcatInitializerTestCase"/>
        </classes>
    </test>

    <test name="is-tests-default-configuration" preserve-order="true" parallel="false" group-by-instances="true">
        <classes>
            <class name="org.wso2.identity.integration.test.consent.ConsentMgtTestCase"/>
            <class name="org.wso2.identity.integration.test.user.export.UserInfoExportTestCase" />
            <class name="org.wso2.identity.integration.test.consent.SelfSignUpConsentTest"/>
            <class name="org.wso2.identity.integration.test.oauth2.OIDCDiscoveryTestCase"/>
            <class name="org.wso2.identity.integration.test.identity.governance.AdminForcedPasswordResetTestCase"/>
            <class name="org.wso2.identity.integration.test.user.mgt.UserMgtTestCase"/>
            <class name="org.wso2.identity.integration.test.user.mgt.UserMgtUISecurityTestCase"/>
            <class name="org.wso2.identity.integration.test.scim.SCIMServiceProviderUserTestCase" />
            <class name="org.wso2.identity.integration.test.scim.SCIMServiceProviderGroupTestCase" />
            <class name="org.wso2.identity.integration.test.application.mgt.ImportExportServiceProviderTest"/>
            <class name="org.wso2.identity.integration.test.application.mgt.ApplicationTemplateMgtTestCase"/>
            <!--<class name="org.wso2.identity.integration.test.application.mgt.DefaultAuthSeqManagementTestCase"/>-->
            <class name="org.wso2.identity.integration.test.user.account.connector.UserAccountConnectorTestCase"/>
            <class name="org.wso2.identity.integration.test.AuthenticationAdminTestCase"/>
            <class name="org.wso2.identity.integration.test.identity.mgt.AccountLockEnabledTestCase"/>
            <class name="org.wso2.identity.integration.test.identity.mgt.IdentityGovernanceTestCase"/>
            <class name="org.wso2.identity.integration.test.challenge.questions.mgt.ChallengeQuestionManagementAdminServiceTestCase"/>

            <class name="org.wso2.identity.integration.test.user.store.config.UserStoreConfigAdminTestCase"/>
            <class name="org.wso2.identity.integration.test.user.store.config.UserStoreConfigTestForIDENTITY5573"/>
            <class name="org.wso2.identity.integration.test.user.store.config.UserStoreDeployerTestCase"/>
            <class name="org.wso2.identity.integration.test.user.store.JDBCUserStoreAddingTestCase"/>

            <class name="org.wso2.identity.integration.test.oauth2.OAuth2RequestObjectSignatureValidationTestCase"/>
            <class name="org.wso2.identity.integration.test.oauth2.OAuth2IDTokenEncryptionTestCase"/>
            <class name="org.wso2.identity.integration.test.oauth2.OAuth2TokenRevokeWithInvalidClientCredentialsTestCase"/>
            <class name="org.wso2.identity.integration.test.oauth2.OAuth2ServiceErrorResponseTest"/>
            <class name="org.wso2.identity.integration.test.oauth2.OAuthAdminServiceTestCase"/>
            <class name="org.wso2.identity.integration.test.oauth2.OAuth2ServiceRefreshTokenGrantTestCase"/>
            <class name="org.wso2.identity.integration.test.oauth2.OAuth2RoleClaimTestCase"/>
            <class name="org.wso2.identity.integration.test.oauth2.OAuth2ScopesTestCase"/>
            <class name="org.wso2.identity.integration.test.oauth2.OAuth2XACMLScopeValidatorTestCase"/>
            <class name="org.wso2.identity.integration.test.oidc.OIDCAuthzCodeIdTokenValidationTestCase"/>

            <!--TODO Remove following open id tests since deprecated-->
            <class name="org.wso2.identity.integration.test.openid.OpenIDAuthenticationTestCase" />
            <class name="org.wso2.identity.integration.test.openid.OpenIDProviderServerConfigTestCase" />
            <class name="org.wso2.identity.integration.test.openid.OpenIDRPManagementTestCase"/>
            <!--TODO End of openid tests-->

            <class name="org.wso2.identity.integration.test.user.profile.mgt.UserProfileMgtTestCase"/>
            <class name="org.wso2.identity.integration.test.saml.SPMetadataTestCase"/>
            <class name="org.wso2.identity.integration.test.saml.IDPMetadataTestCase"/>
            <class name="org.wso2.identity.integration.test.provisioning.JustInTimeProvisioningTestCase"/>
            <class name="org.wso2.identity.integration.test.idp.mgt.IdentityProviderManagementTestCase" />
            <class name="org.wso2.identity.integration.test.entitlement.EntitlementSecurityTestCase"/>
            <class name="org.wso2.identity.integration.test.entitlement.EntitlementRestServiceTestCase"/>
            <class name="org.wso2.identity.integration.test.requestPathAuthenticator.RequestPathBasicAuthenticationSSOTest" />
            <class name="org.wso2.identity.integration.test.idp.mgt.IdentityProviderMgtServiceTestCase" />
            <class name="org.wso2.identity.integration.test.dashboard.IDENTITY5811TestCase" />

            <class name="org.wso2.identity.integration.test.oauth2.OAuth2ServiceSAML2BearerGrantTestCase"/>
            <class name="org.wso2.identity.integration.test.application.authz.ApplicationAuthzTestCase"/>
            <class name="org.wso2.identity.integration.test.application.authz.ApplicationAuthzTenantTestCase"/>
            <class name="org.wso2.identity.integration.test.oauth2.OAuth2ServiceClientCredentialTestCase"/>
            <class name="org.wso2.identity.integration.test.oauth2.OAuth2ServiceImplicitGrantTestCase"/>
            <class name="org.wso2.identity.integration.test.oauth2.OAuth2ServiceIntrospectionTestCase"/>
            <class name="org.wso2.identity.integration.test.oauth2.OAuth2ServiceRegexCallbackUrlTestCase"/>
            <class name="org.wso2.identity.integration.test.oauth2.OAuth2ServiceResourceOwnerTestCase"/>
            <class name="org.wso2.identity.integration.test.oidc.OIDCAuthCodeGrantSSOTestCase"/>
            <class name="org.wso2.identity.integration.test.oidc.OIDCAuthCodeGrantSSODifferentSubjectIDTestCase"/>
            <class name="org.wso2.identity.integration.test.openid.OpenIDSSOTestCase"/>
            <class name="org.wso2.identity.integration.test.requestPathAuthenticator.SAMLWithRequestPathAuthenticationTest" />
            <class name="org.wso2.identity.integration.test.saml.SAMLErrorResponseTestCase"/>
            <class name="org.wso2.identity.integration.test.saml.SAMLFederationDynamicQueryParametersTestCase"/>
            <class name="org.wso2.identity.integration.test.saml.SAMLInvalidIssuerTestCase"/>
            <class name="org.wso2.identity.integration.test.saml.SAMLSSOTestCase"/>
            <class name="org.wso2.identity.integration.test.sts.TestPassiveSTS"/>
            <!-- comment test case temporary due to log4j update -->
            <!--<class name="org.wso2.identity.integration.test.saml.SAMLIdPInitiatedSLOTestCase"/>-->
            <class name="org.wso2.identity.integration.test.postAuthnHandler.ChallengeQuestionPostAuthnHandlerTestCase"/>
            <class name="org.wso2.identity.integration.test.user.mgt.ReadWriteLdapBasedUserMgtTestCase"/>
            <class name="org.wso2.identity.integration.test.user.mgt.ReadWriteLDAPUserStoreManagerTestCase"/>
            <class name="org.wso2.identity.integration.test.oauth2.dcrm.api.OAuthDCRMTestCase"/>
            <!--<class name="org.wso2.identity.integration.test.functions.library.mgt.FunctionLibraryManagementTestCase"/>-->
            <class name="org.wso2.identity.integration.test.oauth2.OAuth2TokenRevocationWithRevokedAccessToken" />
            <class name="org.wso2.identity.integration.test.CrossProtocolLogoutTestCase"/>
        </classes>
    </test>
    <test name="is-test-rest-api" preserve-order="true" parallel="false" group-by-instances="true">
        <classes>
            <class name="org.wso2.identity.integration.test.rest.api.server.challenge.v1.ServerChallengeTestCase"/>
            <class name="org.wso2.identity.integration.test.rest.api.user.challenge.v1.UserMeSuccessTest"/>
            <class name="org.wso2.identity.integration.test.rest.api.user.challenge.v1.UserMeNegativeTest"/>
<<<<<<< HEAD
            <class name="org.wso2.identity.integration.test.rest.api.user.approval.v1.UserMeApprovalTest"/>
            <!-- Disabling /user/{user-id}/* type of API tests as they will not be exposed in 5.9.0 -->
            <!--<class name="org.wso2.identity.integration.test.rest.api.user.challenge.v1.UserSuccessTest"/>-->
            <!--<class name="org.wso2.identity.integration.test.rest.api.user.challenge.v1.UserNegativeTest"/>-->
=======
            <class name="org.wso2.identity.integration.test.rest.api.user.challenge.v1.UserNegativeTest"/>
            <class name="org.wso2.identity.integration.test.rest.api.user.association.v1.UserMeSuccessTestBase"/>
            <class name="org.wso2.identity.integration.test.rest.api.user.association.v1.UserMeNegativeTestBase"/>
>>>>>>> 074a0879
        </classes>
    </test>


    <!--
    ====================================================================================================================
        IMPORTANT : All the tests below this section, should be the ones that requires configuration changes and
        restarts.

        To minimize the number of restarts, at each test, do the configuration update and restart. Then do the test
        and finally restore the configuration without restarting. The next test will perform the restart with the
        configuration changes required for it.

        If multiple tests can be run with one configuration change, group them into a test group and do the above at
        @BeforeTest, and @AfterTest. See 'is-tests-jdbc-userstore' for example.
    ====================================================================================================================

    -->

    <test name="is-tests-scim2" preserve-order="true" parallel="false">
        <classes>
            <class name="org.wso2.identity.integration.test.scim2.SCIM2UserTestCase"/>
            <class name="org.wso2.identity.integration.test.scim2.SCIM2GroupTestCase"/>
            <class name="org.wso2.identity.integration.test.scim2.SCIM2MeTestCase"/>
            <class name="org.wso2.identity.integration.test.scim2.SCIM2MultiAttributeUserFilterTestCase"/>
        </classes>
    </test>
    <test name="is-tests-federation" preserve-order="true" parallel="false" group-by-instances="true">
        <classes>
            <class name="org.wso2.identity.integration.test.base.SecondaryCarbonServerInitializerTestCase"/>
            <class name="org.wso2.identity.integration.test.sts.TestPassiveSTSFederation"/>
            <class name="org.wso2.identity.integration.test.auth.ConditionalAuthenticationTestCase" />
            <class name="org.wso2.identity.integration.test.provisioning.ProvisioningTestCase"/>
            <class name="org.wso2.identity.integration.test.saml.ChangeACSUrlTestCase"/>
            <class name="org.wso2.identity.integration.test.saml.SAMLFederationWithFileBasedSPAndIDPTestCase"/>
            <class name="org.wso2.identity.integration.test.workflow.mgt.WorkflowManagementTestCase"/>
        </classes>
    </test>
    <test name="is-tests-jdbc-userstore" preserve-order="true" parallel="false" group-by-instances="true">
        <classes>
            <class name="org.wso2.identity.integration.test.base.JDBCUserStoreInitializerTestCase"/>
            <class name="org.wso2.identity.integration.test.user.mgt.JDBCBasedUserMgtTestCase"/>
            <class name="org.wso2.identity.integration.test.user.mgt.JDBCUserStoreManagerTestCase"/>
        </classes>
    </test>
    <test name="is-tests-read-only-userstore" preserve-order="true" parallel="false" group-by-instances="true" >
        <classes>
            <class name="org.wso2.identity.integration.test.user.mgt.ReadOnlyLDAPUserStoreManagerTestCase"/>
        </classes>
    </test>
    <test name="is-tests-oauth-jwt-token-gen-enabled" preserve-order="true" parallel="false" group-by-instances="true">
        <classes>
            <class name="org.wso2.identity.integration.test.oauth2.OAuth2ServiceAuthCodeGrantOpenIdRequestObjectTestCase"/>
            <class name="org.wso2.identity.integration.test.oauth2.OAuth2ServiceAuthCodeGrantOpenIdTestCase"/>
        </classes>
    </test>
    <test name="is-analytics-tests-deprecated-config" preserve-order="true" parallel="false" group-by-instances="true">
        <classes>
            <class name="org.wso2.identity.integration.test.analytics.base.AnalyticsBaseTestCase"/>
            <class name="org.wso2.identity.integration.test.analytics.authentication.AnalyticsLoginTestCase"/>
            <class name="org.wso2.identity.integration.test.analytics.oauth.OAuth2TokenIssuance"/>
        </classes>
    </test>
    <test name="is-analytics-tests-new-config" preserve-order="true" parallel="false" group-by-instances="true">
        <classes>
            <class name="org.wso2.identity.integration.test.analytics.authentication.AnalyticsLoginDataPublishHandlingTestCase"/>
        </classes>
    </test>
    <test name="is-tests-email-username" preserve-order="true" parallel="false" group-by-instances="true">
        <classes>
            <class name="org.wso2.identity.integration.test.user.mgt.CARBON15051EmailLoginTestCase"/>
        </classes>
    </test>
    <test name="is-tests-with-individual-configuration-changes" preserve-order="true" parallel="false" group-by-instances="true">
        <classes>
            <class name="org.wso2.identity.integration.test.provisioning.DBSeperationTestCase"/>
            <class name="org.wso2.identity.integration.test.oauth2.OAuth2ServiceAuthCodeGrantTestCase"/>
            <class name="org.wso2.identity.integration.test.scim.IDENTITY4776SCIMServiceWithOAuthTestCase" />
            <class name="org.wso2.identity.integration.test.identity.mgt.UserInformationRecoveryServiceTenantEmailUserTestCase"/>
            <class name="org.wso2.identity.integration.test.oauth2.Oauth2HashAlgorithmTestCase"/>
            <class name="org.wso2.identity.integration.test.oauth2.Oauth2PersistenceProcessorInsertTokenTestCase"/>
            <class name="org.wso2.identity.integration.test.oauth2.Oauth2PersistenceProcessorTestCase"/>
            <class name="org.wso2.identity.integration.test.oauth2.OAuth2ServiceJWTGrantTestCase"/>
            <class name="org.wso2.identity.integration.test.oauth2.Oauth2TokenRenewalPerRequestTestCase"/>
            <class name="org.wso2.identity.integration.test.saml.RegistryMountTestCase"/>
            <!--<class name="org.wso2.identity.integration.test.saml.SAMLECPSSOTestCase"/>-->
            <class name="org.wso2.identity.integration.test.user.profile.mgt.UserProfileAdminTestCase"/>
            <!-- TODO this test has a restart-->
            <class name="org.wso2.identity.integration.test.auth.RiskBasedLoginTestCase" />
        </classes>
    </test>
</suite><|MERGE_RESOLUTION|>--- conflicted
+++ resolved
@@ -104,16 +104,13 @@
             <class name="org.wso2.identity.integration.test.rest.api.server.challenge.v1.ServerChallengeTestCase"/>
             <class name="org.wso2.identity.integration.test.rest.api.user.challenge.v1.UserMeSuccessTest"/>
             <class name="org.wso2.identity.integration.test.rest.api.user.challenge.v1.UserMeNegativeTest"/>
-<<<<<<< HEAD
+            <class name="org.wso2.identity.integration.test.rest.api.user.association.v1.UserMeSuccessTestBase"/>
+            <class name="org.wso2.identity.integration.test.rest.api.user.association.v1.UserMeNegativeTestBase"/>
             <class name="org.wso2.identity.integration.test.rest.api.user.approval.v1.UserMeApprovalTest"/>
+
             <!-- Disabling /user/{user-id}/* type of API tests as they will not be exposed in 5.9.0 -->
             <!--<class name="org.wso2.identity.integration.test.rest.api.user.challenge.v1.UserSuccessTest"/>-->
             <!--<class name="org.wso2.identity.integration.test.rest.api.user.challenge.v1.UserNegativeTest"/>-->
-=======
-            <class name="org.wso2.identity.integration.test.rest.api.user.challenge.v1.UserNegativeTest"/>
-            <class name="org.wso2.identity.integration.test.rest.api.user.association.v1.UserMeSuccessTestBase"/>
-            <class name="org.wso2.identity.integration.test.rest.api.user.association.v1.UserMeNegativeTestBase"/>
->>>>>>> 074a0879
         </classes>
     </test>
 
