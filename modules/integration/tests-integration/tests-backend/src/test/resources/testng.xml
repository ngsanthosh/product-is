<!DOCTYPE suite SYSTEM "http://testng.org/testng-1.0.dtd" >

<suite name="Identity-suite-initializer" parallel="false" thread-count="1">
    <parameter name="useDefaultListeners" value="false"/>
    <listeners>
        <listener class-name="org.wso2.carbon.automation.engine.testlisteners.TestExecutionListener"/>
        <listener class-name="org.wso2.carbon.automation.engine.testlisteners.TestManagerListener"/>
        <listener class-name="org.wso2.carbon.automation.engine.testlisteners.TestReportListener"/>
        <listener class-name="org.wso2.carbon.automation.engine.testlisteners.TestSuiteListener"/>
        <listener class-name="org.wso2.carbon.automation.engine.testlisteners.TestTransformerListener"/>
        <listener class-name="org.wso2.identity.integration.test.listeners.IdentityTestListener"/>
    </listeners>

    <test name="is-tests-initialize" preserve-order="true" parallel="false" group-by-instances="true">
        <classes>
            <class name="org.wso2.identity.integration.test.IdentityServerTestSuitInitializerTestCase"/>
            <class name="org.wso2.identity.integration.test.base.TomcatInitializerTestCase"/>
        </classes>
    </test>

    <test name="is-tests-default-configuration" preserve-order="true" parallel="false" group-by-instances="true">
        <classes>
            <class name="org.wso2.identity.integration.test.oauth2.OAuth2DeviceFlowTestCase"/>
            <class name="org.wso2.identity.integration.test.consent.ConsentMgtTestCase"/>
            <class name="org.wso2.identity.integration.test.user.export.UserInfoExportTestCase" />
            <class name="org.wso2.identity.integration.test.consent.SelfSignUpConsentTest"/>
            <class name="org.wso2.identity.integration.test.oauth2.OIDCDiscoveryTestCase"/>
            <!--<class name="org.wso2.identity.integration.test.identity.governance.AdminForcedPasswordResetTestCase"/>-->
            <class name="org.wso2.identity.integration.test.user.mgt.UserMgtTestCase"/>
            <class name="org.wso2.identity.integration.test.user.mgt.UserMgtUISecurityTestCase"/>
            <class name="org.wso2.identity.integration.test.scim.SCIMServiceProviderUserTestCase" />
            <class name="org.wso2.identity.integration.test.scim.SCIMServiceProviderGroupTestCase" />
            <class name="org.wso2.identity.integration.test.application.mgt.ImportExportServiceProviderTest"/>
            <class name="org.wso2.identity.integration.test.application.mgt.ApplicationTemplateMgtTestCase"/>
            <!--<class name="org.wso2.identity.integration.test.application.mgt.DefaultAuthSeqManagementTestCase"/>-->
            <class name="org.wso2.identity.integration.test.user.account.connector.UserAccountConnectorTestCase"/>
            <class name="org.wso2.identity.integration.test.AuthenticationAdminTestCase"/>
            <class name="org.wso2.identity.integration.test.identity.mgt.AccountLockEnabledTestCase"/>
            <class name="org.wso2.identity.integration.test.identity.mgt.IdentityGovernanceTestCase"/>
            <class name="org.wso2.identity.integration.test.challenge.questions.mgt.ChallengeQuestionManagementAdminServiceTestCase"/>

            <class name="org.wso2.identity.integration.test.user.store.config.UserStoreConfigAdminTestCase"/>
            <class name="org.wso2.identity.integration.test.user.store.config.UserStoreConfigTestForIDENTITY5573"/>
            <class name="org.wso2.identity.integration.test.user.store.config.UserStoreDeployerTestCase"/>
            <!--TODO Uncomment ClaimMappingsOnSecondaryUserStoreTestCase once
            https://github.com/wso2/product-is/issues/7313 is fixed -->
            <!--            <class name="org.wso2.identity.integration.test.user.store.ClaimMappingsOnSecondaryUserStoreTestCase"/>-->
            <!--            <class name="org.wso2.identity.integration.test.user.store.JDBCUserStoreAddingTestCase"/>-->

            <class name="org.wso2.identity.integration.test.oauth2.OAuth2RequestObjectSignatureValidationTestCase"/>
            <class name="org.wso2.identity.integration.test.oauth2.OAuth2IDTokenEncryptionTestCase"/>
            <class name="org.wso2.identity.integration.test.oauth2.OAuth2TokenRevokeWithInvalidClientCredentialsTestCase"/>
            <class name="org.wso2.identity.integration.test.oauth2.OAuth2ServiceErrorResponseTest"/>
            <class name="org.wso2.identity.integration.test.oauth2.OAuthAdminServiceTestCase"/>
            <class name="org.wso2.identity.integration.test.oauth2.OAuth2ServiceRefreshTokenGrantTestCase"/>
            <class name="org.wso2.identity.integration.test.oauth2.OAuth2RoleClaimTestCase"/>
            <class name="org.wso2.identity.integration.test.oauth2.OAuth2ScopesTestCase"/>
            <class name="org.wso2.identity.integration.test.oauth2.OAuth2XACMLScopeValidatorTestCase"/>
            <class name="org.wso2.identity.integration.test.oauth2.PermissionBasedScopeValidatorTestCase"/>
            <class name="org.wso2.identity.integration.test.oidc.OIDCAuthzCodeIdTokenValidationTestCase"/>
            <class name="org.wso2.identity.integration.test.oidc.OIDCSPWiseSkipLoginConsentTestCase"/>

            <!--TODO Remove following open id tests since deprecated-->
            <class name="org.wso2.identity.integration.test.openid.OpenIDAuthenticationTestCase" />
            <class name="org.wso2.identity.integration.test.openid.OpenIDProviderServerConfigTestCase" />
            <class name="org.wso2.identity.integration.test.openid.OpenIDRPManagementTestCase"/>
            <!--TODO End of openid tests-->

            <class name="org.wso2.identity.integration.test.user.profile.mgt.UserProfileMgtTestCase"/>
            <class name="org.wso2.identity.integration.test.saml.SPMetadataTestCase"/>
            <class name="org.wso2.identity.integration.test.saml.IDPMetadataTestCase"/>
            <class name="org.wso2.identity.integration.test.idp.mgt.IdentityProviderManagementTestCase" />
            <class name="org.wso2.identity.integration.test.entitlement.EntitlementSecurityTestCase"/>
            <class name="org.wso2.identity.integration.test.entitlement.EntitlementRestServiceTestCase"/>
            <class name="org.wso2.identity.integration.test.requestPathAuthenticator.RequestPathBasicAuthenticationSSOTest" />
            <class name="org.wso2.identity.integration.test.idp.mgt.IdentityProviderMgtServiceTestCase" />
            <!--<class name="org.wso2.identity.integration.test.dashboard.IDENTITY5811TestCase" />-->

            <class name="org.wso2.identity.integration.test.oauth2.OAuth2ServiceSAML2BearerGrantTestCase"/>
            <class name="org.wso2.identity.integration.test.application.authz.ApplicationAuthzTestCase"/>
            <class name="org.wso2.identity.integration.test.application.authz.ApplicationAuthzTenantTestCase"/>
            <class name="org.wso2.identity.integration.test.oauth2.OAuth2ServiceClientCredentialTestCase"/>
            <class name="org.wso2.identity.integration.test.oauth2.OAuth2ServiceImplicitGrantTestCase"/>
            <class name="org.wso2.identity.integration.test.oauth2.OAuth2ServiceIntrospectionTestCase"/>
            <class name="org.wso2.identity.integration.test.oauth2.OAuth2ServiceRegexCallbackUrlTestCase"/>
            <class name="org.wso2.identity.integration.test.oauth2.OAuth2ServiceResourceOwnerTestCase"/>
            <class name="org.wso2.identity.integration.test.oidc.OIDCAuthCodeGrantSSOTestCase"/>
            <class name="org.wso2.identity.integration.test.oidc.OIDCAuthCodeGrantSSODifferentSubjectIDTestCase"/>
            <class name="org.wso2.identity.integration.test.openid.OpenIDSSOTestCase"/>
            <class name="org.wso2.identity.integration.test.requestPathAuthenticator.SAMLWithRequestPathAuthenticationTest" />
            <class name="org.wso2.identity.integration.test.saml.SAMLErrorResponseTestCase"/>
            <class name="org.wso2.identity.integration.test.saml.SAMLFederationDynamicQueryParametersTestCase"/>
            <class name="org.wso2.identity.integration.test.saml.SAMLInvalidIssuerTestCase"/>
            <class name="org.wso2.identity.integration.test.saml.SAMLSSOTestCase"/>
            <class name="org.wso2.identity.integration.test.sts.TestPassiveSTS"/>
            <class name="org.wso2.identity.integration.test.saml.SAMLIdPInitiatedSLOTestCase"/>
            <class name="org.wso2.identity.integration.test.postAuthnHandler.ChallengeQuestionPostAuthnHandlerTestCase"/>
            <class name="org.wso2.identity.integration.test.user.mgt.ReadWriteLdapBasedUserMgtTestCase"/>
            <class name="org.wso2.identity.integration.test.user.mgt.ReadWriteLDAPUserStoreManagerTestCase"/>
            <class name="org.wso2.identity.integration.test.oauth2.dcrm.api.OAuthDCRMTestCase"/>
            <!--<class name="org.wso2.identity.integration.test.functions.library.mgt.FunctionLibraryManagementTestCase"/>-->
            <class name="org.wso2.identity.integration.test.oauth2.OAuth2TokenRevocationWithRevokedAccessToken" />
            <class name="org.wso2.identity.integration.test.CrossProtocolLogoutTestCase"/>
        </classes>
    </test>

    <test name="is-test-rest-api" preserve-order="true" parallel="false" group-by-instances="true">
        <classes>
            <!--Test cases for user REST APIs-->
            <class name="org.wso2.identity.integration.test.rest.api.user.challenge.v1.UserMeSuccessTest"/>
            <class name="org.wso2.identity.integration.test.rest.api.user.challenge.v1.UserMeNegativeTest"/>
            <class name="org.wso2.identity.integration.test.rest.api.user.association.v1.UserMeSuccessTestBase"/>
            <class name="org.wso2.identity.integration.test.rest.api.user.association.v1.UserMeNegativeTestBase"/>
            <class name="org.wso2.identity.integration.test.rest.api.user.approval.v1.UserMeApprovalTest"/>
            <class name="org.wso2.identity.integration.test.rest.api.user.authorized.apps.v1.MeAuthorizedAppsNegativeTest"/>
            <class name="org.wso2.identity.integration.test.rest.api.user.authorized.apps.v1.MeAuthorizedAppsSuccessTest"/>
            <class name="org.wso2.identity.integration.test.rest.api.user.session.v1.UserSessionTest"/>
            <class name="org.wso2.identity.integration.test.rest.api.user.session.v1.UserSessionMeSuccessTest"/>
            <class name="org.wso2.identity.integration.test.rest.api.user.application.v1.UserDiscoverableApplicationSuccessTest"/>
            <class name="org.wso2.identity.integration.test.rest.api.user.application.v1.UserDiscoverableApplicationFailureTest"/>
            <!--Test cases for server REST APIs-->
            <class name="org.wso2.identity.integration.test.rest.api.server.challenge.v1.ServerChallengeTestCase"/>
            <class name="org.wso2.identity.integration.test.rest.api.server.claim.management.v1.ClaimManagementSuccessTest"/>
            <class name="org.wso2.identity.integration.test.rest.api.server.claim.management.v1.ClaimManagementNegativeTest"/>
            <class name="org.wso2.identity.integration.test.rest.api.server.email.template.v1.EmailTemplatesPositiveTest"/>
            <class name="org.wso2.identity.integration.test.rest.api.server.email.template.v1.EmailTemplatesNegativeTest"/>
            <class name="org.wso2.identity.integration.test.rest.api.server.application.management.v1.ApplicationMetadataPositiveTest"/>
            <!-- Disabling /user/{user-id}/* type of API tests as they will not be exposed in 5.9.0 -->
            <!--<class name="org.wso2.identity.integration.test.rest.api.user.challenge.v1.UserSuccessTest"/>-->
            <!--<class name="org.wso2.identity.integration.test.rest.api.user.challenge.v1.UserNegativeTest"/>-->
            <class name="org.wso2.identity.integration.test.rest.api.server.identity.governance.v1.IdentityGovernanceSuccessTest"/>
            <class name="org.wso2.identity.integration.test.rest.api.server.identity.governance.v1.IdentityGovernanceFailureTest"/>
            <class name="org.wso2.identity.integration.test.rest.api.server.permission.management.v1.PermissionManagementTest"/>
            <class name="org.wso2.identity.integration.test.rest.api.server.keystore.management.v1.KeystoreManagementSuccessTest"/>
            <class name="org.wso2.identity.integration.test.rest.api.server.keystore.management.v1.KeystoreManagementFailureTest"/>
            <class name="org.wso2.identity.integration.test.rest.api.server.idp.v1.IdPSuccessTest"/>
            <class name="org.wso2.identity.integration.test.rest.api.server.idp.v1.IdPFailureTest"/>
            <class name="org.wso2.identity.integration.test.rest.api.server.user.store.v1.UserStoreSuccessTest"/>
            <class name="org.wso2.identity.integration.test.rest.api.server.user.store.v1.UserStoreFailureTest"/>
            <class name="org.wso2.identity.integration.test.rest.api.server.application.management.v1.ApplicationManagementSuccessTest"/>
            <class name="org.wso2.identity.integration.test.rest.api.server.application.management.v1.ApplicationImportExportTest"/>
            <class name="org.wso2.identity.integration.test.rest.api.server.application.management.v1.ApplicationManagementFailureTest"/>
            <class name="org.wso2.identity.integration.test.rest.api.server.application.management.v1.ApplicationManagementSAMLSuccessTest"/>
            <class name="org.wso2.identity.integration.test.rest.api.server.application.management.v1.ApplicationManagementOAuthSuccessTest"/>
            <class name="org.wso2.identity.integration.test.rest.api.server.application.management.v1.ApplicationManagementPassiveStsSuccessTest"/>
            <class name="org.wso2.identity.integration.test.rest.api.server.application.management.v1.ApplicationManagementWSTrustTest"/>
            <class name="org.wso2.identity.integration.test.rest.api.server.script.library.v1.ScriptLibrarySuccessTest"/>
            <class name="org.wso2.identity.integration.test.rest.api.server.script.library.v1.ScriptLibraryFailureTest"/>
        </classes>
    </test>

    <test name="is-tests-scim2" preserve-order="true" parallel="false">
        <classes>
            <class name="org.wso2.identity.integration.test.scim2.SCIM2UserTestCase"/>
            <class name="org.wso2.identity.integration.test.scim2.SCIM2GroupTestCase"/>
            <class name="org.wso2.identity.integration.test.scim2.SCIM2MeTestCase"/>
            <class name="org.wso2.identity.integration.test.scim2.SCIM2MultiAttributeUserFilterTestCase"/>
            <class name="org.wso2.identity.integration.test.scim2.rest.api.SCIM2GroupTest"/>
            <class name="org.wso2.identity.integration.test.scim2.rest.api.SCIMUserUpdateTest"/>
        </classes>
    </test>

    <!--
    ====================================================================================================================
        IMPORTANT : All the tests below this section, should be the ones that requires additional Identity Server
        instance.

        To minimize the number of restarts, at each test, additional instance is started before all the tests in the
        below tag and stopped at the end.
    ====================================================================================================================
    -->

    <test name="is-tests-federation" preserve-order="true" parallel="false" group-by-instances="true">
        <classes>
            <class name="org.wso2.identity.integration.test.base.SecondaryCarbonServerInitializerTestCase"/>
            <class name="org.wso2.identity.integration.test.sts.TestPassiveSTSFederation"/>
            <class name="org.wso2.identity.integration.test.auth.ConditionalAuthenticationTestCase" />
            <class name="org.wso2.identity.integration.test.provisioning.ProvisioningTestCase"/>
            <class name="org.wso2.identity.integration.test.workflow.mgt.WorkflowManagementTestCase"/>
            <class name="org.wso2.identity.integration.test.provisioning.JustInTimeProvisioningTestCase"/>
        </classes>
    </test>

    <!--
    ====================================================================================================================
        IMPORTANT : All the tests below this section, should be the ones that requires configuration changes and
        restarts.

        To minimize the number of restarts, at each test, do the configuration update and restart. Then do the test
        and finally restore the configuration without restarting. The next test will perform the restart with the
        configuration changes required for it.

        If multiple tests can be run with one configuration change, group them into a test group and do the above at
        @BeforeTest, and @AfterTest. See 'is-tests-jdbc-userstore' for example.
    ====================================================================================================================
    -->

    <test name="is-tests-federation-restart" preserve-order="true" parallel="false" group-by-instances="true">
        <classes>
            <class name="org.wso2.identity.integration.test.base.SecondaryCarbonServerInitializerTestCase"/>
            <class name="org.wso2.identity.integration.test.saml.SAMLFederationWithFileBasedSPAndIDPTestCase"/>
            <class name="org.wso2.identity.integration.test.saml.ChangeACSUrlTestCase"/>
        </classes>
    </test>
    <test name="is-tests-jdbc-userstore" preserve-order="true" parallel="false" group-by-instances="true">
        <classes>
            <class name="org.wso2.identity.integration.test.base.JDBCUserStoreInitializerTestCase"/>
            <class name="org.wso2.identity.integration.test.user.mgt.JDBCBasedUserMgtTestCase"/>
            <class name="org.wso2.identity.integration.test.user.mgt.JDBCUserStoreManagerTestCase"/>
        </classes>
    </test>
    <test name="is-tests-read-only-userstore" preserve-order="true" parallel="false" group-by-instances="true" >
        <classes>
<<<<<<< HEAD
            <class name="org.wso2.identity.integration.test.user.mgt.uuid.UUIDUserManagerInitializerTestCase"/>
            <class name="org.wso2.identity.integration.test.user.mgt.uuid.ReadWriteLDAPUUIDUMTestCase"/>
            <class name="org.wso2.identity.integration.test.user.mgt.uuid.JDBCUUIDUMTestCase"/>
=======
            <class name="org.wso2.identity.integration.test.base.ReadOnlyUserStoreInitializerTestCase"/>
            <class name="org.wso2.identity.integration.test.scim2.rest.api.SCIMUserUpdateReadOnlyTest"/>
            <class name="org.wso2.identity.integration.test.user.mgt.ReadOnlyLDAPUserStoreManagerTestCase"/>
        </classes>
    </test>
    <test name="is-tests-oauth-jwt-token-gen-enabled" preserve-order="true" parallel="false" group-by-instances="true">
        <classes>
            <class name="org.wso2.identity.integration.test.oauth2.OAuth2ServiceAuthCodeGrantOpenIdRequestObjectTestCase"/>
            <class name="org.wso2.identity.integration.test.oauth2.OAuth2ServiceAuthCodeGrantOpenIdTestCase"/>
        </classes>
    </test>
    <test name="is-analytics-tests-deprecated-config" preserve-order="true" parallel="false" group-by-instances="true">
        <classes>
            <class name="org.wso2.identity.integration.test.analytics.base.AnalyticsBaseTestCase"/>
            <class name="org.wso2.identity.integration.test.analytics.authentication.AnalyticsLoginTestCase"/>
            <class name="org.wso2.identity.integration.test.analytics.oauth.OAuth2TokenIssuance"/>
        </classes>
    </test>
    <test name="is-analytics-tests-new-config" preserve-order="true" parallel="false" group-by-instances="true">
        <classes>
            <class name="org.wso2.identity.integration.test.analytics.authentication.AnalyticsLoginDataPublishHandlingTestCase"/>
        </classes>
    </test>
    <test name="is-tests-email-username" preserve-order="true" parallel="false" group-by-instances="true">
        <classes>
            <class name="org.wso2.identity.integration.test.user.mgt.CARBON15051EmailLoginTestCase"/>
        </classes>
    </test>
    <test name="is-tests-with-individual-configuration-changes" preserve-order="true" parallel="false" group-by-instances="true">
        <classes>
            <class name="org.wso2.identity.integration.test.saml.RegistryMountTestCase"/>
            <class name="org.wso2.identity.integration.test.provisioning.DBSeperationTestCase"/>
            <class name="org.wso2.identity.integration.test.oauth2.OAuth2ServiceAuthCodeGrantTestCase"/>
            <class name="org.wso2.identity.integration.test.oidc.OIDCFileBasedSkipLoginConsentTestCase"/>
<!--            <class name="org.wso2.identity.integration.test.scim.IDENTITY4776SCIMServiceWithOAuthTestCase" />-->
            <class name="org.wso2.identity.integration.test.identity.mgt.UserInformationRecoveryServiceTenantEmailUserTestCase"/>
            <class name="org.wso2.identity.integration.test.oauth2.Oauth2HashAlgorithmTestCase"/>
            <class name="org.wso2.identity.integration.test.oauth2.Oauth2PersistenceProcessorInsertTokenTestCase"/>
            <class name="org.wso2.identity.integration.test.oauth2.Oauth2PersistenceProcessorTestCase"/>
            <class name="org.wso2.identity.integration.test.oauth2.OAuth2ServiceJWTGrantTestCase"/>
            <class name="org.wso2.identity.integration.test.oauth2.Oauth2TokenRenewalPerRequestTestCase"/>
            <!--<class name="org.wso2.identity.integration.test.saml.SAMLECPSSOTestCase"/>-->
            <class name="org.wso2.identity.integration.test.user.profile.mgt.UserProfileAdminTestCase"/>
            <!-- TODO this test has a restart-->
            <class name="org.wso2.identity.integration.test.auth.RiskBasedLoginTestCase" />
            <class name="org.wso2.identity.integration.test.identity.mgt.AccountLockWhileCaseInsensitiveUserFalseTestCase"/>
        </classes>
    </test>
    <test name="is-tests-saml-query-profile" preserve-order="true" parallel="false" group-by-instances="true">
        <classes>
            <class name="org.wso2.identity.integration.test.saml.SAMLQueryProfileTestBase"/>
            <class name="org.wso2.identity.integration.test.saml.SAMLQueryProfileTestCase"/>
>>>>>>> c690e552
        </classes>
    </test>
</suite><|MERGE_RESOLUTION|>--- conflicted
+++ resolved
@@ -211,11 +211,6 @@
     </test>
     <test name="is-tests-read-only-userstore" preserve-order="true" parallel="false" group-by-instances="true" >
         <classes>
-<<<<<<< HEAD
-            <class name="org.wso2.identity.integration.test.user.mgt.uuid.UUIDUserManagerInitializerTestCase"/>
-            <class name="org.wso2.identity.integration.test.user.mgt.uuid.ReadWriteLDAPUUIDUMTestCase"/>
-            <class name="org.wso2.identity.integration.test.user.mgt.uuid.JDBCUUIDUMTestCase"/>
-=======
             <class name="org.wso2.identity.integration.test.base.ReadOnlyUserStoreInitializerTestCase"/>
             <class name="org.wso2.identity.integration.test.scim2.rest.api.SCIMUserUpdateReadOnlyTest"/>
             <class name="org.wso2.identity.integration.test.user.mgt.ReadOnlyLDAPUserStoreManagerTestCase"/>
@@ -268,7 +263,13 @@
         <classes>
             <class name="org.wso2.identity.integration.test.saml.SAMLQueryProfileTestBase"/>
             <class name="org.wso2.identity.integration.test.saml.SAMLQueryProfileTestCase"/>
->>>>>>> c690e552
+        </classes>
+    </test>
+    <test name="is-tests-read-only-userstore" preserve-order="true" parallel="false" group-by-instances="true" >
+        <classes>
+            <class name="org.wso2.identity.integration.test.user.mgt.uuid.UUIDUserManagerInitializerTestCase"/>
+            <class name="org.wso2.identity.integration.test.user.mgt.uuid.ReadWriteLDAPUUIDUMTestCase"/>
+            <class name="org.wso2.identity.integration.test.user.mgt.uuid.JDBCUUIDUMTestCase"/>
         </classes>
     </test>
 </suite>