<?xml version="1.0" encoding="ISO-8859-1"?>
<!--
~ Copyright (c) 2011, WSO2 Inc. (http://www.wso2.org) All Rights Reserved.
~
~ Licensed under the Apache License, Version 2.0 (the "License");
~ you may not use this file except in compliance with the License.
~ You may obtain a copy of the License at
~
~ http://www.apache.org/licenses/LICENSE-2.0
~
~ Unless required by applicable law or agreed to in writing, software
~ distributed under the License is distributed on an "AS IS" BASIS,
~ WITHOUT WARRANTIES OR CONDITIONS OF ANY KIND, either express or implied.
~ See the License for the specific language governing permissions and
~ limitations under the License.
 -->

<Server xmlns="http://wso2.org/projects/carbon/carbon.xml">

    <JDBCPersistenceManager>
        <DataSource>
            <!-- Include a data source name (jndiConfigName) from the set of data
                sources defined in master-datasources.xml -->
            <Name>jdbc/WSO2CarbonDB</Name>
        </DataSource>
        <!-- If the identity database is created from another place and if it is
            required to skip schema initialization during the server start up, set the
            following property to "true". -->
        <!-- <SkipDBSchemaCreation>false</SkipDBSchemaCreation> -->
        <!--SessionDataPersist>
            <Enable>true</Enable>
            <Temporary>false</Temporary>
            <PoolSize>100</PoolSize>
            <SessionDataCleanUp>
                <Enable>true</Enable>
                <CleanUpTimeout>20160</CleanUpTimeout>
                <CleanUpPeriod>1140</CleanUpPeriod>
            </SessionDataCleanUp>
            <OperationDataCleanUp>
                <Enable>true</Enable>
                <CleanUpPeriod>720</CleanUpPeriod>
            </OperationDataCleanUp>
        </SessionDataPersist-->
    </JDBCPersistenceManager>

    <!-- Time configurations are in minutes -->
    <TimeConfig>
        <SessionIdleTimeout>15</SessionIdleTimeout>
        <RememberMeTimeout>20160</RememberMeTimeout>
    </TimeConfig>

    <!-- Security configurations -->
    <Security>
        <!-- The directory under which all other KeyStore files will be stored -->
        <KeyStoresDir>${carbon.home}/conf/keystores</KeyStoresDir>
        <KeyManagerType>SunX509</KeyManagerType>
        <TrustManagerType>SunX509</TrustManagerType>
    </Security>

    <Identity>
        <IssuerPolicy>SelfAndManaged</IssuerPolicy>
        <TokenValidationPolicy>CertValidate</TokenValidationPolicy>
        <BlackList></BlackList>
        <WhiteList></WhiteList>
        <System>
            <KeyStore></KeyStore>
            <StorePass></StorePass>
        </System>
    </Identity>

    <OpenID>
        <!--
            Default values for OpenIDServerUrl and OpenIDUSerPattern are built in following format
            https://<HostName>:<MgtTrpProxyPort except 443>/<ProxyContextPath>/<context>
            If above format doesn't satisfy uncomment the following configs and explicitly configure the values
         -->
        <OpenIDServerUrl>${carbon.protocol}://${carbon.host}:${carbon.management.port}/openidserver</OpenIDServerUrl>
        <OpenIDUserPattern>${carbon.protocol}://${carbon.host}:${carbon.management.port}/openid</OpenIDUserPattern>
        <OpenIDLoginUrl>${carbon.protocol}://${carbon.host}:${carbon.management.port}/authenticationendpoint/openid_login.do</OpenIDLoginUrl>

        <!-- If the users must be prompted for approval -->
        <OpenIDSkipUserConsent>false</OpenIDSkipUserConsent>
        <!-- Expiry time of the OpenID RememberMe token in minutes -->
        <OpenIDRememberMeExpiry>7200</OpenIDRememberMeExpiry>
        <!-- To enable or disable openid dumb mode -->
        <DisableOpenIDDumbMode>false</DisableOpenIDDumbMode>

        <!--
               OpenID private association store is configurable from following configs.
               It includes two new replication stores,
                       i.   OpenIDServerAssociationStore (Default association store)
                       ii.  PrivateAssociationCryptoStore
                       iii. PrivateAssociationReplicationStore
        -->

        <!-- Specify full qualified class name of the class which going to use as private association store -->
        <!-- 
		<OpenIDPrivateAssociationStoreClass>org.wso2.carbon.identity.provider.openid.PrivateAssociationCryptoStore</OpenIDPrivateAssociationStoreClass>
	-->

        <!-- The expiration time (in minutes) for the OpenID association -->
        <!--
		<OpenIDAssociationExpiryTime>15</OpenIDAssociationExpiryTime>
	-->

        <!-- Configs specific to PrivateAssociationCryptoStore -->
        <!-- Server secret. This value should be the same in all nodes in the cluster -->
        <!--
		<OpenIDPrivateAssociationServerKey>qewlj324lmasc</OpenIDPrivateAssociationServerKey>
	-->

        <!-- Configs specific to PrivateAssociationCryptoStore -->
        <!-- This enable private association cleanup task which cleans expired private associations -->
        <!--
		<EnableOpenIDAssociationCleanupTask>true</EnableOpenIDAssociationCleanupTask>
	-->
        <!-- Time Period (in minutes) that cleanup task would run -->
        <!--
		<OpenIDAssociationCleanupPeriod>15</OpenIDAssociationCleanupPeriod>
	-->
    </OpenID>

    <OAuth>
        <AppInfoCacheTimeout>-1</AppInfoCacheTimeout>
        <AuthorizationGrantCacheTimeout>-1</AuthorizationGrantCacheTimeout>
        <SessionDataCacheTimeout>-1</SessionDataCacheTimeout>
        <ClaimCacheTimeout>-1</ClaimCacheTimeout>

        <!--
            Default values for OAuth1RequestTokenUrl, OAuth1AccessTokenUrl, OAuth1AuthorizeUrl
            OAuth2AuthzEPUrl, OAuth2TokenEPUrl and OAuth2UserInfoEPUrl are built in following format
            https://<HostName>:<MgtTrpProxyPort except 443>/<ProxyContextPath>/<context>/<path>
            If above format doesn't satisfy uncomment the following configs and explicitly configure the values
         -->
        <OAuth1RequestTokenUrl>${carbon.protocol}://${carbon.host}:${carbon.management.port}/oauth/request-token</OAuth1RequestTokenUrl>
        <OAuth1AuthorizeUrl>${carbon.protocol}://${carbon.host}:${carbon.management.port}/oauth/authorize-url</OAuth1AuthorizeUrl>
        <OAuth1AccessTokenUrl>${carbon.protocol}://${carbon.host}:${carbon.management.port}/oauth/access-token</OAuth1AccessTokenUrl>
        <OAuth2AuthzEPUrl>${carbon.protocol}://${carbon.host}:${carbon.management.port}/oauth2/authorize</OAuth2AuthzEPUrl>
        <OAuth2TokenEPUrl>${carbon.protocol}://${carbon.host}:${carbon.management.port}/oauth2/token</OAuth2TokenEPUrl>
        <OAuth2UserInfoEPUrl>${carbon.protocol}://${carbon.host}:${carbon.management.port}/oauth2/userinfo</OAuth2UserInfoEPUrl>
        <OAuth2ConsentPage>${carbon.protocol}://${carbon.host}:${carbon.management.port}/authenticationendpoint/oauth2_authz.do</OAuth2ConsentPage>
        <OAuth2ErrorPage>${carbon.protocol}://${carbon.host}:${carbon.management.port}/authenticationendpoint/oauth2_error.do</OAuth2ErrorPage>
        <OIDCConsentPage>${carbon.protocol}://${carbon.host}:${carbon.management.port}/authenticationendpoint/oauth2_consent.do</OIDCConsentPage>
        <OIDCLogoutConsentPage>${carbon.protocol}://${carbon.host}:${carbon.management.port}/authenticationendpoint/oauth2_logout_consent.do</OIDCLogoutConsentPage>
        <OIDCLogoutPage>${carbon.protocol}://${carbon.host}:${carbon.management.port}/authenticationendpoint/oauth2_logout.do</OIDCLogoutPage>

        <!-- Default validity period for Authorization Code in seconds -->
        <AuthorizationCodeDefaultValidityPeriod>300</AuthorizationCodeDefaultValidityPeriod>
        <!-- Default validity period for application access tokens in seconds -->
        <AccessTokenDefaultValidityPeriod>3600</AccessTokenDefaultValidityPeriod>
        <!-- Default validity period for user access tokens in seconds -->
        <UserAccessTokenDefaultValidityPeriod>3600</UserAccessTokenDefaultValidityPeriod>
        <!-- Validity period for refresh token -->
        <RefreshTokenValidityPeriod>84600</RefreshTokenValidityPeriod>
        <!-- Timestamp skew in seconds -->
        <TimestampSkew>300</TimestampSkew>
        <!-- Enable OAuth caching -->
        <EnableOAuthCache>true</EnableOAuthCache>
        <!-- Enable renewal of refresh token for refresh_token grant -->
        <RenewRefreshTokenForRefreshGrant>true</RenewRefreshTokenForRefreshGrant>
        <!-- Process the token before storing it in database, e.g. encrypting -->
        <TokenPersistenceProcessor>org.wso2.carbon.identity.oauth.tokenprocessor.PlainTextPersistenceProcessor</TokenPersistenceProcessor>
        <!-- Supported Client Authentication Methods -->
        <ClientAuthHandlers>
            <ClientAuthHandler Class="org.wso2.carbon.identity.oauth2.token.handlers.clientauth.BasicAuthClientAuthHandler">
                <Property Name="StrictClientCredentialValidation">false</Property>
            </ClientAuthHandler>
        </ClientAuthHandlers>
        <!-- Supported Response Types -->
        <SupportedResponseTypes>
            <SupportedResponseType>
                <ResponseTypeName>token</ResponseTypeName>
                <ResponseTypeHandlerImplClass>org.wso2.carbon.identity.oauth2.authz.handlers.TokenResponseTypeHandler</ResponseTypeHandlerImplClass>
            </SupportedResponseType>
            <SupportedResponseType>
                <ResponseTypeName>code</ResponseTypeName>
                <ResponseTypeHandlerImplClass>org.wso2.carbon.identity.oauth2.authz.handlers.CodeResponseTypeHandler</ResponseTypeHandlerImplClass>
            </SupportedResponseType>
            <SupportedResponseType>
                <ResponseTypeName>id_token</ResponseTypeName>
                <ResponseTypeHandlerImplClass>org.wso2.carbon.identity.oauth2.authz.handlers.TokenResponseTypeHandler</ResponseTypeHandlerImplClass>
            </SupportedResponseType>
            <SupportedResponseType>
                <ResponseTypeName>id_token token</ResponseTypeName>
                <ResponseTypeHandlerImplClass>org.wso2.carbon.identity.oauth2.authz.handlers.TokenResponseTypeHandler</ResponseTypeHandlerImplClass>
            </SupportedResponseType>
        </SupportedResponseTypes>
        <!-- Supported Grant Types -->
        <SupportedGrantTypes>
            <SupportedGrantType>
                <GrantTypeName>authorization_code</GrantTypeName>
                <GrantTypeHandlerImplClass>org.wso2.carbon.identity.oauth2.token.handlers.grant.AuthorizationCodeGrantHandler</GrantTypeHandlerImplClass>
            </SupportedGrantType>
            <SupportedGrantType>
                <GrantTypeName>password</GrantTypeName>
                <GrantTypeHandlerImplClass>org.wso2.carbon.identity.oauth2.token.handlers.grant.PasswordGrantHandler</GrantTypeHandlerImplClass>
            </SupportedGrantType>
            <SupportedGrantType>
                <GrantTypeName>refresh_token</GrantTypeName>
                <GrantTypeHandlerImplClass>org.wso2.carbon.identity.oauth2.token.handlers.grant.RefreshGrantHandler</GrantTypeHandlerImplClass>
            </SupportedGrantType>
            <SupportedGrantType>
                <GrantTypeName>client_credentials</GrantTypeName>
                <GrantTypeHandlerImplClass>org.wso2.carbon.identity.oauth2.token.handlers.grant.ClientCredentialsGrantHandler</GrantTypeHandlerImplClass>
            </SupportedGrantType>
            <SupportedGrantType>
                <GrantTypeName>urn:ietf:params:oauth:grant-type:saml2-bearer</GrantTypeName>
                <GrantTypeHandlerImplClass>org.wso2.carbon.identity.oauth2.token.handlers.grant.saml.SAML2BearerGrantHandler</GrantTypeHandlerImplClass>
            </SupportedGrantType>
            <SupportedGrantType>
                <GrantTypeName>iwa:ntlm</GrantTypeName>
                <GrantTypeHandlerImplClass>org.wso2.carbon.identity.oauth2.token.handlers.grant.iwa.ntlm.NTLMAuthenticationGrantHandler</GrantTypeHandlerImplClass>
            </SupportedGrantType>
        </SupportedGrantTypes>
        <OAuthCallbackHandlers>
            <OAuthCallbackHandler Class="org.wso2.carbon.identity.oauth.callback.DefaultCallbackHandler"/>
        </OAuthCallbackHandlers>
        <!--TokenValidators>
            <TokenValidator type="bearer" class="org.wso2.carbon.identity.oauth2.validators.DefaultOAuth2TokenValidator"/>
        </TokenValidators-->
        <!-- Assertions can be used to embedd parameters into access token. -->
        <EnableAssertions>
            <UserName>false</UserName>
        </EnableAssertions>

        <!-- This should be set to true when using multiple user stores and keys
            should saved into different tables according to the user store. By default
            all the application keys are saved in to the same table. UserName Assertion
            should be 'true' to use this. -->
        <EnableAccessTokenPartitioning>false</EnableAccessTokenPartitioning>
        <!-- user store domain names and mapping to new table name. eg: if you
            provide 'A:foo.com', foo.com should be the user store domain name and 'A'
            represent the relavant mapping of token store table, i.e. tokens will be
            added to a table called IDN_OAUTH2_ACCESS_TOKEN_A. -->
        <AccessTokenPartitioningDomains><!-- A:foo.com, B:bar.com --></AccessTokenPartitioningDomains>
        <AuthorizationContextTokenGeneration>
            <Enabled>false</Enabled>
            <TokenGeneratorImplClass>org.wso2.carbon.identity.oauth2.authcontext.JWTTokenGenerator</TokenGeneratorImplClass>
            <ClaimsRetrieverImplClass>org.wso2.carbon.identity.oauth2.authcontext.DefaultClaimsRetriever</ClaimsRetrieverImplClass>
            <ConsumerDialectURI>http://wso2.org/claims</ConsumerDialectURI>
            <SignatureAlgorithm>SHA256withRSA</SignatureAlgorithm>
            <AuthorizationContextTTL>15</AuthorizationContextTTL>
        </AuthorizationContextTokenGeneration>
        <SAML2Grant>
            <!--SAML2TokenHandler></SAML2TokenHandler-->
        </SAML2Grant>
        <OpenIDConnect>
            <IDTokenBuilder>org.wso2.carbon.identity.openidconnect.DefaultIDTokenBuilder</IDTokenBuilder>
            <!--
                Default value for IDTokenIssuerID, is OAuth2TokenEPUrl.
                If that doesn't satisfy uncomment the following config and explicitly configure the value
            -->
            <IDTokenIssuerID>${carbon.protocol}://${carbon.host}:${carbon.management.port}/oauth2/token</IDTokenIssuerID>
            <IDTokenSubjectClaim>http://wso2.org/claims/givenname</IDTokenSubjectClaim>
            <IDTokenCustomClaimsCallBackHandler>org.wso2.carbon.identity.openidconnect.SAMLAssertionClaimsCallback</IDTokenCustomClaimsCallBackHandler>
            <IDTokenExpiration>3600</IDTokenExpiration>
            <UserInfoEndpointClaimDialect>http://wso2.org/claims</UserInfoEndpointClaimDialect>
            <UserInfoEndpointClaimRetriever>org.wso2.carbon.identity.oauth.endpoint.user.impl.UserInfoUserStoreClaimRetriever</UserInfoEndpointClaimRetriever>
            <UserInfoEndpointRequestValidator>org.wso2.carbon.identity.oauth.endpoint.user.impl.UserInforRequestDefaultValidator</UserInfoEndpointRequestValidator>
            <UserInfoEndpointAccessTokenValidator>org.wso2.carbon.identity.oauth.endpoint.user.impl.UserInfoISAccessTokenValidator</UserInfoEndpointAccessTokenValidator>
            <UserInfoEndpointResponseBuilder>org.wso2.carbon.identity.oauth.endpoint.user.impl.UserInfoJSONResponseBuilder</UserInfoEndpointResponseBuilder>
            <SkipUserConsent>false</SkipUserConsent>
        </OpenIDConnect>
    </OAuth>

    <MultifactorAuthentication>
        <!--Enable>false</Enable-->
        <XMPPSettings>
            <XMPPConfig>
                <XMPPProvider>gtalk</XMPPProvider>
                <XMPPServer>talk.google.com</XMPPServer>
                <XMPPPort>5222</XMPPPort>
                <XMPPExt>gmail.com</XMPPExt>
                <XMPPUserName>multifactor1@gmail.com</XMPPUserName>
                <XMPPPassword>wso2carbon</XMPPPassword>
            </XMPPConfig>
        </XMPPSettings>
    </MultifactorAuthentication>

    <SSOService>
        <PersistanceCacheTimeout>157680000</PersistanceCacheTimeout>
        <SessionIndexCacheTimeout>157680000</SessionIndexCacheTimeout>
        <EntityId>${carbon.host}</EntityId>
        <!--
            Default value for IdentityProviderURL is  built in following format
            https://<HostName>:<MgtTrpProxyPort except 443>/<ProxyContextPath>/samlsso
            If that doesn't satisfy uncomment the following config and explicitly configure the value
        -->
        <IdentityProviderURL>${carbon.protocol}://${carbon.host}:${carbon.management.port}/samlsso</IdentityProviderURL>
        <DefaultLogoutEndpoint>${carbon.protocol}://${carbon.host}:${carbon.management.port}/authenticationendpoint/samlsso_logout.do</DefaultLogoutEndpoint>
        <NotificationEndpoint>${carbon.protocol}://${carbon.host}:${carbon.management.port}/authenticationendpoint/samlsso_notification.do</NotificationEndpoint>
        <SingleLogoutRetryCount>5</SingleLogoutRetryCount>
        <SingleLogoutRetryInterval>60000</SingleLogoutRetryInterval>
        <!-- in milli seconds -->
        <TenantPartitioningEnabled>false</TenantPartitioningEnabled>
        <AttributesClaimDialect>http://wso2.org/claims</AttributesClaimDialect>
        <SAMLSSOAssertionBuilder>org.wso2.carbon.identity.sso.saml.builders.assertion.DefaultSAMLAssertionBuilder</SAMLSSOAssertionBuilder>
        <SAMLSSOEncrypter>org.wso2.carbon.identity.sso.saml.builders.encryption.DefaultSSOEncrypter</SAMLSSOEncrypter>
        <SAMLSSOSigner>org.wso2.carbon.identity.sso.saml.builders.signature.DefaultSSOSigner</SAMLSSOSigner>
        <SAML2HTTPRedirectSignatureValidator>org.wso2.carbon.identity.sso.saml.validators.SAML2HTTPRedirectDeflateSignatureValidator</SAML2HTTPRedirectSignatureValidator>
        <!--SAMLSSOResponseBuilder>org.wso2.carbon.identity.sso.saml.builders.DefaultResponseBuilder</SAMLSSOResponseBuilder-->

        <!-- SAML Token validity period in minutes -->
        <SAMLResponseValidityPeriod>5</SAMLResponseValidityPeriod>
        <UseAuthenticatedUserDomainCrypto>false</UseAuthenticatedUserDomainCrypto>
        <SAMLDefaultSigningAlgorithmURI>http://www.w3.org/2000/09/xmldsig#rsa-sha1</SAMLDefaultSigningAlgorithmURI>
        <SAMLDefaultDigestAlgorithmURI>http://www.w3.org/2000/09/xmldsig#sha1</SAMLDefaultDigestAlgorithmURI>
    </SSOService>

    <SecurityTokenService>
        <!--
            Default value for IdentityProviderURL is  built in following format
            https://<HostName>:<MgtTrpProxyPort except 443>/<ProxyContextPath>/services/wso2carbon-sts
            If that doesn't satisfy uncomment the following config and explicitly configure the value
        -->
        <IdentityProviderURL>${carbon.protocol}://${carbon.host}:${carbon.management.port}/services/wso2carbon-sts</IdentityProviderURL>
    </SecurityTokenService>

    <PassiveSTS>
        <!--
            Default value for IdentityProviderURL is  built in following format
            https://<HostName>:<MgtTrpProxyPort except 443>/<ProxyContextPath>/passivests
            If that doesn't satisfy uncomment the following config and explicitly configure the value
        -->
        <IdentityProviderURL>${carbon.protocol}://${carbon.host}:${carbon.management.port}/passivests</IdentityProviderURL>
        <RetryURL>${carbon.protocol}://${carbon.host}:${carbon.management.port}/authenticationendpoint/retry.do</RetryURL>
        <TokenStoreClassName>org.wso2.carbon.identity.sts.passive.utils.NoPersistenceTokenStore</TokenStoreClassName>
    </PassiveSTS>

    <EntitlementSettings>
        <ThirftBasedEntitlementConfig>
            <EnableThriftService>false</EnableThriftService>
            <ReceivePort>${Ports.ThriftEntitlementReceivePort}</ReceivePort>
            <ClientTimeout>10000</ClientTimeout>
            <KeyStore>
                <Location>${carbon.home}/repository/resources/security/wso2carbon.jks</Location>
                <Password>wso2carbon</Password>
            </KeyStore>
            <!-- Enable this element to mention the host-name of your IS machine -->
            <ThriftHostName>${carbon.host}</ThriftHostName>
        </ThirftBasedEntitlementConfig>
    </EntitlementSettings>

    <SCIM>
        <!--
            Default value for UserEPUrl and GroupEPUrl are built in following format
            https://<HostName>:<MgtTrpProxyPort except 443>/<ProxyContextPath>/<context>/<path>
            If that doesn't satisfy uncomment the following config and explicitly configure the value
        -->
        <UserEPUrl>${carbon.protocol}://${carbon.host}:${carbon.management.port}/wso2/scim/Users</UserEPUrl>
        <GroupEPUrl>${carbon.protocol}://${carbon.host}:${carbon.management.port}/wso2/scim/Groups</GroupEPUrl>
        <SCIMAuthenticators>
            <Authenticator class="org.wso2.carbon.identity.scim.provider.auth.BasicAuthHandler">
                <Property name="Priority">5</Property>
            </Authenticator>
            <Authenticator class="org.wso2.carbon.identity.scim.provider.auth.OAuthHandler">
                <Property name="Priority">10</Property>
                <Property name="AuthorizationServer">local://services</Property>
                <!--Property name="AuthorizationServer">${carbon.protocol}://${carbon.host}:${carbon.management.port}/services</Property>
                <Property name="UserName">admin</Property>
                <Property name="Password">admin</Property-->
            </Authenticator>
        </SCIMAuthenticators>
    </SCIM>

    <Recovery>
        <Notification>
            <Password>
                <Enable>true</Enable>
            </Password>
            <Username>
                <Enable>true</Enable>
            </Username>
            <InternallyManage>true</InternallyManage>
        </Notification>
        <Question>
            <Password>
                <Enable>true</Enable>
                <Separator>!</Separator>
                <MinAnswers>2</MinAnswers>
                <ReCaptcha>
                    <Enable>false</Enable>
                    <MaxFailedAttempts>3</MaxFailedAttempts>
                </ReCaptcha>
            </Password>
        </Question>
        <ExpiryTime>3</ExpiryTime>
    </Recovery>

    <SelfRegistration>
        <Enable>true</Enable>
        <LockOnCreation>true</LockOnCreation>
        <Notification>
            <InternallyManage>true</InternallyManage>
        </Notification>
        <ReCaptcha>false</ReCaptcha>
    </SelfRegistration>


    <!--SessionContextCache>
        <Enable>true</Enable>
        <Capacity>100000</Capacity>
    </SessionContextCache-->

    <EventListeners>
        <EventListener type="org.wso2.carbon.user.core.listener.UserOperationEventListener"
                       name="org.wso2.carbon.user.mgt.workflow.userstore.UserStoreActionListener"
                       orderId="10" enable="true"/>
        <EventListener type="org.wso2.carbon.user.core.listener.UserOperationEventListener"
                       name="org.wso2.carbon.identity.mgt.IdentityMgtEventListener"
                       orderId="50" enable="false"/>
        <EventListener type="org.wso2.carbon.user.core.listener.UserOperationEventListener" name="org.wso2.carbon.identity.scim.common.listener.SCIMUserOperationListener"
                       orderId="90" enable="true"/>
        <EventListener type="org.wso2.carbon.user.core.listener.UserOperationEventListener" name="org.wso2.carbon.identity.governance.listener.IdentityMgtEventListener"
                       orderId="95" enable="false"/>
        <EventListener type="org.wso2.carbon.user.core.listener.UserOperationEventListener" name="org.wso2.carbon.identity.governance.listener.IdentityStoreEventListener"
                       orderId="100" enable="false">
            <Property name="Data.Store">org.wso2.carbon.identity.governance.store.UserStoreBasedIdentityDataStore</Property>
        </EventListener>
        <EventListener type="org.wso2.carbon.identity.core.handler.AbstractIdentityMessageHandler"
                       name="org.wso2.carbon.identity.data.publisher.application.authentication.impl.DASLoginDataPublisherImpl"
                       orderId="10" enable="false"/>
        <EventListener type="org.wso2.carbon.identity.core.handler.AbstractIdentityMessageHandler"
                       name="org.wso2.carbon.identity.data.publisher.application.authentication.impl.DASSessionDataPublisherImpl"
                       orderId="11" enable="false"/>
        <EventListener type="org.wso2.carbon.identity.core.handler.AbstractIdentityMessageHandler"
<<<<<<< HEAD
                       name="org.wso2.carbon.identity.data.publisher.application.authentication.AuthnDataPublisherProxy"
=======
                       name="org.wso2.carbon.identity.data.publisher.application.authentication.AuthnDataPublishHandlerManager"
>>>>>>> 68684e8a
                       orderId="11" enable="false"/>
    </EventListeners>

    <CacheConfig>
        <CacheManager name="IdentityApplicationManagementCacheManager">
            <!--<Cache name="AppAuthFrameworkSessionContextCache" enable="false" timeout="1" capacity="5000"/>-->
        </CacheManager>
    </CacheConfig>

    <!--Cookies>
        <Cookie name="commonAuthId" domain="localhost" httpOnly="true" secure="true" />
    </Cookies-->
</Server><|MERGE_RESOLUTION|>--- conflicted
+++ resolved
@@ -424,11 +424,7 @@
                        name="org.wso2.carbon.identity.data.publisher.application.authentication.impl.DASSessionDataPublisherImpl"
                        orderId="11" enable="false"/>
         <EventListener type="org.wso2.carbon.identity.core.handler.AbstractIdentityMessageHandler"
-<<<<<<< HEAD
-                       name="org.wso2.carbon.identity.data.publisher.application.authentication.AuthnDataPublisherProxy"
-=======
                        name="org.wso2.carbon.identity.data.publisher.application.authentication.AuthnDataPublishHandlerManager"
->>>>>>> 68684e8a
                        orderId="11" enable="false"/>
     </EventListeners>
 
