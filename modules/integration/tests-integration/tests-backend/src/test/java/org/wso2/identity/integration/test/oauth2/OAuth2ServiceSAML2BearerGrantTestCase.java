--- conflicted
+++ resolved
@@ -154,16 +154,6 @@
     public void testSAML2BearerInvalidAudience() {
 
         try {
-<<<<<<< HEAD
-            client = HttpClientBuilder.create().build();
-
-            SAML2ServiceProvider saml2AppConfig = getSAMLInboundDetailsOfApplication(samlAppId);
-            Assert.assertNotNull(saml2AppConfig, "No service provider exists for issuer" + ISSUER);
-
-            saml2AppConfig.getSingleSignOnProfile().getAssertion().setAudiences(new ArrayList<>());
-            updateApplicationInboundConfig(samlAppId, new SAML2Configuration().manualConfiguration(saml2AppConfig),
-                    SAML);
-=======
 
             client = HttpClientBuilder.create()
                     .setDefaultRequestConfig(requestConfig)
@@ -186,7 +176,6 @@
             ssoConfigServiceClient.removeServiceProvider("travelocity.com");
             ssoConfigServiceClient.addServiceProvider(serviceProvider);
             appMgtclient.updateApplicationData(application);
->>>>>>> 2801d295
 
             // Get a SAML response.
             String samlResponse = getSAMLResponse();
@@ -204,8 +193,6 @@
             Assert.assertTrue(StringUtils.isNotBlank(IOUtils.toString(httpResponse.getEntity().getContent())));
         } catch (Exception e) {
             Assert.fail("SAML Bearer Grant test failed with an exception.", e);
-<<<<<<< HEAD
-=======
         } finally {
 
             // Restore the default service provider.
@@ -217,7 +204,6 @@
                     .setDefaultRequestConfig(requestConfig)
                     .setDefaultCookieSpecRegistry(cookieSpecRegistry)
                     .build();
->>>>>>> 2801d295
         }
     }
 
