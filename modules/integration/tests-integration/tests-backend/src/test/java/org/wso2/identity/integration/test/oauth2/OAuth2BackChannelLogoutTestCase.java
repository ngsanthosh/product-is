/*
 * Copyright (c) 2020, WSO2 LLC. (http://www.wso2.com).
 *
 * WSO2 LLC. licenses this file to you under the Apache License,
 * Version 2.0 (the "License"); you may not use this file except
 * in compliance with the License.
 * You may obtain a copy of the License at
 *
 * http://www.apache.org/licenses/LICENSE-2.0
 *
 * Unless required by applicable law or agreed to in writing,
 * software distributed under the License is distributed on an
 * "AS IS" BASIS, WITHOUT WARRANTIES OR CONDITIONS OF ANY
 * KIND, either express or implied.  See the License for the
 * specific language governing permissions and limitations
 * under the License.
 */

package org.wso2.identity.integration.test.oauth2;

import org.apache.http.Header;
import org.apache.http.HttpResponse;
import org.apache.http.NameValuePair;
import org.apache.http.client.HttpClient;
import org.apache.http.client.config.CookieSpecs;
import org.apache.http.client.config.RequestConfig;
import org.apache.http.client.entity.UrlEncodedFormEntity;
import org.apache.http.client.methods.HttpGet;
import org.apache.http.client.methods.HttpPost;
import org.apache.http.config.Lookup;
import org.apache.http.config.RegistryBuilder;
import org.apache.http.cookie.CookieSpecProvider;
import org.apache.http.impl.client.BasicCookieStore;
import org.apache.http.impl.client.HttpClientBuilder;
import org.apache.http.impl.cookie.RFC6265CookieSpecProvider;
import org.apache.http.message.BasicNameValuePair;
import org.apache.http.util.EntityUtils;
import org.testng.Assert;
import org.testng.annotations.AfterClass;
import org.testng.annotations.BeforeClass;
import org.testng.annotations.DataProvider;
import org.testng.annotations.Factory;
import org.testng.annotations.Test;
import org.wso2.carbon.automation.engine.context.TestUserMode;
import org.wso2.identity.integration.test.rest.api.server.application.management.v1.model.ApplicationModel;
import org.wso2.identity.integration.test.rest.api.server.application.management.v1.model.ApplicationResponseModel;
import org.wso2.identity.integration.test.rest.api.server.application.management.v1.model.InboundProtocols;
import org.wso2.identity.integration.test.rest.api.server.application.management.v1.model.OIDCLogoutConfiguration;
import org.wso2.identity.integration.test.rest.api.server.application.management.v1.model.OpenIDConnectConfiguration;
import org.wso2.identity.integration.test.rest.api.user.common.model.Email;
import org.wso2.identity.integration.test.rest.api.user.common.model.ListObject;
import org.wso2.identity.integration.test.rest.api.user.common.model.PatchOperationRequestObject;
import org.wso2.identity.integration.test.rest.api.user.common.model.RoleItemAddGroupobj;
import org.wso2.identity.integration.test.rest.api.user.common.model.UserObject;
import org.wso2.identity.integration.test.restclients.SCIM2RestClient;
import org.wso2.identity.integration.test.util.Utils;
import org.wso2.identity.integration.test.utils.CommonConstants;
import org.wso2.identity.integration.test.utils.DataExtractUtil;
import org.wso2.identity.integration.test.utils.OAuth2Constant;

import java.io.IOException;
import java.util.ArrayList;
import java.util.Collections;
import java.util.HashMap;
import java.util.List;
import java.util.Map;

import static org.wso2.identity.integration.test.utils.CommonConstants.DEFAULT_TOMCAT_PORT;

/**
 * Integration tests for OAuth2 Back-Channel Logout.
 */
public class OAuth2BackChannelLogoutTestCase extends OAuth2ServiceAbstractIntegrationTest {

    private Lookup<CookieSpecProvider> cookieSpecRegistry;
    private RequestConfig requestConfig;
    private HttpClient client;
    private final String OIDC_APP_NAME = "playground2";
    private String oidcAppClientId;
    private String sessionDataKeyConsent;
    private String sessionDataKey;
    private static final String CONSENT = "consent";
    private static final String APPROVE = "approve";
    private static final String SCOPE_APPROVAL = "scope-approval";
    private static final String USER_AGENT = "User-Agent";
    private static final String USERS_PATH = "users";

    private static final String USER_EMAIL = "abc@wso2.com";
    private static final String USERNAME = "testUser";
    private static final String PASSWORD = "pass123";
    private String applicationId;
    private SCIM2RestClient scim2RestClient;
    private String userId;

    @DataProvider(name = "configProvider")
    public static Object[][] configProvider() {
        return new Object[][]{{TestUserMode.SUPER_TENANT_ADMIN}, {TestUserMode.TENANT_ADMIN}};
    }

    @Factory(dataProvider = "configProvider")
    public OAuth2BackChannelLogoutTestCase(TestUserMode userMode) throws Exception {

        super.init(userMode);
    }

    @BeforeClass(alwaysRun = true)
    public void testInit() throws Exception {

<<<<<<< HEAD
        client = HttpClientBuilder.create().setDefaultCookieStore(new BasicCookieStore()).build();
        scim2RestClient =  new SCIM2RestClient(serverURL, tenantInfo);
=======
        init();

        cookieSpecRegistry = RegistryBuilder.<CookieSpecProvider>create()
                .register(CookieSpecs.DEFAULT, new RFC6265CookieSpecProvider())
                .build();
        requestConfig = RequestConfig.custom()
                .setCookieSpec(CookieSpecs.DEFAULT)
                .build();
        client = HttpClientBuilder.create()
                .setDefaultCookieStore(new BasicCookieStore())
                .setDefaultRequestConfig(requestConfig)
                .setDefaultCookieSpecRegistry(cookieSpecRegistry)
                .build();
        createOIDCApplication();
        createServiceProvider();

        remoteUSMServiceClient.addUser(USERNAME, PASSWORD, new String[]{"admin"},
                getUserClaims(), "default", true);
>>>>>>> 2801d295

        createOIDCApplication();
        addAdminUser();
    }

    @AfterClass(alwaysRun = true)
    public void testCleanUp() throws Exception {

        removeApplications();
        scim2RestClient.deleteUser(userId);
    }

    @Test(groups = "wso2.is", description = "Test back channel logout for OIDC.")
    public void testOIDCLogout() throws IOException {

        // Login.
        initiateOIDCRequest(false);
        performOIDCLogin();
        performOIDCConsentApproval();

        // OIDC app logout.
        performOIDCLogout();
    }

    private void createOIDCApplication() throws Exception {
        ApplicationModel application = new ApplicationModel();

        List<String> grantTypes = new ArrayList<>();
        Collections.addAll(grantTypes, OAuth2Constant.OAUTH2_GRANT_TYPE_AUTHORIZATION_CODE);

        List<String> callBackUrls = new ArrayList<>();
        Collections.addAll(callBackUrls, OAuth2Constant.CALLBACK_URL);

        OpenIDConnectConfiguration oidcConfig = new OpenIDConnectConfiguration();
        oidcConfig.setGrantTypes(grantTypes);
        oidcConfig.setCallbackURLs(callBackUrls);
        oidcConfig.setLogout(new OIDCLogoutConfiguration().backChannelLogoutUrl("http://localhost:" +
                DEFAULT_TOMCAT_PORT + "/playground2/bclogout"));

        InboundProtocols inboundProtocolsConfig = new InboundProtocols();
        inboundProtocolsConfig.setOidc(oidcConfig);

        application.setInboundProtocolConfiguration(inboundProtocolsConfig);
        application.setName(OIDC_APP_NAME);

        String appId = addApplication(application);
        ApplicationResponseModel createdApplication = getApplication(appId);

        applicationId = createdApplication.getId();
        oidcConfig = getOIDCInboundDetailsOfApplication(applicationId);

        oidcAppClientId = oidcConfig.getClientId();
    }

    private void removeApplications() throws Exception {

        deleteApp(applicationId);
    }

    private void initiateOIDCRequest(boolean isCheckLogoutConfirmation) throws IOException {

        List<NameValuePair> urlParameters = getOIDCInitiationRequestParams();
        HttpResponse response = sendPostRequestWithParameters(urlParameters,
                "http://localhost:" + DEFAULT_TOMCAT_PORT + "/playground2/oauth2-authorize-user.jsp");
        Assert.assertNotNull(response, "Authorization response is null");
        Header locationHeader = response.getFirstHeader(OAuth2Constant.HTTP_RESPONSE_HEADER_LOCATION);
        Assert.assertNotNull(locationHeader, "Authorization response header is null.");
        EntityUtils.consume(response.getEntity());

        response = sendGetRequest(locationHeader.getValue());
        sessionDataKey = Utils.extractDataFromResponse(response, CommonConstants.SESSION_DATA_KEY, 1);
        if (isCheckLogoutConfirmation) {
            Assert.assertNotNull(sessionDataKey, "Back channel logout failed for OIDC.");
        } else {
            Assert.assertNotNull(sessionDataKey, "SessionDataKey is null for for OIDC app: " + OIDC_APP_NAME);
        }
        EntityUtils.consume(response.getEntity());
    }

    private void performOIDCLogin() throws IOException {

        HttpResponse response = sendLoginPost(sessionDataKey);
        Assert.assertNotNull(response, "OIDC login request response is null.");
        Header locationHeader = response.getFirstHeader(OAuth2Constant.HTTP_RESPONSE_HEADER_LOCATION);
        Assert.assertNotNull(locationHeader, "OIDC login response header is null.");
        EntityUtils.consume(response.getEntity());

        response = sendGetRequest(locationHeader.getValue());
        Map<String, Integer> keyPositionMap = new HashMap<>(1);
        keyPositionMap.put("name=\"sessionDataKeyConsent\"", 1);
        List<DataExtractUtil.KeyValue> keyValues = DataExtractUtil.extractSessionConsentDataFromResponse(
                response, keyPositionMap);
        Assert.assertNotNull(keyValues, "SessionDataKeyConsent keyValues map is null.");
        sessionDataKeyConsent = keyValues.get(0).getValue();
        Assert.assertNotNull(sessionDataKeyConsent, "sessionDataKeyConsent is null.");
        EntityUtils.consume(response.getEntity());
    }

    private void performOIDCConsentApproval() throws IOException {

        HttpResponse response = sendApprovalPostWithConsent(sessionDataKeyConsent);
        Assert.assertNotNull(response, "OIDC consent approval request response is null.");
        Header locationHeader = response.getFirstHeader(OAuth2Constant.HTTP_RESPONSE_HEADER_LOCATION);
        Assert.assertNotNull(locationHeader, "OIDC consent approval request location header is null.");
        EntityUtils.consume(response.getEntity());

        response = sendPostRequest(locationHeader.getValue());
        Map<String, Integer> keyPositionMap = new HashMap<>(1);
        keyPositionMap.put("Authorization Code", 1);
        List<DataExtractUtil.KeyValue> keyValues =
                DataExtractUtil.extractTableRowDataFromResponse(response, keyPositionMap);
        Assert.assertNotNull(keyValues, "Authorization code not received.");
        String authorizationCode = keyValues.get(0).getValue();
        Assert.assertNotNull(authorizationCode, "Authorization code not received.");
        EntityUtils.consume(response.getEntity());
    }

    private void performOIDCLogout() throws IOException {

        String oidcLogoutUrl = identityContextUrls.getWebAppURLHttps() + "/oidc/logout";
        HttpResponse response = sendGetRequest(oidcLogoutUrl);
        EntityUtils.consume(response.getEntity());

        List<NameValuePair> urlParameters = new ArrayList<>();
        urlParameters.add(new BasicNameValuePair(CONSENT, APPROVE));
        response = sendPostRequestWithParameters(urlParameters, oidcLogoutUrl);
        Header locationHeader = response.getFirstHeader(OAuth2Constant.HTTP_RESPONSE_HEADER_LOCATION);
        EntityUtils.consume(response.getEntity());

        response = sendGetRequest(locationHeader.getValue());
        Assert.assertNotNull(response, "OIDC Logout failed.");
        String result = DataExtractUtil.getContentData(response);
        Assert.assertTrue(result.contains("You have successfully logged out"), "OIDC logout failed.");
        EntityUtils.consume(response.getEntity());
    }

    public HttpResponse sendGetRequest(String locationURL) throws IOException {

        HttpGet getRequest = new HttpGet(locationURL);
        getRequest.setHeader(USER_AGENT, OAuth2Constant.USER_AGENT);
        return client.execute(getRequest);
    }

    public HttpResponse sendPostRequest(String locationURL) throws IOException {

        HttpPost postRequest = new HttpPost(locationURL);
        postRequest.setHeader(USER_AGENT, OAuth2Constant.USER_AGENT);
        return client.execute(postRequest);
    }

    private HttpResponse sendApprovalPostWithConsent(String sessionDataKeyConsent) throws IOException {

        List<NameValuePair> urlParameters = new ArrayList<>();
        urlParameters.add(new BasicNameValuePair(CONSENT, APPROVE));
        urlParameters.add(new BasicNameValuePair(SCOPE_APPROVAL, APPROVE));
        urlParameters.add(new BasicNameValuePair("sessionDataKeyConsent", sessionDataKeyConsent));
        return sendPostRequestWithParameters(urlParameters, OAuth2Constant.APPROVAL_URL);
    }

    public HttpResponse sendLoginPost(String sessionDataKey) throws IOException {

        List<NameValuePair> urlParameters = new ArrayList<>();
        urlParameters.add(new BasicNameValuePair("username", USERNAME));
        urlParameters.add(new BasicNameValuePair("password", PASSWORD));
        urlParameters.add(new BasicNameValuePair("sessionDataKey", sessionDataKey));
        return sendPostRequestWithParameters(urlParameters, OAuth2Constant.COMMON_AUTH_URL);
    }

    public HttpResponse sendPostRequestWithParameters(List<NameValuePair> urlParameters, String url) throws
            IOException {

        HttpPost request = new HttpPost(url);
        request.setHeader(USER_AGENT, OAuth2Constant.USER_AGENT);
        request.setEntity(new UrlEncodedFormEntity(urlParameters));
        return client.execute(request);
    }

    private List<NameValuePair> getOIDCInitiationRequestParams() {

        List<NameValuePair> urlParameters = new ArrayList<>();
        urlParameters.add(new BasicNameValuePair("grantType", OAuth2Constant.OAUTH2_GRANT_TYPE_CODE));
        urlParameters.add(new BasicNameValuePair("consumerKey", oidcAppClientId));
        urlParameters.add(new BasicNameValuePair("callbackurl", OAuth2Constant.CALLBACK_URL));
        urlParameters.add(new BasicNameValuePair("authorizeEndpoint", OAuth2Constant.APPROVAL_URL));
        urlParameters.add(new BasicNameValuePair("authorize", OAuth2Constant.AUTHORIZE_PARAM));
        urlParameters.add(new BasicNameValuePair("scope", OAuth2Constant.OAUTH2_SCOPE_OPENID_WITH_INTERNAL_LOGIN));
        return urlParameters;
    }

    private void addAdminUser() throws Exception {
        UserObject userInfo = new UserObject();
        userInfo.setUserName(USERNAME);
        userInfo.setPassword(PASSWORD);
        userInfo.addEmail(new Email().value(USER_EMAIL));

        userId = scim2RestClient.createUser(userInfo);
        String roleId = scim2RestClient.getRoleIdByName("admin");

        RoleItemAddGroupobj patchRoleItem = new RoleItemAddGroupobj();
        patchRoleItem.setOp(RoleItemAddGroupobj.OpEnum.ADD);
        patchRoleItem.setPath(USERS_PATH);
        patchRoleItem.addValue(new ListObject().value(userId));

        scim2RestClient.updateUserRole(new PatchOperationRequestObject().addOperations(patchRoleItem), roleId);
    }
}<|MERGE_RESOLUTION|>--- conflicted
+++ resolved
@@ -106,10 +106,6 @@
     @BeforeClass(alwaysRun = true)
     public void testInit() throws Exception {
 
-<<<<<<< HEAD
-        client = HttpClientBuilder.create().setDefaultCookieStore(new BasicCookieStore()).build();
-        scim2RestClient =  new SCIM2RestClient(serverURL, tenantInfo);
-=======
         init();
 
         cookieSpecRegistry = RegistryBuilder.<CookieSpecProvider>create()
@@ -123,13 +119,8 @@
                 .setDefaultRequestConfig(requestConfig)
                 .setDefaultCookieSpecRegistry(cookieSpecRegistry)
                 .build();
-        createOIDCApplication();
-        createServiceProvider();
-
-        remoteUSMServiceClient.addUser(USERNAME, PASSWORD, new String[]{"admin"},
-                getUserClaims(), "default", true);
->>>>>>> 2801d295
-
+        scim2RestClient =  new SCIM2RestClient(serverURL, tenantInfo);
+        
         createOIDCApplication();
         addAdminUser();
     }
