package org.wso2.sample.identity.oauth2;

public final class OAuth2Constants {

    // Oauth response parameters and session attributes
    public static final String SCOPE = "scope";
    public static final String ERROR = "error";
    public static final String ACCESS_TOKEN = "access_token";
    public static final String SESSION_STATE = "session_state";

    // oauth scopes
    public static final String SCOPE_OPENID = "openid";

    // oauth grant type constants
    public static final String OAUTH2_GRANT_TYPE_CODE = "code";
    public static final String OAUTH2_GRANT_TYPE_IMPLICIT = "token";
    public static final String OAUTH2_GRANT_TYPE_RESOURCE_OWNER = "password";
    public static final String OAUTH2_GRANT_TYPE_CLIENT_CREDENTIALS = "client_credentials";

<<<<<<< HEAD
	public static final String OAUTH2_PKCE_CODE_VERIFIER = "code_verifier";
	public static final String OAUTH2_PKCE_CODE_CHALLENGE = "code_challenge";
	public static final String OAUTH2_PKCE_CODE_CHALLENGE_METHOD = "code_challenge_method";
	public static final String OAUTH2_USE_PKCE = "use_pkce";

=======
    // application specific request parameters
    public static final String RESET_PARAM = "reset";
    public static final String RESOURCE_OWNER_PARAM = "recowner";
    public static final String RESOURCE_OWNER_PASSWORD_PARAM = "recpassword";

    // application specific request parameters and session attributes
    public static final String CONSUMER_KEY = "consumerKey";
    public static final String CONSUMER_SECRET = "consumerSecret";
    public static final String CALL_BACK_URL = "callbackurl";
    public static final String OAUTH2_GRANT_TYPE = "grantType";
    public static final String OAUTH2_AUTHZ_ENDPOINT = "authorizeEndpoint";
    public static final String OAUTH2_ACCESS_ENDPOINT = "accessEndpoint";
    public static final String OIDC_LOGOUT_ENDPOINT = "logoutEndpoint";
    public static final String OIDC_SESSION_IFRAME_ENDPOINT = "sessionIFrameEndpoint";

    // application specific session attributes
    public static final String CODE = "code";
    public static final String ID_TOKEN = "id_token";
    public static final String RESULT = "result";
    public static final String TOKEN_VALIDATION = "valid";

    // request headers
    public static final String REFERER = "referer";
>>>>>>> 36a5ec69
}<|MERGE_RESOLUTION|>--- conflicted
+++ resolved
@@ -17,13 +17,6 @@
     public static final String OAUTH2_GRANT_TYPE_RESOURCE_OWNER = "password";
     public static final String OAUTH2_GRANT_TYPE_CLIENT_CREDENTIALS = "client_credentials";
 
-<<<<<<< HEAD
-	public static final String OAUTH2_PKCE_CODE_VERIFIER = "code_verifier";
-	public static final String OAUTH2_PKCE_CODE_CHALLENGE = "code_challenge";
-	public static final String OAUTH2_PKCE_CODE_CHALLENGE_METHOD = "code_challenge_method";
-	public static final String OAUTH2_USE_PKCE = "use_pkce";
-
-=======
     // application specific request parameters
     public static final String RESET_PARAM = "reset";
     public static final String RESOURCE_OWNER_PARAM = "recowner";
@@ -47,5 +40,10 @@
 
     // request headers
     public static final String REFERER = "referer";
->>>>>>> 36a5ec69
+
+    //OAuth 2.0 PKCE Constants
+    public static final String OAUTH2_PKCE_CODE_VERIFIER = "code_verifier";
+    public static final String OAUTH2_PKCE_CODE_CHALLENGE = "code_challenge";
+    public static final String OAUTH2_PKCE_CODE_CHALLENGE_METHOD = "code_challenge_method";
+    public static final String OAUTH2_USE_PKCE = "use_pkce";
 }