<<<<<<< HEAD
<%@page import="org.wso2.sample.identity.oauth2.OAuth2Constants"%>
<%@page import="org.apache.oltu.oauth2.client.response.OAuthAuthzResponse"%>
<%@page import="org.json.simple.parser.JSONParser"%>
<%@page import="org.json.simple.JSONObject"%>
<%@page import="org.apache.commons.codec.binary.Base64"%>
<%@page import="com.nimbusds.jwt.SignedJWT"%>
<%@ page import="java.security.MessageDigest" %>
<%@ page import="java.nio.charset.StandardCharsets" %>
<%@ page import="java.util.UUID" %>
<%
String error = request.getParameter("error");    
String grantType = (String) session.getAttribute(OAuth2Constants.OAUTH2_GRANT_TYPE);

OAuthAuthzResponse authzResponse = null;
String code = null;
String accessToken = null;
String idToken = null;
String name = null;
String code_verifier = null;
String code_challenge = null;

try {
    
    String reset = request.getParameter("reset");

    if (reset!=null && "true".equals(reset)){
    	session.removeAttribute(OAuth2Constants.OAUTH2_GRANT_TYPE);
    	session.removeAttribute(OAuth2Constants.ACCESS_TOKEN);
    	session.removeAttribute(OAuth2Constants.CODE);
    	session.removeAttribute("id_token");
    	session.removeAttribute("result");
        session.removeAttribute(OAuth2Constants.OAUTH2_PKCE_CODE_VERIFIER);
        session.removeAttribute(OAuth2Constants.OAUTH2_USE_PKCE);
    }    
    
    if (grantType != null && OAuth2Constants.OAUTH2_GRANT_TYPE_CODE.equals(grantType)) {
    	code = (String) session.getAttribute(OAuth2Constants.CODE);
    	if (code==null) {
        	authzResponse = OAuthAuthzResponse.oauthCodeAuthzResponse(request);
        	code = authzResponse.getCode();
        	session.setAttribute(OAuth2Constants.CODE,code);
    	} else {
        	accessToken = (String) session.getAttribute(OAuth2Constants.ACCESS_TOKEN);
        	idToken = (String) session.getAttribute("id_token");
    	}   
    } else if (grantType != null && OAuth2Constants.OAUTH2_GRANT_TYPE_CLIENT_CREDENTIALS.equals(grantType)) {
    	accessToken = (String) session.getAttribute(OAuth2Constants.ACCESS_TOKEN);
    } else if (grantType != null && OAuth2Constants.OAUTH2_GRANT_TYPE_RESOURCE_OWNER.equals(grantType)) {
    	accessToken = (String) session.getAttribute(OAuth2Constants.ACCESS_TOKEN);
    }
=======
<%@page import="com.nimbusds.jwt.SignedJWT" %>
<%@page import="org.apache.commons.lang.StringUtils" %>
<%@page import="org.apache.oltu.oauth2.client.response.OAuthAuthzResponse" %>
<%@page import="org.wso2.sample.identity.oauth2.OAuth2Constants" %>

<%
    String code = null;
    String accessToken = null;
    String idToken = null;
    String name = null;
    String scope = null;
    String sessionState = null;
    String error = null;
    String grantType = null;
>>>>>>> 36a5ec69

    boolean isOIDCLogoutEnabled = false;
    boolean isOIDCSessionEnabled = false;

    OAuthAuthzResponse authzResponse = null;

    try {
        String reset = request.getParameter(OAuth2Constants.RESET_PARAM);
        if (reset != null && Boolean.parseBoolean(reset)) {
            session.removeAttribute(OAuth2Constants.OAUTH2_GRANT_TYPE);
            session.removeAttribute(OAuth2Constants.ACCESS_TOKEN);
            session.removeAttribute(OAuth2Constants.CODE);
            session.removeAttribute(OAuth2Constants.ID_TOKEN);
            session.removeAttribute(OAuth2Constants.RESULT);
            session.removeAttribute(OAuth2Constants.SESSION_STATE);
            session.removeAttribute(OAuth2Constants.SCOPE);
            session.removeAttribute(OAuth2Constants.OAUTH2_AUTHZ_ENDPOINT);
            session.removeAttribute(OAuth2Constants.OIDC_LOGOUT_ENDPOINT);
            session.removeAttribute(OAuth2Constants.OIDC_SESSION_IFRAME_ENDPOINT);
        }

        sessionState = request.getParameter(OAuth2Constants.SESSION_STATE);
        if (StringUtils.isNotBlank(sessionState)) {
            session.setAttribute(OAuth2Constants.SESSION_STATE, sessionState);
        }

        error = request.getParameter(OAuth2Constants.ERROR);
        grantType = (String) session.getAttribute(OAuth2Constants.OAUTH2_GRANT_TYPE);
        if (StringUtils.isNotBlank(request.getHeader(OAuth2Constants.REFERER)) &&
            request.getHeader(OAuth2Constants.REFERER).contains("rpIFrame")) {
            /**
             * Here referer is being checked to identify that this is exactly is an response to the passive request
             * initiated by the session checking iframe.
             * In this sample, every error is forwarded back to this page. Thus, this condition is added to treat
             * error response coming for the passive request separately, and to identify that as a logout scenario.
             */
            if (StringUtils.isNotBlank(error)) { // User has been logged out
                session.invalidate();
                response.sendRedirect("index.jsp");
                return;
            } else {
                if (grantType != null && OAuth2Constants.OAUTH2_GRANT_TYPE_CODE.equals(grantType)) {
                    code = request.getParameter(OAuth2Constants.CODE);
                    session.setAttribute(OAuth2Constants.CODE, code);
                }
            }
        }

        if (grantType != null && OAuth2Constants.OAUTH2_GRANT_TYPE_CODE.equals(grantType)) {
            code = (String) session.getAttribute(OAuth2Constants.CODE);
            if (code == null) {
                authzResponse = OAuthAuthzResponse.oauthCodeAuthzResponse(request);
                code = authzResponse.getCode();
                session.setAttribute(OAuth2Constants.CODE, code);
            } else {
                accessToken = (String) session.getAttribute(OAuth2Constants.ACCESS_TOKEN);
                idToken = (String) session.getAttribute(OAuth2Constants.ID_TOKEN);
            }
        } else if (grantType != null && OAuth2Constants.OAUTH2_GRANT_TYPE_CLIENT_CREDENTIALS.equals(grantType)) {
            accessToken = (String) session.getAttribute(OAuth2Constants.ACCESS_TOKEN);
        } else if (grantType != null && OAuth2Constants.OAUTH2_GRANT_TYPE_RESOURCE_OWNER.equals(grantType)) {
            accessToken = (String) session.getAttribute(OAuth2Constants.ACCESS_TOKEN);
        }

        scope = (String) session.getAttribute(OAuth2Constants.SCOPE);
        if (StringUtils.isNotBlank(scope) && scope.contains(OAuth2Constants.SCOPE_OPENID)) {
            if (StringUtils.isNotBlank((String) session.getAttribute(OAuth2Constants.OIDC_LOGOUT_ENDPOINT))) {
                isOIDCLogoutEnabled = true;
            }

            if (StringUtils.isNotBlank((String) session.getAttribute(OAuth2Constants.OIDC_SESSION_IFRAME_ENDPOINT))) {
                isOIDCSessionEnabled = true;
            }
        }

    } catch (Exception e) {
        error = e.getMessage();
    }
%>

<!DOCTYPE html>
<<<<<<< HEAD
<html><head>
<title>WSO2 OAuth2 Playground</title>
<meta charset="UTF-8">
<meta name="description" content="" />
<script type="text/javascript" src="https://ajax.googleapis.com/ajax/libs/jquery/1.6.4/jquery.min.js"></script>
<!--[if lt IE 9]><script src="http://html5shiv.googlecode.com/svn/trunk/html5.js"></script><![endif]-->
<script type="text/javascript" src="js/prettify.js"></script>                                   <!-- PRETTIFY -->
<script type="text/javascript" src="js/kickstart.js"></script>                                  <!-- KICKSTART -->
<link rel="stylesheet" type="text/css" href="css/kickstart.css" media="all" />                  <!-- KICKSTART -->
<link rel="stylesheet" type="text/css" href="style.css" media="all" />                          <!-- CUSTOM STYLES -->



</head><body><a id="top-of-page"></a><div id="wrap" class="clearfix"/>
=======
<html>
<head>
    <title>WSO2 OAuth2 Playground</title>
    <meta charset="UTF-8">
    <meta name="description" content=""/>
    <script type="text/javascript" src="https://ajax.googleapis.com/ajax/libs/jquery/1.6.4/jquery.min.js"></script>
    <!--[if lt IE 9]>
    <script src="http://html5shiv.googlecode.com/svn/trunk/html5.js"></script><![endif]-->
    <script type="text/javascript" src="js/prettify.js"></script>
    <!-- PRETTIFY -->
    <script type="text/javascript" src="js/kickstart.js"></script>
    <!-- KICKSTART -->
    <link rel="stylesheet" type="text/css" href="css/kickstart.css" media="all"/>
    <!-- KICKSTART -->
    <link rel="stylesheet" type="text/css" href="style.css" media="all"/>
    <!-- CUSTOM STYLES -->

    <script type="text/javascript">
        function setVisibility() {

            var grantType = document.getElementById("grantType").value;
            var scope = document.getElementById("scope").value;

            document.getElementById("logutep").style.display = "none";
            document.getElementById("sessionep").style.display = "none";

            if ('code' == grantType) {
                document.getElementById("clientsecret").style.display = "none";
                document.getElementById("callbackurltr").style.display = "";
                document.getElementById("authzep").style.display = "";
                document.getElementById("accessep").style.display = "none";
                document.getElementById("recownertr").style.display = "none";
                document.getElementById("recpasswordtr").style.display = "none";

                if (scope.indexOf("openid") > -1) {
                    document.getElementById("logutep").style.display = "";
                    document.getElementById("sessionep").style.display = "";
                }
            } else if ('token' == grantType) {
                document.getElementById("clientsecret").style.display = "none";
                document.getElementById("callbackurltr").style.display = "";
                document.getElementById("authzep").style.display = "";
                document.getElementById("accessep").style.display = "none";
                document.getElementById("recownertr").style.display = "none";
                document.getElementById("recpasswordtr").style.display = "none";
            } else if ('password' == grantType) {
                document.getElementById("clientsecret").style.display = "";
                document.getElementById("callbackurltr").style.display = "none";
                document.getElementById("authzep").style.display = "none";
                document.getElementById("accessep").style.display = "";
                document.getElementById("recownertr").style.display = "";
                document.getElementById("recpasswordtr").style.display = "";
            } else if ('client_credentials' == grantType) {
                document.getElementById("clientsecret").style.display = "";
                document.getElementById("callbackurltr").style.display = "none";
                document.getElementById("authzep").style.display = "none";
                document.getElementById("accessep").style.display = "";
                document.getElementById("recownertr").style.display = "none";
                document.getElementById("recpasswordtr").style.display = "none";
            }

            return true;
        }

        function getAcceesToken() {
            var fragment = window.location.hash.substring(1);
            if (fragment.indexOf("&") > 0) {
                var arrParams = fragment.split("&");

                var i = 0;
                for (i = 0; i < arrParams.length; i++) {
                    var sParam = arrParams[i].split("=");

                    if (sParam[0] == "access_token") {
                        return sParam[1];
                    }
                }
            }
            return "";
        }
    </script>

</head>
>>>>>>> 36a5ec69
<!-- ===================================== END HEADER ===================================== -->
<body><a id="top-of-page"></a>

<div id="wrap" class="clearfix"/>
<!-- Menu Horizontal -->
<ul class="menu">
    <li class="current"><a href="index.jsp">Home</a></li>
</ul>

<div class="col_12"/>
<div class="col_9"/>
<h3>WSO2 OAuth2 Playground</h3>

<table>
<<<<<<< HEAD
<tr>
<td>
      <% if (accessToken==null && code==null && grantType == null) {
          code_verifier = UUID.randomUUID().toString() + UUID.randomUUID().toString();
          code_verifier = code_verifier.replaceAll("-","");

          MessageDigest digest = MessageDigest.getInstance("SHA-256");
          byte[] hash = digest.digest(code_verifier.getBytes(StandardCharsets.US_ASCII));
          code_challenge = new String(java.util.Base64.getEncoder().encode(hash), StandardCharsets.US_ASCII);
            //set the generated code verifier to the current user session
          session.setAttribute(OAuth2Constants.OAUTH2_PKCE_CODE_VERIFIER,code_verifier);

      %>
              <div id="loginDiv" class="sign-in-box" width="100%">
                  <% if (error!=null && error.trim().length()>0) {%>
=======
    <tr>
        <td>

            <% if (error != null && error.trim().length() > 0) {%>
            <table class="user_pass_table" width="100%">
                <tr>
                    <td><font color="#CC0000"><%=error%>
                    </font></td>
                </tr>
            </table>
            <%} %>

            <% if (accessToken == null && code == null && grantType == null) { %>
            <div id="loginDiv" class="sign-in-box" width="100%">
                <form action="oauth2-authorize-user.jsp" id="loginForm" method="post">
>>>>>>> 36a5ec69
                    <table class="user_pass_table" width="100%">
                        <tbody>

                        <tr>
                            <td>Authorization Grant Type :</td>
                            <td>
                                <select id="grantType" name="grantType" onchange="setVisibility();">
                                    <option value="<%=OAuth2Constants.OAUTH2_GRANT_TYPE_CODE%>" selected="selected">
                                        Authorization Code
                                    </option>
                                    <option value="<%=OAuth2Constants.OAUTH2_GRANT_TYPE_IMPLICIT%>">Implicit</option>
                                    <option value="<%=OAuth2Constants.OAUTH2_GRANT_TYPE_CLIENT_CREDENTIALS%>">Client
                                        Credentials
                                    </option>
                                    <option value="<%=OAuth2Constants.OAUTH2_GRANT_TYPE_RESOURCE_OWNER%>">Resource
                                        Owner
                                    </option>
                                </select>
                            </td>
                        </tr>

                        <tr>
                            <td><label>Client Id : </label></td>
                            <td><input type="text" id="consumerKey" name="consumerKey" style="width:350px"></td>
                        </tr>

                        <tr id="clientsecret" style="display:none">
                            <td><label>Client Secret : </label></td>
                            <td><input type="password" id="consumerSecret" name="consumerSecret" style="width:350px">
                            </td>
                        </tr>

                        <tr id="recownertr" style="display:none">
                            <td><label>Resource Owner User Name: </label></td>
                            <td><input type="text" id="recowner" name="recowner" style="width:350px"></td>
                        </tr>

                        <tr id="recpasswordtr" style="display:none">
                            <td><label>Resource Owner Password : </label></td>
                            <td><input type="password" id="recpassword" name="recpassword" style="width:350px">
                            </td>
                        </tr>

                        <tr>
                            <td><label>Scope : </label></td>
                            <td><input type="text" id="scope" name="scope" onchange="setVisibility();">
                            </td>
                        </tr>

                        <tr id="callbackurltr">
                            <td><label>Callback URL : </label></td>
                            <td><input type="text" id="callbackurl" name="callbackurl" style="width:350px">
                            </td>
                        </tr>

                        <tr id="authzep">
                            <td>Authorize Endpoint :</td>
                            <td><input type="text" id="authorizeEndpoint" name="authorizeEndpoint" style="width:350px">
                            </td>
                        </tr>

                        <tr id="accessep" style="display:none">
                            <td>Access Token Endpoint :</td>
                            <td><input type="text" id="accessEndpoint" name="accessEndpoint" style="width:350px"></td>
                        </tr>

                        <tr id="logutep" style="display:none">
                            <td>Logout Endpoint :</td>
                            <td><input type="text" id="logoutEndpoint" name="logoutEndpoint" style="width:350px">
                            </td>
                        </tr>

                        <tr id="sessionep" style="display:none">
                            <td>Session Iframe Endpoint :</td>
                            <td><input type="text" id="sessionIFrameEndpoint" name="sessionIFrameEndpoint"
                                       style="width:350px"></td>
                        </tr>

                        <tr>
                            <td colspan="2"><input type="submit" name="authorize" value="Authorize"></td>
                        </tr>
                        </tbody>
                    </table>
<<<<<<< HEAD
                   <%} %>
              
                    <form action="oauth2-authorize-user.jsp" id="loginForm" method="post" name="oauthLoginForm">
                        <table class="user_pass_table" width="100%">
                            <tbody>
                          
                            <tr>
                                <td>Authorization Grant Type : </td>
                                <td>
                                   <select id="grantType" name="grantType"  onchange ="setVisibility();">
            			              <option value="<%=OAuth2Constants.OAUTH2_GRANT_TYPE_CODE%>" selected="selected">Authorization Code</option>
            			              <option value="<%=OAuth2Constants.OAUTH2_GRANT_TYPE_IMPLICIT%>">Implicit</option>
            		                  <option value="<%=OAuth2Constants.OAUTH2_GRANT_TYPE_CLIENT_CREDENTIALS%>">Client Credentials</option>
                                      <option value="<%=OAuth2Constants.OAUTH2_GRANT_TYPE_RESOURCE_OWNER%>">Resource Owner</option>           			              
        			               </select>                                
                                </td>
                            </tr>
                          
                            <tr>
                                <td><label>Client Id : </label></td>
                                <td><input type="text" id="consumerKey" name="consumerKey" style= "width:350px"></td>
                            </tr>
                            
                            <tr id="clientsecret" style="display:none">
                                <td><label>Client Secret : </label></td>
                                <td><input type="password" id="consumerSecret" name="consumerSecret" style= "width:350px">
                                </td>
                            </tr>
                            
                            <tr id="recownertr" style="display:none">
                                <td><label>Resource Owner User Name: </label></td>
                                <td><input type="text" id="recowner" name="recowner" style= "width:350px"></td>
                            </tr>
                            
                            <tr id="recpasswordtr" style="display:none">
                                <td><label>Resource Owner Password : </label></td>
                                <td><input type="password" id="recpassword" name="recpassword" style= "width:350px">
                                </td>
                            </tr>
                           
                            <tr>
                                <td><label>Scope : </label></td>
                                <td><input type="text" id="scope" name="scope">
                                </td>
                            </tr>

                            <tr id="callbackurltr">
                                <td><label>Callback URL : </label></td>
                                <td><input type="text" id="callbackurl" name="callbackurl" style= "width:350px">
                                </td>
                            </tr>
                           
                            <tr id="authzep">
                                <td>Authorize Endpoint : </td>
                                <td><input type="text" id="authorizeEndpoint" name="authorizeEndpoint" style= "width:350px"></td>
                            </tr>
                            
                            <tr id="accessep" style="display:none">
                                <td>Access Token Endpoint : </td>
                                <td><input type="text" id="accessEndpoint" name="accessEndpoint" style= "width:350px"></td>
                            </tr>
                            <tr id="pkceOption">
                                <td>Use PKCE</td>
                                <td><input type="radio" name="use_pkce" value="yes" checked>Yes &nbsp;
                                    <input type="radio" name="use_pkce" value="no">No
                                </td>
                            </tr>
                            <tr id="pkceMethod">
                                <td>PKCE Challenge Method</td>
                                <td><input type="radio" name="code_challenge_method" onchange="togglePKCEMethod()"value="S256" checked>S256 &nbsp;
                                    <input type="radio" name="code_challenge_method" onchange="togglePKCEMethod()"value="plain">plain
                                </td>
                            </tr>
                            <tr id="pkceChallenge">
                                <td>PKCE Code Challenge</td>
                                <td><input type="text" style="width: 350px" readonly name="code_challenge" value="<%=code_challenge%>"></td>
                            </tr>
                            <tr id="pkceVerifier">
                                <td>PKCE Code Verifier [length : <%=code_verifier.length()%>]</td>
                                <td><label><%=code_verifier%></label></td>
                            </tr>

                            <tr>
                                 <td colspan="2"><input type="submit" name="authorize" value="Authorize"></td>
                           </tr>                         
                           </tbody>
                        </table>

                    </form>
                </div>
                
               <%} else if (code!=null && accessToken==null) { %>
               <div>
                <form action="oauth2-get-access-token.jsp" id="loginForm" method="post">
              
                   <table class="user_pass_table">
                         <tbody>
                           <tr>
                              <td>Authorization Code :</td>
                              <td><%=code%></td>
                           </tr>
                           <tr>
                               <td>Callback URL :</td>
                               <td><input type="text" id="callbackurl" name="callbackurl" style= "width:350px">
                           </tr>
                           <tr>
                                <td>Access Token Endpoint : </td>
                                <td><input type="text" id="accessEndpoint" name="accessEndpoint" style= "width:350px"></td>
                           </tr>
                           <tr >
                                <td><label>Client Secret : </label></td>
                                <td><input type="password" id="consumerSecret" name="consumerSecret" style= "width:350px">
                                </td>
                           </tr>
                           <% if(session.getAttribute(OAuth2Constants.OAUTH2_USE_PKCE) != null) {%>
                           <tr >
                               <td><label>PKCE Verifier : </label></td>
                               <td><input type="text" id="pkce_verifier" name="code_verifier" style= "width:350px" value="<%=(String)session.getAttribute(OAuth2Constants.OAUTH2_PKCE_CODE_VERIFIER)%>">
                               </td>
                           </tr>
                           <% }%>
                           <tr>
                                 <td colspan="2"><input type="submit" name="authorize" value="Get Access Token"></td>
                           </tr>
                         </tbody>
                   </table>
               </form>
                                      
              </div>
              <%
              	} else if (accessToken!=null) {
              		
                    if (idToken != null) { 
                    	try {
            				name = SignedJWT.parse(idToken).getJWTClaimsSet().getSubject();
            			} catch (Exception e) {
            				//ignore
            			}
                    %>
                    
                <div>
=======

                </form>
            </div>

            <%} else if (code != null && accessToken == null) { %>
            <div>
                <form action="oauth2-get-access-token.jsp" id="loginForm" method="post">

                    <table class="user_pass_table">
                        <tbody>
                        <tr>
                            <td>Authorization Code :</td>
                            <td><%=code%></td>
                        </tr>
                        <tr>
                            <td>Callback URL :</td>
                            <td><input type="text" id="callbackurl" name="callbackurl" style="width:350px"></td>
                        </tr>
                        <tr>
                            <td>Access Token Endpoint :</td>
                            <td><input type="text" id="accessEndpoint" name="accessEndpoint" style="width:350px"></td>
                        </tr>
                        <tr>
                            <td><label>Client Secret : </label></td>
                            <td><input type="password" id="consumerSecret" name="consumerSecret" style="width:350px">
                            </td>
                        </tr>
                        <tr>
                            <td><input type="submit" name="authorize" value="Get Access Token"></td>
                            <%
                                if (isOIDCLogoutEnabled) {
                            %>
                            <td>
                                <button type="button" class="button"
                                        onclick="document.location.href='<%=(String)session.getAttribute(OAuth2Constants.OIDC_LOGOUT_ENDPOINT)%>';">
                                    Logout
                                </button>
                            </td>
                            <%
                                }
                            %>
                        </tr>
                        </tbody>
                    </table>
                </form>

            </div>
            <%
            } else if (accessToken != null) {

                if (idToken != null) {
                    try {
                        name = SignedJWT.parse(idToken).getJWTClaimsSet().getSubject();
                    } catch (Exception e) {
                        //ignore
                    }
            %>

            <div>
>>>>>>> 36a5ec69
                <form action="oauth2-access-resource.jsp" id="loginForm" method="post">

                    <table class="user_pass_table">
                        <tbody>
                        <tr>
                            <td><label>Logged In User :</label></td>
                            <td><label id="loggedUser"><%=name%></label></td>
                        </tr>
                        <tr>
                            <td><label>Access Token :</label></td>
                            <td><input id="accessToken" name="accessToken" style="width:350px" value="<%=accessToken%>"/>
                        </tr>
                        <tr>
                            <td><label>UserInfo Endpoint :</label></td>
                            <td><input id="resource_url" name="resource_url" type="text" style="width:350px"/>
                        </tr>

                        <tr>
                            <td>
                                <input type="submit" class="button" value="Get UserInfo">
                            </td>
                            <%
                                if (isOIDCLogoutEnabled) {
                            %>
                            <td>
                                <button type="button" class="button"
                                        onclick="document.location.href='<%=(String)session.getAttribute(OAuth2Constants.OIDC_LOGOUT_ENDPOINT)%>';">
                                    Logout
                                </button>
                            </td>
                            <%
                                }
                            %>
                        </tr>
                        </tbody>
                    </table>

                </form>
            </div>

            <%} else { %>
            <div>
                <form action="oauth2-access-resource.jsp" id="loginForm" method="post">

                    <table class="user_pass_table">
                        <tbody>
                        <tr>
                            <td><label>Access Token :</label></td>
                            <td><input id="accessToken" name="accessToken" style="width:350px" value="<%=accessToken%>"/>
                        </tr>
                        <% if (application.getInitParameter("setup").equals("AM")) { %>
                        <tr>
                            <td><label>Resource URL :</label></td>
                            <td><input id="resource_url" name="resource_url" type="text" style="width:350px"/>
                        </tr>
                        <% } %>
                        <tr>
                            <td>
                                <input type="submit" class="button" value="Get Photos">
                            </td>
                        </tr>
                        </tbody>
                    </table>

                </form>
            </div>
            <%} %>

            <% } else if (grantType != null && OAuth2Constants.OAUTH2_GRANT_TYPE_IMPLICIT.equals(grantType)) {%>
            <div>
                <form action="oauth2-access-resource.jsp" id="loginForm" method="post">

                    <table class="user_pass_table">
                        <tbody>
                        <tr>
                            <td><label>Access Token :</label></td>
                            <td><input id="accessToken" name="accessToken" style="width:350px"/>
                                <script type="text/javascript">
                                    document.getElementById("accessToken").value = getAcceesToken();
                                </script>
                        </tr>
                        <% if (application.getInitParameter("setup").equals("AM")) { %>
                        <tr>
                            <td><label>Resource URL :</label></td>
                            <td><input id="resource_url" name="resource_url" type="text" style="width:350px"/>
                        </tr>
                        <% } %>
                        <tr>
                            <td>
                                <input type="submit" class="button" value="Get Photos">
                            </td>
                        </tr>
                        </tbody>
                    </table>

                </form>

            </div>
            <% } %>
        </td>
    </tr>
</table>
<<<<<<< HEAD
<script type="text/javascript">
    function setVisibility() {
=======
<%
    if (isOIDCSessionEnabled) {
%>
<iframe id="rpIFrame" src="rpIFrame.jsp" frameborder="0" width="0" height="0"></iframe>
<%
    }
%>
>>>>>>> 36a5ec69

        var grantType = document.getElementById("grantType").value;

        if ('code' == grantType) {
            document.getElementById("clientsecret").style.display = "none";
            document.getElementById("callbackurltr").style.display = "";
            document.getElementById("authzep").style.display = "";
            document.getElementById("accessep").style.display = "none";
            document.getElementById("recownertr").style.display = "none";
            document.getElementById("recpasswordtr").style.display = "none";
        } else if ("token" == grantType) {
            document.getElementById("clientsecret").style.display = "none";
            document.getElementById("callbackurltr").style.display = "";
            document.getElementById("authzep").style.display = "";
            document.getElementById("accessep").style.display = "none";
            document.getElementById("recownertr").style.display = "none";
            document.getElementById("recpasswordtr").style.display = "none";
        } else if ("password" == grantType) {
            document.getElementById("clientsecret").style.display = "";
            document.getElementById("callbackurltr").style.display = "none";
            document.getElementById("authzep").style.display = "none";
            document.getElementById("accessep").style.display = "";
            document.getElementById("recownertr").style.display = "";
            document.getElementById("recpasswordtr").style.display = "";
        } else if ("client_credentials" == grantType) {
            document.getElementById("clientsecret").style.display = "";
            document.getElementById("callbackurltr").style.display = "none";
            document.getElementById("authzep").style.display = "none";
            document.getElementById("accessep").style.display = "";
            document.getElementById("recownertr").style.display = "none";
            document.getElementById("recpasswordtr").style.display = "none";
        }

        return true;
    }

    function getAcceesToken()
    {
        var fragment = window.location.hash.substring(1);
        if (fragment.indexOf("&") > 0)
        {
            var arrParams = fragment.split("&");

            var i = 0;
            for (i=0;i<arrParams.length;i++)
            {
                var sParam =  arrParams[i].split("=");

                if (sParam[0] == "access_token"){
                    return sParam[1];
                }
            }
        }
        return "";
    }
    function togglePKCEMethod() {
        var radios = document.getElementsByName('code_challenge_method');
        var pkceMethod = "";
        for (var i = 0, length = radios.length; i < length; i++) {
            if (radios[i].checked) {
                pkceMethod = radios[i].value;
                break;
            }
        }
        var pkceChallenge = document.getElementsByName("code_challenge")[0];
        console.log(pkceMethod +  " " + pkceChallenge.value);
        if(pkceMethod == "S256") {
            pkceChallenge.value = "<%=code_challenge%>";
        } else if(pkceMethod == "plain") {
            pkceChallenge.value = "<%=code_verifier%>";
        }
    }
    $("form[name='oauthLoginForm']").change(function() {
        if($("#grantType").val() == "<%=OAuth2Constants.OAUTH2_GRANT_TYPE_CODE%>" &&
                $("input[name='use_pkce']:checked")[0].value == "yes") {
            $("#pkceMethod").show();
            $("#pkceChallenge").show();
            $("#pkceVerifier").show();
            $("input[name='code_challenge_method']")[0].removeAttribute('disabled');
            $("input[name='code_challenge_method']")[1].removeAttribute('disabled');
            $("input[name='code_challenge']")[0].removeAttribute('disabled');
        } else {
            $("#pkceMethod").hide();
            $("#pkceChallenge").hide();
            $("#pkceVerifier").hide();
            $("input[name='code_challenge_method']")[0].setAttribute('disabled', true);
            $("input[name='code_challenge_method']")[1].setAttribute('disabled', true);
            $("input[name='code_challenge']")[0].setAttribute('disabled', true);
        }
    })
</script>
</body>
</html><|MERGE_RESOLUTION|>--- conflicted
+++ resolved
@@ -1,60 +1,10 @@
-<<<<<<< HEAD
-<%@page import="org.wso2.sample.identity.oauth2.OAuth2Constants"%>
-<%@page import="org.apache.oltu.oauth2.client.response.OAuthAuthzResponse"%>
-<%@page import="org.json.simple.parser.JSONParser"%>
-<%@page import="org.json.simple.JSONObject"%>
-<%@page import="org.apache.commons.codec.binary.Base64"%>
-<%@page import="com.nimbusds.jwt.SignedJWT"%>
-<%@ page import="java.security.MessageDigest" %>
-<%@ page import="java.nio.charset.StandardCharsets" %>
-<%@ page import="java.util.UUID" %>
-<%
-String error = request.getParameter("error");    
-String grantType = (String) session.getAttribute(OAuth2Constants.OAUTH2_GRANT_TYPE);
-
-OAuthAuthzResponse authzResponse = null;
-String code = null;
-String accessToken = null;
-String idToken = null;
-String name = null;
-String code_verifier = null;
-String code_challenge = null;
-
-try {
-    
-    String reset = request.getParameter("reset");
-
-    if (reset!=null && "true".equals(reset)){
-    	session.removeAttribute(OAuth2Constants.OAUTH2_GRANT_TYPE);
-    	session.removeAttribute(OAuth2Constants.ACCESS_TOKEN);
-    	session.removeAttribute(OAuth2Constants.CODE);
-    	session.removeAttribute("id_token");
-    	session.removeAttribute("result");
-        session.removeAttribute(OAuth2Constants.OAUTH2_PKCE_CODE_VERIFIER);
-        session.removeAttribute(OAuth2Constants.OAUTH2_USE_PKCE);
-    }    
-    
-    if (grantType != null && OAuth2Constants.OAUTH2_GRANT_TYPE_CODE.equals(grantType)) {
-    	code = (String) session.getAttribute(OAuth2Constants.CODE);
-    	if (code==null) {
-        	authzResponse = OAuthAuthzResponse.oauthCodeAuthzResponse(request);
-        	code = authzResponse.getCode();
-        	session.setAttribute(OAuth2Constants.CODE,code);
-    	} else {
-        	accessToken = (String) session.getAttribute(OAuth2Constants.ACCESS_TOKEN);
-        	idToken = (String) session.getAttribute("id_token");
-    	}   
-    } else if (grantType != null && OAuth2Constants.OAUTH2_GRANT_TYPE_CLIENT_CREDENTIALS.equals(grantType)) {
-    	accessToken = (String) session.getAttribute(OAuth2Constants.ACCESS_TOKEN);
-    } else if (grantType != null && OAuth2Constants.OAUTH2_GRANT_TYPE_RESOURCE_OWNER.equals(grantType)) {
-    	accessToken = (String) session.getAttribute(OAuth2Constants.ACCESS_TOKEN);
-    }
-=======
 <%@page import="com.nimbusds.jwt.SignedJWT" %>
 <%@page import="org.apache.commons.lang.StringUtils" %>
 <%@page import="org.apache.oltu.oauth2.client.response.OAuthAuthzResponse" %>
 <%@page import="org.wso2.sample.identity.oauth2.OAuth2Constants" %>
-
+<%@ page import="java.security.MessageDigest" %>
+<%@ page import="java.nio.charset.StandardCharsets" %>
+<%@ page import="java.util.UUID" %>
 <%
     String code = null;
     String accessToken = null;
@@ -64,7 +14,8 @@
     String sessionState = null;
     String error = null;
     String grantType = null;
->>>>>>> 36a5ec69
+    String code_verifier = null;
+    String code_challenge = null;
 
     boolean isOIDCLogoutEnabled = false;
     boolean isOIDCSessionEnabled = false;
@@ -84,6 +35,8 @@
             session.removeAttribute(OAuth2Constants.OAUTH2_AUTHZ_ENDPOINT);
             session.removeAttribute(OAuth2Constants.OIDC_LOGOUT_ENDPOINT);
             session.removeAttribute(OAuth2Constants.OIDC_SESSION_IFRAME_ENDPOINT);
+            session.removeAttribute(OAuth2Constants.OAUTH2_PKCE_CODE_VERIFIER);
+            session.removeAttribute(OAuth2Constants.OAUTH2_USE_PKCE);
         }
 
         sessionState = request.getParameter(OAuth2Constants.SESSION_STATE);
@@ -146,22 +99,6 @@
 %>
 
 <!DOCTYPE html>
-<<<<<<< HEAD
-<html><head>
-<title>WSO2 OAuth2 Playground</title>
-<meta charset="UTF-8">
-<meta name="description" content="" />
-<script type="text/javascript" src="https://ajax.googleapis.com/ajax/libs/jquery/1.6.4/jquery.min.js"></script>
-<!--[if lt IE 9]><script src="http://html5shiv.googlecode.com/svn/trunk/html5.js"></script><![endif]-->
-<script type="text/javascript" src="js/prettify.js"></script>                                   <!-- PRETTIFY -->
-<script type="text/javascript" src="js/kickstart.js"></script>                                  <!-- KICKSTART -->
-<link rel="stylesheet" type="text/css" href="css/kickstart.css" media="all" />                  <!-- KICKSTART -->
-<link rel="stylesheet" type="text/css" href="style.css" media="all" />                          <!-- CUSTOM STYLES -->
-
-
-
-</head><body><a id="top-of-page"></a><div id="wrap" class="clearfix"/>
-=======
 <html>
 <head>
     <title>WSO2 OAuth2 Playground</title>
@@ -245,7 +182,6 @@
     </script>
 
 </head>
->>>>>>> 36a5ec69
 <!-- ===================================== END HEADER ===================================== -->
 <body><a id="top-of-page"></a>
 
@@ -260,7 +196,6 @@
 <h3>WSO2 OAuth2 Playground</h3>
 
 <table>
-<<<<<<< HEAD
 <tr>
 <td>
       <% if (accessToken==null && code==null && grantType == null) {
@@ -276,109 +211,13 @@
       %>
               <div id="loginDiv" class="sign-in-box" width="100%">
                   <% if (error!=null && error.trim().length()>0) {%>
-=======
-    <tr>
-        <td>
-
-            <% if (error != null && error.trim().length() > 0) {%>
-            <table class="user_pass_table" width="100%">
-                <tr>
-                    <td><font color="#CC0000"><%=error%>
-                    </font></td>
-                </tr>
-            </table>
-            <%} %>
-
-            <% if (accessToken == null && code == null && grantType == null) { %>
-            <div id="loginDiv" class="sign-in-box" width="100%">
-                <form action="oauth2-authorize-user.jsp" id="loginForm" method="post">
->>>>>>> 36a5ec69
                     <table class="user_pass_table" width="100%">
-                        <tbody>
-
-                        <tr>
-                            <td>Authorization Grant Type :</td>
-                            <td>
-                                <select id="grantType" name="grantType" onchange="setVisibility();">
-                                    <option value="<%=OAuth2Constants.OAUTH2_GRANT_TYPE_CODE%>" selected="selected">
-                                        Authorization Code
-                                    </option>
-                                    <option value="<%=OAuth2Constants.OAUTH2_GRANT_TYPE_IMPLICIT%>">Implicit</option>
-                                    <option value="<%=OAuth2Constants.OAUTH2_GRANT_TYPE_CLIENT_CREDENTIALS%>">Client
-                                        Credentials
-                                    </option>
-                                    <option value="<%=OAuth2Constants.OAUTH2_GRANT_TYPE_RESOURCE_OWNER%>">Resource
-                                        Owner
-                                    </option>
-                                </select>
-                            </td>
-                        </tr>
-
-                        <tr>
-                            <td><label>Client Id : </label></td>
-                            <td><input type="text" id="consumerKey" name="consumerKey" style="width:350px"></td>
-                        </tr>
-
-                        <tr id="clientsecret" style="display:none">
-                            <td><label>Client Secret : </label></td>
-                            <td><input type="password" id="consumerSecret" name="consumerSecret" style="width:350px">
-                            </td>
-                        </tr>
-
-                        <tr id="recownertr" style="display:none">
-                            <td><label>Resource Owner User Name: </label></td>
-                            <td><input type="text" id="recowner" name="recowner" style="width:350px"></td>
-                        </tr>
-
-                        <tr id="recpasswordtr" style="display:none">
-                            <td><label>Resource Owner Password : </label></td>
-                            <td><input type="password" id="recpassword" name="recpassword" style="width:350px">
-                            </td>
-                        </tr>
-
-                        <tr>
-                            <td><label>Scope : </label></td>
-                            <td><input type="text" id="scope" name="scope" onchange="setVisibility();">
-                            </td>
-                        </tr>
-
-                        <tr id="callbackurltr">
-                            <td><label>Callback URL : </label></td>
-                            <td><input type="text" id="callbackurl" name="callbackurl" style="width:350px">
-                            </td>
-                        </tr>
-
-                        <tr id="authzep">
-                            <td>Authorize Endpoint :</td>
-                            <td><input type="text" id="authorizeEndpoint" name="authorizeEndpoint" style="width:350px">
-                            </td>
-                        </tr>
-
-                        <tr id="accessep" style="display:none">
-                            <td>Access Token Endpoint :</td>
-                            <td><input type="text" id="accessEndpoint" name="accessEndpoint" style="width:350px"></td>
-                        </tr>
-
-                        <tr id="logutep" style="display:none">
-                            <td>Logout Endpoint :</td>
-                            <td><input type="text" id="logoutEndpoint" name="logoutEndpoint" style="width:350px">
-                            </td>
-                        </tr>
-
-                        <tr id="sessionep" style="display:none">
-                            <td>Session Iframe Endpoint :</td>
-                            <td><input type="text" id="sessionIFrameEndpoint" name="sessionIFrameEndpoint"
-                                       style="width:350px"></td>
-                        </tr>
-
-                        <tr>
-                            <td colspan="2"><input type="submit" name="authorize" value="Authorize"></td>
-                        </tr>
-                        </tbody>
+                      <tr>
+                          <td><font color="#CC0000"><%=error%></font></td>
+                      </tr>
                     </table>
-<<<<<<< HEAD
                    <%} %>
-              
+
                     <form action="oauth2-authorize-user.jsp" id="loginForm" method="post" name="oauthLoginForm">
                         <table class="user_pass_table" width="100%">
                             <tbody>
@@ -423,21 +262,22 @@
                                 </td>
                             </tr>
 
-                            <tr id="callbackurltr">
-                                <td><label>Callback URL : </label></td>
-                                <td><input type="text" id="callbackurl" name="callbackurl" style= "width:350px">
-                                </td>
-                            </tr>
-                           
-                            <tr id="authzep">
-                                <td>Authorize Endpoint : </td>
-                                <td><input type="text" id="authorizeEndpoint" name="authorizeEndpoint" style= "width:350px"></td>
-                            </tr>
-                            
-                            <tr id="accessep" style="display:none">
-                                <td>Access Token Endpoint : </td>
-                                <td><input type="text" id="accessEndpoint" name="accessEndpoint" style= "width:350px"></td>
-                            </tr>
+                        <tr id="callbackurltr">
+                            <td><label>Callback URL : </label></td>
+                            <td><input type="text" id="callbackurl" name="callbackurl" style="width:350px">
+                            </td>
+                        </tr>
+
+                        <tr id="authzep">
+                            <td>Authorize Endpoint :</td>
+                            <td><input type="text" id="authorizeEndpoint" name="authorizeEndpoint" style="width:350px">
+                            </td>
+                        </tr>
+
+                        <tr id="accessep" style="display:none">
+                            <td>Access Token Endpoint :</td>
+                            <td><input type="text" id="accessEndpoint" name="accessEndpoint" style="width:350px"></td>
+                        </tr>
                             <tr id="pkceOption">
                                 <td>Use PKCE</td>
                                 <td><input type="radio" name="use_pkce" value="yes" checked>Yes &nbsp;
@@ -458,67 +298,23 @@
                                 <td>PKCE Code Verifier [length : <%=code_verifier.length()%>]</td>
                                 <td><label><%=code_verifier%></label></td>
                             </tr>
-
-                            <tr>
-                                 <td colspan="2"><input type="submit" name="authorize" value="Authorize"></td>
-                           </tr>                         
-                           </tbody>
-                        </table>
-
-                    </form>
-                </div>
-                
-               <%} else if (code!=null && accessToken==null) { %>
-               <div>
-                <form action="oauth2-get-access-token.jsp" id="loginForm" method="post">
-              
-                   <table class="user_pass_table">
-                         <tbody>
-                           <tr>
-                              <td>Authorization Code :</td>
-                              <td><%=code%></td>
-                           </tr>
-                           <tr>
-                               <td>Callback URL :</td>
-                               <td><input type="text" id="callbackurl" name="callbackurl" style= "width:350px">
-                           </tr>
-                           <tr>
-                                <td>Access Token Endpoint : </td>
-                                <td><input type="text" id="accessEndpoint" name="accessEndpoint" style= "width:350px"></td>
-                           </tr>
-                           <tr >
-                                <td><label>Client Secret : </label></td>
-                                <td><input type="password" id="consumerSecret" name="consumerSecret" style= "width:350px">
-                                </td>
-                           </tr>
-                           <% if(session.getAttribute(OAuth2Constants.OAUTH2_USE_PKCE) != null) {%>
-                           <tr >
-                               <td><label>PKCE Verifier : </label></td>
-                               <td><input type="text" id="pkce_verifier" name="code_verifier" style= "width:350px" value="<%=(String)session.getAttribute(OAuth2Constants.OAUTH2_PKCE_CODE_VERIFIER)%>">
-                               </td>
-                           </tr>
-                           <% }%>
-                           <tr>
-                                 <td colspan="2"><input type="submit" name="authorize" value="Get Access Token"></td>
-                           </tr>
-                         </tbody>
-                   </table>
-               </form>
-                                      
-              </div>
-              <%
-              	} else if (accessToken!=null) {
-              		
-                    if (idToken != null) { 
-                    	try {
-            				name = SignedJWT.parse(idToken).getJWTClaimsSet().getSubject();
-            			} catch (Exception e) {
-            				//ignore
-            			}
-                    %>
-                    
-                <div>
-=======
+                        <tr id="logutep" style="display:none">
+                            <td>Logout Endpoint :</td>
+                            <td><input type="text" id="logoutEndpoint" name="logoutEndpoint" style="width:350px">
+                            </td>
+                        </tr>
+
+                        <tr id="sessionep" style="display:none">
+                            <td>Session Iframe Endpoint :</td>
+                            <td><input type="text" id="sessionIFrameEndpoint" name="sessionIFrameEndpoint"
+                                       style="width:350px"></td>
+                        </tr>
+
+                        <tr>
+                            <td colspan="2"><input type="submit" name="authorize" value="Authorize"></td>
+                        </tr>
+                        </tbody>
+                    </table>
 
                 </form>
             </div>
@@ -546,6 +342,13 @@
                             <td><input type="password" id="consumerSecret" name="consumerSecret" style="width:350px">
                             </td>
                         </tr>
+                        <% if(session.getAttribute(OAuth2Constants.OAUTH2_USE_PKCE) != null) {%>
+                        <tr >
+                            <td><label>PKCE Verifier : </label></td>
+                            <td><input type="text" id="pkce_verifier" name="code_verifier" style= "width:350px" value="<%=(String)session.getAttribute(OAuth2Constants.OAUTH2_PKCE_CODE_VERIFIER)%>">
+                            </td>
+                        </tr>
+                        <% }%>
                         <tr>
                             <td><input type="submit" name="authorize" value="Get Access Token"></td>
                             <%
@@ -578,7 +381,6 @@
             %>
 
             <div>
->>>>>>> 36a5ec69
                 <form action="oauth2-access-resource.jsp" id="loginForm" method="post">
 
                     <table class="user_pass_table">
@@ -681,18 +483,8 @@
         </td>
     </tr>
 </table>
-<<<<<<< HEAD
 <script type="text/javascript">
     function setVisibility() {
-=======
-<%
-    if (isOIDCSessionEnabled) {
-%>
-<iframe id="rpIFrame" src="rpIFrame.jsp" frameborder="0" width="0" height="0"></iframe>
-<%
-    }
-%>
->>>>>>> 36a5ec69
 
         var grantType = document.getElementById("grantType").value;
 
@@ -771,6 +563,8 @@
             $("#pkceMethod").show();
             $("#pkceChallenge").show();
             $("#pkceVerifier").show();
+
+
             $("input[name='code_challenge_method']")[0].removeAttribute('disabled');
             $("input[name='code_challenge_method']")[1].removeAttribute('disabled');
             $("input[name='code_challenge']")[0].removeAttribute('disabled');
@@ -778,11 +572,24 @@
             $("#pkceMethod").hide();
             $("#pkceChallenge").hide();
             $("#pkceVerifier").hide();
+            $("#pkceOption").hide();
+
             $("input[name='code_challenge_method']")[0].setAttribute('disabled', true);
             $("input[name='code_challenge_method']")[1].setAttribute('disabled', true);
             $("input[name='code_challenge']")[0].setAttribute('disabled', true);
         }
+        if($("#grantType").val() == "<%=OAuth2Constants.OAUTH2_GRANT_TYPE_CODE%>") {
+            $("#pkceOption").show();
+        }
     })
 </script>
+<%
+    if (isOIDCSessionEnabled) {
+%>
+<iframe id="rpIFrame" src="rpIFrame.jsp" frameborder="0" width="0" height="0"></iframe>
+<%
+    }
+%>
+
 </body>
 </html>