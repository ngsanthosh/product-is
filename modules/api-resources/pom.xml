--- conflicted
+++ resolved
@@ -23,13 +23,8 @@
     <parent>
         <groupId>org.wso2.is</groupId>
         <artifactId>identity-server-parent</artifactId>
-<<<<<<< HEAD
-        <version>6.0.0-m5-SNAPSHOT</version>
-        <relativePath>../../pom.xml</relativePath>
-=======
         <version>6.0.0-m6-SNAPSHOT</version>
         <relativePath>../..</relativePath>
->>>>>>> 580e1d13
     </parent>
 
     <artifactId>api-resources</artifactId>
