<?xml version="1.0" encoding="utf-8"?>
<!--
  ~ Copyright (c) 2014, WSO2 Inc. (http://www.wso2.org) All Rights Reserved.
  ~
  ~ Licensed under the Apache License, Version 2.0 (the "License");
  ~ you may not use this file except in compliance with the License.
  ~ You may obtain a copy of the License at
  ~
  ~      http://www.apache.org/licenses/LICENSE-2.0
  ~
  ~ Unless required by applicable law or agreed to in writing, software
  ~ distributed under the License is distributed on an "AS IS" BASIS,
  ~ WITHOUT WARRANTIES OR CONDITIONS OF ANY KIND, either express or implied.
  ~ See the License for the specific language governing permissions and
  ~ limitations under the License.
  -->
<project xmlns="http://maven.apache.org/POM/4.0.0" xmlns:xsi="http://www.w3.org/2001/XMLSchema-instance" xsi:schemaLocation="http://maven.apache.org/POM/4.0.0 http://maven.apache.org/maven-v4_0_0.xsd">

    <parent>
        <groupId>org.wso2.is</groupId>
        <artifactId>identity-server-parent</artifactId>
        <version>5.5.0-SNAPSHOT</version>
        <relativePath>../../pom.xml</relativePath>
    </parent>

    <modelVersion>4.0.0</modelVersion>
    <artifactId>wso2is</artifactId>
    <packaging>jar</packaging>
    <name>Identity Server</name>
    <url />
    <description>Identity Server: Distribution</description>

    <dependencies>
        <dependency>
            <groupId>com.h2database.wso2</groupId>
            <artifactId>h2-database-engine</artifactId>
        </dependency>
        <dependency>
            <groupId>org.apache.rampart</groupId>
            <artifactId>rampart</artifactId>
            <type>mar</type>
            <exclusions>
                <exclusion>
                    <groupId>org.apache.neethi</groupId>
                    <artifactId>neethi</artifactId>
                </exclusion>
                <exclusion>
                    <groupId>org.apache.woden</groupId>
                    <artifactId>woden-api</artifactId>
                </exclusion>
                <exclusion>
                    <groupId>org.apache.woden</groupId>
                    <artifactId>woden-impl-dom</artifactId>
                </exclusion>
            </exclusions>
        </dependency>
        <!--
              dependency> <groupId>org.wso2.carbon</groupId>
              <artifactId>com.wso2.carbon.multitenancy.tenant.mgt</artifactId>
              <version>${carbon.version}</version> </dependency> <dependency>
              <groupId>org.wso2.carbon</groupId>
              <artifactId>com.wso2.carbon.multitenancy.theme.mgt</artifactId>
              <version>${carbon.version}</version > </dependency -->

    </dependencies>

    <build>
        <plugins>
            <plugin>
                <groupId>org.apache.maven.plugins</groupId>
                <artifactId>maven-dependency-plugin</artifactId>
                <version>2.0-alpha-4</version>
                <inherited>false</inherited>
                <executions>
                    <execution>
                        <id>unpack-wso2carbon</id>
                        <phase>package</phase>
                        <goals>
                            <goal>unpack</goal>
                        </goals>
                        <configuration>
                            <artifactItems>
                                <artifactItem>
                                    <groupId>org.wso2.carbon</groupId>
                                    <artifactId>wso2carbon-core</artifactId>
                                    <version>${carbon.kernel.version}</version>
                                    <type>zip</type>
                                    <overWrite>true</overWrite>
                                    <outputDirectory>target</outputDirectory>
                                </artifactItem>
                            </artifactItems>
                        </configuration>
                    </execution>
                </executions>
            </plugin>
            <plugin>
                <groupId>org.apache.maven.plugins</groupId>
                <artifactId>maven-antrun-plugin</artifactId>
                <executions>
                    <execution>
                        <id>extract-docs-from-components</id>
                        <phase>package</phase>
                        <goals>
                            <goal>run</goal>
                        </goals>
                        <configuration>
                            <tasks>
                                <property name="tempdir" value="target/docs-temp" />
                                <property name="registryPolicyHandler" value="&lt;handler class=&quot;org.wso2.carbon.identity.entitlement.policy.finder.registry.RegistryPolicyHandler&quot;&gt;${line.separator} &lt;filter class=&quot;org.wso2.carbon.identity.entitlement.policy.finder.registry.RegistryPolicyMediaTypeMatcher&quot;&gt;${line.separator} &lt;property name=&quot;mediaType&quot;&gt;application/xacml-policy+xml&lt;/property&gt;${line.separator} &lt;/filter&gt;${line.separator} &lt;/handler&gt;${line.separator}${line.separator} &lt;!--&lt;handler class=&quot;org.wso2.carbon.registry.extensions.handlers.SynapseRepositoryHandler&quot;&gt;" />

                                <property name="xss-kernel-token" value="&lt;XSSPreventionConfig&gt;${line.separator} &lt;Enabled&gt;true&lt;/Enabled&gt;${line.separator} &lt;Rule&gt;allow&lt;/Rule&gt;${line.separator} &lt;Patterns&gt;${line.separator} &lt;!--Pattern&gt;&lt;/Pattern--&gt;${line.separator} &lt;/Patterns&gt;${line.separator} &lt;/XSSPreventionConfig&gt;" />

                                <property name="xss-is-token" value="" />

                                <property name="sso-idp-config-default" value="&lt;!--ServiceProvider&gt;&lt;/ServiceProvider--&gt;" />

                                <property name="sso-idp-config-replace" value="&lt;ServiceProvider&gt;${line.separator} &lt;Issuer&gt;wso2.my.dashboard&lt;/Issuer&gt;${line.separator} &lt;AssertionConsumerServiceURLs&gt;${line.separator} &lt;AssertionConsumerServiceURL&gt;${carbon.protocol}://${carbon.host}:${carbon.management.port}/dashboard/acs&lt;/AssertionConsumerServiceURL&gt;${line.separator} &lt;/AssertionConsumerServiceURLs&gt;${line.separator} &lt;DefaultAssertionConsumerServiceURL&gt;${carbon.protocol}://${carbon.host}:${carbon.management.port}/dashboard/acs&lt;/DefaultAssertionConsumerServiceURL&gt;${line.separator} &lt;SignResponse&gt;true&lt;/SignResponse&gt;${line.separator} &lt;EnableAudienceRestriction&gt;true&lt;/EnableAudienceRestriction&gt;${line.separator} &lt;AudiencesList&gt;${line.separator} &lt;Audience&gt;carbonServer&lt;/Audience&gt;${line.separator} &lt;/AudiencesList&gt;${line.separator} &lt;/ServiceProvider&gt;" />

                                <property name="security-header-filter-is-token" value="&lt;filter&gt;${line.separator} &lt;filter-name&gt;HttpHeaderSecurityFilter&lt;/filter-name&gt;${line.separator} &lt;filter-class&gt;org.apache.catalina.filters.HttpHeaderSecurityFilter&lt;/filter-class&gt;${line.separator} &lt;init-param&gt;${line.separator} &lt;param-name&gt;hstsEnabled&lt;/param-name&gt;${line.separator} &lt;param-value&gt;false&lt;/param-value&gt;${line.separator} &lt;/init-param&gt;${line.separator} &lt;init-param&gt;${line.separator} &lt;param-name&gt;antiClickJackingEnabled&lt;/param-name&gt;${line.separator} &lt;param-value&gt;false&lt;/param-value&gt;${line.separator} &lt;/init-param&gt;${line.separator} &lt;/filter&gt;${line.separator}${line.separator} &lt;filter&gt;${line.separator} &lt;filter-name&gt;HttpHeaderSecurityFilter_EnableAntiClickJacking&lt;/filter-name&gt;${line.separator} &lt;filter-class&gt;org.apache.catalina.filters.HttpHeaderSecurityFilter&lt;/filter-class&gt;${line.separator} &lt;init-param&gt;${line.separator} &lt;param-name&gt;hstsEnabled&lt;/param-name&gt;${line.separator} &lt;param-value&gt;false&lt;/param-value&gt;${line.separator} &lt;/init-param&gt;${line.separator} &lt;init-param&gt;${line.separator} &lt;param-name&gt;blockContentTypeSniffingEnabled&lt;/param-name&gt;${line.separator} &lt;param-value&gt;false&lt;/param-value&gt;${line.separator}&lt;/init-param&gt;${line.separator}&lt;init-param&gt;${line.separator}&lt;param-name&gt;xssProtectionEnabled&lt;/param-name&gt;${line.separator}&lt;param-value&gt;false&lt;/param-value&gt;${line.separator}&lt;/init-param&gt;${line.separator}&lt;/filter&gt;" />

                                <property name="security-header-filter-mapping-is-token" value="&lt;filter-mapping&gt;${line.separator} &lt;filter-name&gt;HttpHeaderSecurityFilter&lt;/filter-name&gt;${line.separator} &lt;url-pattern&gt;*&lt;/url-pattern&gt;${line.separator} &lt;/filter-mapping&gt;${line.separator}${line.separator} &lt;filter-mapping&gt;${line.separator} &lt;filter-name&gt;CharsetFilter&lt;/filter-name&gt;${line.separator} &lt;url-pattern&gt;/*&lt;/url-pattern&gt;${line.separator} &lt;/filter-mapping&gt;${line.separator}${line.separator} &lt;filter-mapping&gt;${line.separator} &lt;filter-name&gt;HttpHeaderSecurityFilter_EnableAntiClickJacking&lt;/filter-name&gt;${line.separator} &lt;url-pattern&gt;/carbon/*&lt;/url-pattern&gt;${line.separator} &lt;url-pattern&gt;/services/*&lt;/url-pattern&gt;${line.separator} &lt;url-pattern&gt;/samlsso/*&lt;/url-pattern&gt;${line.separator} &lt;url-pattern&gt;/openid/*&lt;/url-pattern&gt;${line.separator} &lt;url-pattern&gt;/openidserver/*&lt;/url-pattern&gt;${line.separator} &lt;url-pattern&gt;/passivests/*&lt;/url-pattern&gt;${line.separator} &lt;url-pattern&gt;/acs/*&lt;/url-pattern&gt;${line.separator} &lt;url-pattern&gt;/iwa/*&lt;/url-pattern&gt;${line.separator} &lt;url-pattern&gt;/identity/*&lt;/url-pattern&gt;${line.separator} &lt;url-pattern&gt;/thriftAuthenticator/*&lt;/url-pattern&gt;${line.separator} &lt;/filter-mapping&gt;${line.separator}${line.separator} &lt;filter-mapping&gt;${line.separator} &lt;filter-name&gt;CSRFGuard&lt;/filter-name&gt;${line.separator} &lt;url-pattern&gt;/*&lt;/url-pattern&gt;${line.separator} &lt;/filter-mapping&gt;${line.separator}" />
                                <property name="hideMenu" value="&lt;/Security&gt;${line.separator}&lt;HideMenuItemIds&gt;${line.separator}&lt;HideMenuItemId&gt;claim_mgt_menu&lt;/HideMenuItemId&gt;${line.separator}&lt;HideMenuItemId&gt;identity_mgt_emailtemplate_menu&lt;/HideMenuItemId&gt;${line.separator}&lt;HideMenuItemId&gt;identity_security_questions_menu&lt;/HideMenuItemId&gt;${line.separator}&lt;/HideMenuItemIds&gt;" />

                                <property name="captcha-filter-is-token" value="&lt;filter&gt;${line.separator} &lt;filter-name&gt;CaptchaFilter&lt;/filter-name&gt;${line.separator} &lt;filter-class&gt;org.wso2.carbon.identity.captcha.filter.CaptchaFilter&lt;/filter-class&gt;${line.separator} &lt;/filter&gt;${line.separator}${line.separator} &lt;filter-mapping&gt;${line.separator} &lt;filter-name&gt;CaptchaFilter&lt;/filter-name&gt;${line.separator} &lt;url-pattern&gt;/samlsso&lt;/url-pattern&gt;${line.separator} &lt;url-pattern&gt;/oauth2&lt;/url-pattern&gt;${line.separator} &lt;url-pattern&gt;/commonauth&lt;/url-pattern&gt;${line.separator} &lt;dispatcher&gt;FORWARD&lt;/dispatcher&gt;${line.separator} &lt;dispatcher&gt;REQUEST&lt;/dispatcher&gt;${line.separator} &lt;/filter-mapping&gt;${line.separator}${line.separator} &lt;session-config&gt;" />

                                <mkdir dir="${tempdir}" />
                                <unzip dest="${tempdir}">
                                    <fileset dir="target">
                                        <include name="wso2is-${project.version}.zip" />
                                    </fileset>
                                </unzip>

                                <!--unzip src="wso2is-${project.version}.zip" dest="${tempdir}">
                                </unzip-->
                                <replace file="target/wso2carbon-core-${carbon.kernel.version}/repository/conf/carbon.xml" token="${product.name}" value="WSO2 Identity Server" />
                                <replace file="target/wso2carbon-core-${carbon.kernel.version}/repository/conf/carbon.xml" token="${product.version}" value="${project.version}" />
                                <replace file="../p2-profile-gen/target/wso2carbon-core-${carbon.kernel.version}/repository/conf/tomcat/context.xml" token="&lt;Context crossContext=&quot;true&quot;&gt;" value="&lt;Context crossContext=&quot;true&quot; useHttpOnly=&quot;true&quot;&gt;" />
                                <replace file="../p2-profile-gen/target/wso2carbon-core-${carbon.kernel.version}/repository/conf/tomcat/catalina-server.xml" token="clientAuth=&quot;false&quot;" value="clientAuth=&quot;want&quot;" />
                                <replace file="target/wso2carbon-core-${carbon.kernel.version}/repository/conf/carbon.xml" token="&lt;ServerURL&gt;https://${carbon.local.ip}" value="&lt;ServerURL&gt;https://localhost" />
                                <replace file="target/wso2carbon-core-${carbon.kernel.version}/repository/conf/carbon.xml" token="&lt;!--MgtHostName&gt;mgt.wso2.org&lt;/MgtHostName--&gt;" value="&lt;MgtHostName&gt;localhost&lt;/MgtHostName&gt;" />
                                <replace file="target/wso2carbon-core-${carbon.kernel.version}/repository/conf/carbon.xml" token="&lt;!--HostName&gt;www.wso2.org&lt;/HostName--&gt;" value="&lt;HostName&gt;localhost&lt;/HostName&gt;" />
                                <replace file="target/wso2carbon-core-${carbon.kernel.version}/repository/conf/carbon.xml" token="&lt;!--LdapServer&gt;" value="&lt;LdapServer&gt;" />

                                <replace file="target/wso2carbon-core-${carbon.kernel.version}/repository/conf/carbon.xml" token="&lt;/LdapServer--&gt;" value="&lt;/LdapServer&gt;" />

                                <replace file="target/wso2carbon-core-${carbon.kernel.version}/repository/conf/carbon.xml" token="&lt;!--TokenStoreClassName&gt;" value="&lt;TokenStoreClassName&gt;" />

                                <replace file="target/wso2carbon-core-${carbon.kernel.version}/repository/conf/carbon.xml" token="&lt;/TokenStoreClassName--&gt;" value="&lt;/TokenStoreClassName&gt;" />

                                <replace file="target/wso2carbon-core-${carbon.kernel.version}/repository/conf/carbon.xml" token="&lt;DisableTokenStore&gt;false&lt;/DisableTokenStore&gt;" value="&lt;DisableTokenStore&gt;false&lt;/DisableTokenStore&gt;${line.separator}${line.separator} &lt;STSCallBackHandlerName&gt;org.wso2.carbon.identity.provider.AttributeCallbackHandler&lt;/STSCallBackHandlerName&gt;" />

                                <replace file="target/wso2carbon-core-${carbon.kernel.version}/repository/conf/carbon.xml" token="${xss-kernel-token}" value="${xss-is-token}" />

                                <replace file="target/wso2carbon-core-${carbon.kernel.version}/repository/conf/carbon.xml" token="&lt;/Security&gt;" value="${hideMenu}" />

                                <!-- Enable AskPassword Admin UI in product-is -->
                                <replace file="../p2-profile-gen/target/wso2carbon-core-${carbon.kernel.version}/repository/conf/identity/identity.xml" token="&lt;EnableAskPasswordAdminUI&gt;false&lt;/EnableAskPasswordAdminUI&gt;" value="&lt;EnableAskPasswordAdminUI&gt;true&lt;/EnableAskPasswordAdminUI&gt;" />

                                <!-- Update log4j.properties file with Identity related log files -->
                                <replace file="target/wso2carbon-core-${carbon.kernel.version}/repository/conf/log4j.properties" token="log4j.logger.net.sf.ehcache.config.ConfigurationFactory=ERROR" value="log4j.logger.net.sf.ehcache=ERROR${line.separator}${line.separator}log4j.logger.org.springframework=WARN${line.separator}log4j.logger.org.opensaml.xml.security.credential.criteria=WARN${line.separator}${line.separator} #log4j.logger.org.wso2.carbon.user.core=DEBUG${line.separator} #log4j.logger.org.wso2.carbon.identity=DEBUG${line.separator} #log4j.logger.org.wso2.carbon.identity.sso.saml=DEBUG${line.separator} #log4j.logger.org.wso2.carbon.identity.application=DEBUG${line.separator} #log4j.logger.org.wso2.carbon.identity.application.authentication.framework=DEBUG${line.separator} #log4j.logger.org.wso2.carbon.identity.mgt=DEBUG${line.separator} #log4j.logger.org.wso2.carbon.identity.oauth2=DEBUG${line.separator} #log4j.logger.org.wso2.carbon.identity.scim=DEBUG${line.separator} #log4j.logger.org.wso2.carbon.identity.mgt=DEBUG${line.separator} #log4j.logger.org.wso2.carbon.idp.mgt=DEBUG${line.separator} #log4j.logger.org.wso2.carbon.identity.provisioning=DEBUG${line.separator} #log4j.logger.org.wso2.carbon.identity.user.account.association=DEBUG${line.separator} #log4j.logger.org.wso2.carbon.identity.user.profile.mgt=DEBUG${line.separator} #log4j.logger.org.wso2.carbon.security=DEBUG${line.separator} #log4j.logger.org.wso2.carbon.identity.sso.agent=DEBUG${line.separator} #log4j.logger.org.wso2.carbon.identity.core=DEBUG" />

                                <replace file="target/wso2carbon-core-${carbon.kernel.version}/repository/conf/log4j.properties" token="log4j.appender.CARBON_MEMORY=org.wso2.carbon.utils.logging.appenders.MemoryAppender" value="log4j.appender.CARBON_MEMORY=org.wso2.carbon.logging.service.appender.CarbonMemoryAppender" />

                                <replace file="target/wso2carbon-core-${carbon.kernel.version}/repository/conf/log4j.properties" token="log4j.appender.CARBON_MEMORY.layout=org.apache.log4j.PatternLayout" value="log4j.appender.CARBON_MEMORY.layout=org.wso2.carbon.utils.logging.TenantAwarePatternLayout" />

                                <replace file="target/wso2carbon-core-${carbon.kernel.version}/repository/conf/log4j.properties" token="log4j.appender.CARBON_MEMORY.layout.ConversionPattern=[%d] %5p {%c} - %x %m %n" value="log4j.appender.CARBON_MEMORY.layout.ConversionPattern=TID: [%T] [%S] [%d] %P%5p {%c} - %x %m {%c}%n${line.separator}log4j.appender.CARBON_MEMORY.layout.TenantPattern=%U%@%D [%T] [%S]${line.separator}log4j.appender.CARBON_MEMORY.columnList=%T,%S,%A,%d,%c,%p,%m,%H,%I,%Stacktrace" />

                                <replace file="target/wso2carbon-core-${carbon.kernel.version}/repository/conf/log4j.properties" token="log4j.logger.AUDIT_LOG=INFO, AUDIT_LOGFILE" value="log4j.logger.AUDIT_LOG=INFO, AUDIT_LOGFILE${line.separator}log4j.logger.DELETE_EVENT_LOGGER=INFO, DELETE_EVENT_LOGFILE"/>

                                <replace file="target/wso2carbon-core-${carbon.kernel.version}/repository/conf/log4j.properties" token="log4j.additivity.AUDIT_LOG=false" value="log4j.additivity.AUDIT_LOG=false${line.separator}${line.separator}log4j.appender.DELETE_EVENT_LOGFILE=org.wso2.carbon.utils.logging.appenders.CarbonDailyRollingFileAppender${line.separator}log4j.appender.DELETE_EVENT_LOGFILE.File=${carbon.home}/repository/logs/delete-event.log${line.separator}log4j.appender.DELETE_EVENT_LOGFILE.Append=true${line.separator}log4j.appender.DELETE_EVENT_LOGFILE.layout=org.wso2.carbon.utils.logging.TenantAwarePatternLayout${line.separator}log4j.appender.DELETE_EVENT_LOGFILE.layout.ConversionPattern=[%d] %P%5p {%c}- %x %m %n${line.separator}log4j.appender.DELETE_EVENT_LOGFILE.layout.TenantPattern=%U%@%D [%T] [%S]${line.separator}log4j.appender.DELETE_EVENT_LOGFILE.threshold=INFO${line.separator}log4j.additivity.DELETE_EVENT_LOGFILE=false"/>

                                <!-- Update carbon webapps web.xml file for HttpHeaderSecurityFilter to skip /oidc/* path from antiClickJacking  -->
                                <replaceregexp file="target/wso2carbon-core-${carbon.kernel.version}/repository/conf/tomcat/carbon/WEB-INF/web.xml" match="(?s)&lt;filter&gt;\s+&lt;filter-name&gt;HttpHeaderSecurityFilter&lt;/filter-name&gt;.*&lt;/filter&gt;" replace="${security-header-filter-is-token}" />

                                <replaceregexp file="target/wso2carbon-core-${carbon.kernel.version}/repository/conf/tomcat/carbon/WEB-INF/web.xml" match="(?s)&lt;filter-mapping&gt;\s+&lt;filter-name&gt;HttpHeaderSecurityFilter&lt;/filter-name&gt;.*&lt;/filter-mapping&gt;" replace="${security-header-filter-mapping-is-token}" />

                                <replace file="target/wso2carbon-core-${carbon.kernel.version}/repository/conf/tomcat/carbon/WEB-INF/web.xml" token="&lt;session-config&gt;" value="${captcha-filter-is-token}" />

                                <!-- Update Owasp.CsrfGuard.properties file location to fix IBM JDK and DevStudio issue-->
                                <replace file="target/wso2carbon-core-${carbon.kernel.version}/repository/conf/tomcat/carbon/WEB-INF/web.xml" token="/repository/conf/security/Owasp.CsrfGuard.Carbon.properties" value="repository/conf/security/Owasp.CsrfGuard.Carbon.properties" />

                                <!-- Update Owasp.CsrfGuard.properties file with ValidateWhenNoSessionExists to disable validation on requests made with no valid session -->
                                <replace file="target/wso2carbon-core-${carbon.kernel.version}/repository/conf/security/Owasp.CsrfGuard.Carbon.properties" token="org.owasp.csrfguard.ValidateWhenNoSessionExists = true" value="org.owasp.csrfguard.ValidateWhenNoSessionExists = false" />

                                <!-- Update Owasp.CsrfGuard.properties file with authenticator endpoint URLs -->
                                <replace file="target/wso2carbon-core-${carbon.kernel.version}/repository/conf/security/Owasp.CsrfGuard.Carbon.properties" token="org.owasp.csrfguard.unprotected.Services=%servletContext%/services/*" value="org.owasp.csrfguard.unprotected.Services=%servletContext%/services/*${line.separator}org.owasp.csrfguard.unprotected.commonauth=%servletContext%/commonauth/*${line.separator}org.owasp.csrfguard.unprotected.samlsso=%servletContext%/samlsso/*${line.separator}org.owasp.csrfguard.unprotected.authenticationendpoint=%servletContext%/authenticationendpoint/*${line.separator}org.owasp.csrfguard.unprotected.wso2=%servletContext%/wso2/*${line.separator}org.owasp.csrfguard.unprotected.oauth2=%servletContext%/oauth2/*${line.separator}org.owasp.csrfguard.unprotected.oidc=%servletContext%/oidc/*${line.separator}org.owasp.csrfguard.unprotected.openid=%servletContext%/openid/*${line.separator}org.owasp.csrfguard.unprotected.openidserver=%servletContext%/openidserver/*${line.separator}org.owasp.csrfguard.unprotected.passivests=%servletContext%/passivests/*${line.separator}org.owasp.csrfguard.unprotected.acs=%servletContext%/acs/*${line.separator}org.owasp.csrfguard.unprotected.iwa=%servletContext%/iwa/*${line.separator}org.owasp.csrfguard.unprotected.oauthiwa=%servletContext%/commonauth/iwa/*${line.separator}org.owasp.csrfguard.unprotected.thrift=%servletContext%/thriftAuthenticator/*${line.separator}org.owasp.csrfguard.unprotected.mex=%servletContext%/mexut/*${line.separator}org.owasp.csrfguard.unprotected.identity=%servletContext%/identity/*" />

                                <!-- Comment all active UserStoreManagers -->
                                <replace file="target/wso2carbon-core-${carbon.kernel.version}/repository/conf/user-mgt.xml" token="&lt;UserStoreManager" value="&lt;!--UserStoreManager" />

                                <replace file="target/wso2carbon-core-${carbon.kernel.version}/repository/conf/user-mgt.xml" token="&lt;/UserStoreManager&gt;" value="&lt;/UserStoreManager--&gt;" />

                                <replace file="target/wso2carbon-core-${carbon.kernel.version}/repository/conf/user-mgt.xml" token="&lt;!--ISUserStoreManager" value="&lt;UserStoreManager" />

                                <replace file="target/wso2carbon-core-${carbon.kernel.version}/repository/conf/user-mgt.xml" token="&lt;/ISUserStoreManager--&gt;" value="&lt;/UserStoreManager&gt;" />

                               <replace file="target/wso2carbon-core-${carbon.kernel.version}/repository/conf/user-mgt.xml" token="&lt;Property name=&quot;GetAllRolesOfUserEnabled&quot;&gt;true&lt;/Property&gt;" value="&lt;!--Property name=&quot;GetAllRolesOfUserEnabled&quot;&gt;true&lt;/Property--&gt;" />

                                <!-- turn off IsBulkImportSupported -->
                                <replace file="target/wso2carbon-core-${carbon.kernel.version}/repository/conf/user-mgt.xml" token="&lt;Property name=&quot;IsBulkImportSupported&quot;&gt;true&lt;/Property&gt;" value="&lt;Property name=&quot;IsBulkImportSupported&quot;&gt;false&lt;/Property&gt;" />

                                <!-- turn off CaseInsensitiveUsername -->
                                <replace file="target/wso2carbon-core-${carbon.kernel.version}/repository/conf/user-mgt.xml" token="&lt;Property name=&quot;CaseInsensitiveUsername&quot;&gt;true&lt;/Property&gt;" value="&lt;Property name=&quot;CaseInsensitiveUsername&quot;&gt;false&lt;/Property&gt;" />

                                <replace file="target/wso2carbon-core-${carbon.kernel.version}/repository/conf/user-mgt.xml" token="&lt;Property name=&quot;isCascadeDeleteEnabled&quot;&gt;true&lt;/Property&gt;" value="&lt;Property name=&quot;isCascadeDeleteEnabled&quot;&gt;true&lt;/Property&gt;${line.separator} &lt;Property name=&quot;initializeNewClaimManager&quot;&gt;true&lt;/Property&gt;" />

                                <replace file="../p2-profile-gen/target/wso2carbon-core-${carbon.kernel.version}/repository/conf/identity/sso-idp-config.xml" token="${sso-idp-config-default}" value="${sso-idp-config-replace}" />

                                <replace file="../p2-profile-gen/target/wso2carbon-core-${carbon.kernel.version}/repository/conf/security/authenticators.xml" token="&lt;!--Authenticator name=&quot;MutualSSLAuthenticator&quot; disabled=&quot;false&quot;&gt;" value="&lt;Authenticator name=&quot;MutualSSLAuthenticator&quot;&gt;" />

                                <replace file="../p2-profile-gen/target/wso2carbon-core-${carbon.kernel.version}/repository/conf/security/authenticators.xml" token="&lt;/Authenticator--&gt;" value="&lt;/Authenticator&gt;" />

                                <!-- turn off Registry Indexing -->
                                <replace file="../p2-profile-gen/target/wso2carbon-core-${carbon.kernel.version}/repository/conf/registry.xml" token="&lt;startIndexing&gt;true&lt;/startIndexing&gt;" value="&lt;startIndexing&gt;false&lt;/startIndexing&gt;" />

                                <!-- update ciphertool properties to enable securevault on thrift server keystore password-->
                                <replace file="../p2-profile-gen/target/wso2carbon-core-${carbon.kernel.version}/repository/conf/security/cipher-text.properties" token="Server.Service.Connector.keystorePass=[wso2carbon]" value="Server.Service.Connector.keystorePass=[wso2carbon]${line.separator}ThirftBasedEntitlementConfig.KeyStore.Password=[wso2carbon]" />
                                <replace file="../p2-profile-gen/target/wso2carbon-core-${carbon.kernel.version}/repository/conf/security/cipher-tool.properties" token="Server.Service.Connector.keystorePass=repository/conf/tomcat/catalina-server.xml//Server/Service/Connector[@keystorePass],true" value="Server.Service.Connector.keystorePass=repository/conf/tomcat/catalina-server.xml//Server/Service/Connector[@keystorePass],true${line.separator}ThirftBasedEntitlementConfig.KeyStore.Password=repository/conf/identity/identity.xml//Server/EntitlementSettings/ThirftBasedEntitlementConfig/KeyStore/Password,true" />

                                <unzip dest="${tempdir}/shindig">
                                    <fileset dir="../p2-profile-gen/target/wso2carbon-core-${carbon.kernel.version}/repository/deployment/server/webapps">
                                        <include name="shindig.war" />
                                    </fileset>
                                </unzip>

                                <delete file="../p2-profile-gen/target/wso2carbon-core-${carbon.kernel.version}/repository/deployment/server/webapps/shindig.war" />
                                <delete file="${tempdir}/shindig/WEB-INF/web.xml" />

                                <copy todir="${tempdir}/shindig/WEB-INF" overwrite="false">
                                    <fileset dir="conf/shindig">
                                        <include name="web.xml" />
                                    </fileset>
                                </copy>

                                <zip destfile="../p2-profile-gen/target/wso2carbon-core-${carbon.kernel.version}/repository/deployment/server/webapps/shindig.war" basedir="${tempdir}/shindig" />

                                <!-- Add org.wso2.carbon.identity.entitlement.policy.finder.registry.RegistryPolicyHandler to IS -->

                                <replace file="../p2-profile-gen/target/wso2carbon-core-${carbon.kernel.version}/repository/conf/registry.xml" token="&lt;!--&lt;handler class=&quot;org.wso2.carbon.registry.extensions.handlers.SynapseRepositoryHandler&quot;&gt;" value="${registryPolicyHandler}" />

                                <!-- Enable KDC for IS -->

                                <copy todir="target/wso2carbon-core-${carbon.kernel.version}/repository/components/" overwrite="false">
                                    <fileset dir="${tempdir}/wso2is-${project.version}/repository/components/">
                                    </fileset>
                                </copy>
                                <copy todir="target/wso2carbon-core-${carbon.kernel.version}/repository/deployment/client/modules" overwrite="false">
                                    <fileset dir="${tempdir}/wso2is-${project.version}/repository/deployment/client/modules">
                                    </fileset>
                                </copy>
                                <copy todir="target/wso2carbon-core-${carbon.kernel.version}/dbscripts/identity" overwrite="false">
                                    <fileset dir="${basedir}/../p2-profile-gen/target/wso2carbon-core-${carbon.kernel.version}/dbscripts/identity/">
                                    </fileset>
                                </copy>

<<<<<<< HEAD
                                <copy todir="target/wso2carbon-core-${carbon.kernel.version}/dbscripts/consent"
                                      overwrite="false">
                                    <fileset
                                            dir="${basedir}/../p2-profile-gen/target/wso2carbon-core-${carbon.kernel.version}/dbscripts/consent/">
=======
                                <copy todir="target/wso2carbon-core-${carbon.kernel.version}/dbscripts/consent" overwrite="false">
                                    <fileset dir="${basedir}/../p2-profile-gen/target/wso2carbon-core-${carbon.kernel.version}/dbscripts/consent/">
>>>>>>> 0191b606
                                    </fileset>
                                </copy>

                                <path id="h2.classpath">
                                    <path refid="maven.compile.classpath" />
                                </path>
                                <echo message="########### Create Identity Database ##############" />
                                <sql driver="org.h2.Driver" url="jdbc:h2:${basedir}/target/wso2carbon-core-${carbon.kernel.version}/repository/database/WSO2CARBON_DB" userid="wso2carbon" password="wso2carbon" autocommit="true" onerror="continue">
                                    <classpath>
                                        <path refid="h2.classpath" />
                                    </classpath>
                                    <fileset file="target/wso2carbon-core-${carbon.kernel.version}/dbscripts/identity/h2.sql" />
                                </sql>
                                <echo message="##################### END ########################" />
                                <echo message="########### Create Consent Management Database ##############" />
                                <sql driver="org.h2.Driver" url="jdbc:h2:${basedir}/target/wso2carbon-core-${carbon.kernel.version}/repository/database/WSO2CARBON_DB" userid="wso2carbon" password="wso2carbon" autocommit="true" onerror="continue">
                                    <classpath>
                                        <path refid="h2.classpath" />
                                    </classpath>
<<<<<<< HEAD
                                    <fileset
                                            file="target/wso2carbon-core-${carbon.kernel.version}/dbscripts/consent/h2.sql" />
=======
                                    <fileset file="target/wso2carbon-core-${carbon.kernel.version}/dbscripts/consent/h2.sql" />
>>>>>>> 0191b606
                                </sql>
                                <echo message="##################### END ########################" />

                                <delete file="target/wso2is-${project.version}.zip" />
                                <delete dir="${tempdir}" />
                                <mkdir dir="${tempdir}" />
                                <unzip dest="${tempdir}">
                                    <fileset dir="target/wso2carbon-core-${carbon.kernel.version}/repository/components/plugins/">
                                        <include name="*.ui*.jar" />
                                    </fileset>
                                </unzip>
                                <move todir="${tempdir}/web/" includeemptydirs="false">
                                    <fileset dir="${tempdir}/web/">
                                        <exclude name="**/yui/**" />
                                        <exclude name="**/ajax/**" />
                                        <exclude name="**/WEB-INF/**" />
                                        <include name="**/*.html" />
                                        <exclude name="**/editarea/**" />
                                        <exclude name="**/codepress/**" />
                                    </fileset>
                                    <mapper type="glob" from="*.html" to="*.xml" />
                                </move>
                                <copy todir="src/site/xdoc" overwrite="false" includeemptydirs="false">
                                    <fileset dir="${tempdir}/web">
                                        <exclude name="**/yui/**" />
                                        <exclude name="**/ajax/**" />
                                        <exclude name="**/WEB-INF/**" />
                                        <exclude name="**/gadget/**" />
                                        <exclude name="**/*.html" />
                                        <exclude name="**/*.js" />
                                        <exclude name="**/*.jsp" />
                                        <exclude name="**/*.xsl" />
                                        <exclude name="*.*" />
                                        <exclude name="**/template.xml" />
                                        <exclude name="**/codepress.xml" />
                                    </fileset>
                                </copy>
                                <copy todir="src/site" overwrite="false" includeemptydirs="false">
                                    <fileset dir="../documentation/src/site">
                                    </fileset>
                                </copy>
                                <copy todir="src/site" overwrite="true" includeemptydirs="false">
                                    <fileset dir="../documentation/src/site">
                                        <exclude name="**/images/*.*" />
                                        <exclude name="**/user-mgt-actdir.xml" />
                                        <exclude name="**/user-mgt-jdbc.xml" />
                                        <exclude name="**/user-mgt-ldap.xml" />
                                        <exclude name="**/user-mgt-ldap-read-write.xml" />
                                    </fileset>
                                    <filterset>
                                        <filter token="buildNumber" value="${buildNumber}" />
                                    </filterset>
                                </copy>
                                <copy todir="target/site/" overwrite="false" includeemptydirs="false">
                                    <fileset dir="src/site/xdoc/">
                                        <include name="**/images/*.*" />
                                    </fileset>
                                </copy>
                                <delete dir="${tempdir}" />
                            </tasks>
                        </configuration>
                    </execution>
                    <execution>
                        <id>finalize</id>
                        <phase>install</phase>
                        <goals>
                            <goal>run</goal>
                        </goals>
                        <configuration>
                            <tasks>
                                <delete dir="target/archive-tmp" />
                                <delete dir="target/dependency-maven-plugin-markers" />
                                <delete dir="target/maven-archiver" />
                                <delete dir="target/wso2carbon-core-${carbon.kernel.version}" />
                                <delete file="target/wso2is-${project.version}.jar" />
                                <delete dir="target/sources" />
                                <delete dir="target/site" />
                                <delete dir="src/site" />
                            </tasks>
                        </configuration>
                    </execution>
                </executions>
            </plugin>
            <plugin>
                <groupId>org.apache.maven.plugins</groupId>
                <artifactId>maven-site-plugin</artifactId>
                <version>3.3</version>
                <configuration>
                    <reportPlugins>
                        <plugin>
                            <groupId>org.apache.maven.plugins</groupId>
                            <artifactId>maven-project-info-reports-plugin</artifactId>
                            <version>2.4</version>
                            <reportSets>
                                <reportSet>
                                    <reports>
                                        <report>index</report>
                                    </reports>
                                </reportSet>
                            </reportSets>
                        </plugin>
                    </reportPlugins>
                </configuration>
                <executions>
                    <execution>
                        <phase>package</phase>
                        <id>--------create-documentation-module----</id>
                        <goals>
                            <goal>site</goal>
                        </goals>
                    </execution>
                </executions>
            </plugin>

            <plugin>
                <groupId>org.apache.maven.plugins</groupId>
                <artifactId>maven-assembly-plugin</artifactId>
                <executions>
                    <execution>
                        <id>copy_components</id>
                        <phase>test</phase>
                        <goals>
                            <goal>attached</goal>
                        </goals>
                        <configuration>
                            <filters>
                                <filter>${basedir}/src/assembly/filter.properties</filter>
                            </filters>
                            <descriptors>
                                <descriptor>src/assembly/dist.xml</descriptor>
                            </descriptors>
                            <appendAssemblyId>false</appendAssemblyId>
                        </configuration>
                    </execution>
                    <execution>
                        <id>dist</id>
                        <phase>package</phase>
                        <goals>
                            <goal>attached</goal>
                        </goals>
                        <configuration>
                            <filters>
                                <filter>${basedir}/src/assembly/filter.properties</filter>
                            </filters>
                            <descriptors>
                                <descriptor>src/assembly/bin.xml</descriptor>
                            </descriptors>
                            <appendAssemblyId>false</appendAssemblyId>
                        </configuration>
                    </execution>
                    <execution>
                        <id>src-doc</id>
                        <phase>package</phase>
                        <goals>
                            <goal>attached</goal>
                        </goals>
                        <configuration>
                            <filters>
                                <filter>${basedir}/src/assembly/filter.properties</filter>
                            </filters>
                            <descriptors>
                                <descriptor>src/assembly/src.xml</descriptor>
                                <descriptor>src/assembly/docs.xml</descriptor>
                            </descriptors>
                        </configuration>
                    </execution>
                </executions>
            </plugin>
            <plugin>
                <groupId>org.codehaus.mojo</groupId>
                <artifactId>maven-buildnumber-plugin</artifactId>
                <version>0.9.4</version>
                <configuration>
                    <format>{0,date,dd MMM yyyy}</format>
                    <items>
                        <item>timestamp</item>
                    </items>
                    <doCheck>false</doCheck>
                    <doUpdate>false</doUpdate>
                </configuration>
                <executions>
                    <execution>
                        <phase>validate</phase>
                        <goals>
                            <goal>create</goal>
                        </goals>
                    </execution>
                </executions>
            </plugin>
            <plugin>
                <groupId>org.apache.maven.plugins</groupId>
                <artifactId>maven-deploy-plugin</artifactId>
                <configuration>
                    <skip>true</skip>
                </configuration>
            </plugin>
            <plugin>
                <groupId>org.codehaus.mojo</groupId>
                <artifactId>build-helper-maven-plugin</artifactId>
                <executions>
                    <execution>
                        <id>year-property</id>
                        <goals>
                            <goal>timestamp-property</goal>
                        </goals>
                        <phase>validate</phase>

                        <configuration>
                            <name>current.date.year</name>
                            <pattern>yyyy</pattern>
                        </configuration>
                    </execution>
                    <execution>
                        <id>month-property</id>
                        <goals>
                            <goal>timestamp-property</goal>
                        </goals>
                        <phase>validate</phase>
                        <configuration>
                            <name>current.date.month</name>
                            <pattern>MMMM</pattern>
                        </configuration>
                    </execution>
                </executions>
            </plugin>
        </plugins>
    </build>
    <!--reporting>
        <plugins>
            <plugin>
                <groupId>org.apache.maven.plugins</groupId>
                <artifactId>maven-project-info-reports-plugin</artifactId>
                <reportSets>
                    <reportSet>
                        <reports>
                            <report>index</report>
                        </reports>
                    </reportSet>
                </reportSets>
            </plugin>
        </plugins>
    </reporting-->
</project><|MERGE_RESOLUTION|>--- conflicted
+++ resolved
@@ -253,15 +253,8 @@
                                     </fileset>
                                 </copy>
 
-<<<<<<< HEAD
-                                <copy todir="target/wso2carbon-core-${carbon.kernel.version}/dbscripts/consent"
-                                      overwrite="false">
-                                    <fileset
-                                            dir="${basedir}/../p2-profile-gen/target/wso2carbon-core-${carbon.kernel.version}/dbscripts/consent/">
-=======
                                 <copy todir="target/wso2carbon-core-${carbon.kernel.version}/dbscripts/consent" overwrite="false">
                                     <fileset dir="${basedir}/../p2-profile-gen/target/wso2carbon-core-${carbon.kernel.version}/dbscripts/consent/">
->>>>>>> 0191b606
                                     </fileset>
                                 </copy>
 
@@ -281,12 +274,7 @@
                                     <classpath>
                                         <path refid="h2.classpath" />
                                     </classpath>
-<<<<<<< HEAD
-                                    <fileset
-                                            file="target/wso2carbon-core-${carbon.kernel.version}/dbscripts/consent/h2.sql" />
-=======
                                     <fileset file="target/wso2carbon-core-${carbon.kernel.version}/dbscripts/consent/h2.sql" />
->>>>>>> 0191b606
                                 </sql>
                                 <echo message="##################### END ########################" />
 
