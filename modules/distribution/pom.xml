--- conflicted
+++ resolved
@@ -163,14 +163,10 @@
                                         <param>${basedir}/../p2-profile-gen/target/wso2carbon-core-${carbon.kernel.version}/repository/resources/conf/org.wso2.carbon.identity.scim2.common.feature.default.json</param>
                                         <param>${basedir}/../p2-profile-gen/target/wso2carbon-core-${carbon.kernel.version}/repository/resources/conf/org.wso2.carbon.identity.scim.common.feature.default.json</param>
                                         <param>${basedir}/../p2-profile-gen/target/wso2carbon-core-${carbon.kernel.version}/repository/resources/conf/org.wso2.carbon.consent.mgt.server.feature.default.json</param>
-<<<<<<< HEAD
                                         <param>${basedir}/../p2-profile-gen/target/wso2carbon-core-${carbon.kernel.version}/repository/resources/conf/org.wso2.carbon.identity.data.publisher.application.authentication.server.feature.default.json</param>
-
-=======
                                         <param>${basedir}/../p2-profile-gen/target/wso2carbon-core-${carbon.kernel.version}/repository/resources/conf/org.wso2.carbon.humantask.server.feature.default.json</param>
->>>>>>> dcd7961d
                                     </include>
-                                    <target>${basedir}/../p2-profile-gen/target/wso2carbon-core-${carbon.kernel.version}/repository/resources/conf/default.json</target>
+                                    
                                     <mergeChildren>true</mergeChildren>
                                 </task>
                                 <task>
