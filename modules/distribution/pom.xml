--- conflicted
+++ resolved
@@ -61,11 +61,7 @@
         <dependency>
             <groupId>org.apache.shindig</groupId>
             <artifactId>shindig-server</artifactId>
-<<<<<<< HEAD
-	        <version>${shindig.version}</version>
-=======
             <version>${shindig.version}</version>
->>>>>>> 4f52c9fa
             <type>war</type>
         </dependency>
         <!--
