--- conflicted
+++ resolved
@@ -269,12 +269,11 @@
       order: 5
  -
   version: "5.8.0"
-<<<<<<< HEAD
   migratorConfigs:
     -
       name: "SchemaMigrator"
       order: 1
-      parameter:
+      parameters:
         location: "step1"
         schema: "identity"
     -
@@ -282,7 +281,4 @@
       order: 2
       parameters:
         location: "step2"
-        schema: "uma"
-=======
-  migratorConfigs:
->>>>>>> aa7565ef
+        schema: "uma"